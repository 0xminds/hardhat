name: Comment on lint failure

on:
  pull_request_target:
    types:
      - opened
    branches:
      - $default-branch

concurrency:
  group: ${{github.workflow}}-${{github.ref}}
  cancel-in-progress: true

jobs:
  comment_on_lint_failure:
    name: Comment on lint failure
    runs-on: ubuntu-latest
    steps:
      - name: Checkout repo
        uses: actions/checkout@v2
        with:
          ref: "refs/pull/${{ github.event.number }}/merge"
      - uses: actions/setup-node@v2
        with:
<<<<<<< HEAD
          node-version: 16
=======
          node-version: 18.15
>>>>>>> e822bd0e
          cache: yarn
      - name: Install
        run: yarn --frozen-lockfile
      - name: Build
        run: yarn build
      - name: lint
        run: yarn lint
      - name: Check dependency versions
        run: node scripts/check-dependencies.js
      - name: Install website
        working-directory: docs/
        run: yarn
      - name: Lint website
        working-directory: docs/
        run: yarn lint
      - uses: actions/github-script@v6
        name: Comment on failure
        if: ${{ failure() }}
        with:
          script: |
            github.rest.issues.createComment({
              issue_number: context.issue.number,
              owner: context.repo.owner,
              repo: context.repo.repo,
              body: "Thanks for submitting this PR!\n\nUnfortunately, it has some linter errors, so we can't merge it yet. Can you please fix them?\n\nRunning yarn `lint:fix` in the root of the repository may fix them automatically."
            })<|MERGE_RESOLUTION|>--- conflicted
+++ resolved
@@ -22,11 +22,7 @@
           ref: "refs/pull/${{ github.event.number }}/merge"
       - uses: actions/setup-node@v2
         with:
-<<<<<<< HEAD
-          node-version: 16
-=======
-          node-version: 18.15
->>>>>>> e822bd0e
+          node-version: 18
           cache: yarn
       - name: Install
         run: yarn --frozen-lockfile
