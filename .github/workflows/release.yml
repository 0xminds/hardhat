--- conflicted
+++ resolved
@@ -16,24 +16,16 @@
           # This makes Actions fetch all Git history so that Changesets can generate changelogs with the correct commits
           fetch-depth: 0
 
-<<<<<<< HEAD
-      - name: Setup Node.js 18.x
-        uses: actions/setup-node@v2
-        with:
-          node-version: 18.x
-          cache: "yarn"
-=======
       - name: Setup pnpm
         uses: pnpm/action-setup@v2
         with:
           version: 8
 
-      - name: Setup Node.js 16.x
+      - name: Setup Node.js 18.x
         uses: actions/setup-node@v2
         with:
-          node-version: 16.x
+          node-version: 18.x
           cache: "pnpm"
->>>>>>> ba073b97
 
       - name: Install Dependencies
         run: pnpm install --frozen-lockfile --prefer-offline
