name: Check Docs Site

on:
  push:
    branches:
<<<<<<< HEAD
      - "**"
    paths:
=======
      - main
    paths:
      - ".github/workflows/check-docs-site.yml"
      - "docs/**"
      - "packages/**"
  pull_request:
    paths:
      - ".github/workflows/check-docs-site.yml"
>>>>>>> 83721d9c
      - "docs/**"
      - "packages/**"
  workflow_dispatch:

concurrency:
  group: ${{github.workflow}}-${{github.ref}}
  cancel-in-progress: true

jobs:
<<<<<<< HEAD
  check:
    name: Check docs site
    runs-on: ubuntu-latest
    steps:
      - uses: actions/checkout@v4
      - uses: pnpm/action-setup@v4
        with:
          version: 9
      - uses: actions/setup-node@v4
        with:
          node-version: 18
          cache: "pnpm"
=======
  build:
    name: Build Docs
    runs-on: ubuntu-latest
    steps:
      - uses: actions/checkout@v4
      - uses: ./.github/actions/setup-env
>>>>>>> 83721d9c
      - name: Install
        run: pnpm install --frozen-lockfile --prefer-offline
      - name: Install Docs
        working-directory: docs/
        run: pnpm install --frozen-lockfile --prefer-offline
      - name: Build Docs
        working-directory: docs/
        run: pnpm build<|MERGE_RESOLUTION|>--- conflicted
+++ resolved
@@ -3,10 +3,6 @@
 on:
   push:
     branches:
-<<<<<<< HEAD
-      - "**"
-    paths:
-=======
       - main
     paths:
       - ".github/workflows/check-docs-site.yml"
@@ -15,7 +11,6 @@
   pull_request:
     paths:
       - ".github/workflows/check-docs-site.yml"
->>>>>>> 83721d9c
       - "docs/**"
       - "packages/**"
   workflow_dispatch:
@@ -25,27 +20,12 @@
   cancel-in-progress: true
 
 jobs:
-<<<<<<< HEAD
-  check:
-    name: Check docs site
-    runs-on: ubuntu-latest
-    steps:
-      - uses: actions/checkout@v4
-      - uses: pnpm/action-setup@v4
-        with:
-          version: 9
-      - uses: actions/setup-node@v4
-        with:
-          node-version: 18
-          cache: "pnpm"
-=======
   build:
     name: Build Docs
     runs-on: ubuntu-latest
     steps:
       - uses: actions/checkout@v4
       - uses: ./.github/actions/setup-env
->>>>>>> 83721d9c
       - name: Install
         run: pnpm install --frozen-lockfile --prefer-offline
       - name: Install Docs
