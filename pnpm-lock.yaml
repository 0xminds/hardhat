lockfileVersion: '9.0'

settings:
  autoInstallPeers: true
  excludeLinksFromLockfile: false

importers:

  .:
    devDependencies:
      '@changesets/cli':
        specifier: ^2.16.0
        version: 2.27.7
      hardhat:
        specifier: workspace:*
        version: link:packages/hardhat-core
      prettier:
        specifier: 2.4.1
        version: 2.4.1
      shelljs:
        specifier: ^0.8.5
        version: 0.8.5
      typescript:
        specifier: ~5.5.0
        version: 5.5.4

  packages/common:
    devDependencies:
      detect-port:
        specifier: ^1.3.0
        version: 1.6.1
      prettier:
        specifier: 2.4.1
        version: 2.4.1

  packages/eslint-plugin-hardhat-internal-rules:
    dependencies:
      '@typescript-eslint/utils':
        specifier: ^5.61.0
        version: 5.62.0(eslint@8.57.0)(typescript@5.5.4)
      requireindex:
        specifier: ^1.2.0
        version: 1.2.0
    devDependencies:
      eslint:
        specifier: ^8.44.0
        version: 8.57.0
      eslint-config-prettier:
        specifier: 8.3.0
        version: 8.3.0(eslint@8.57.0)
      eslint-doc-generator:
        specifier: ^1.0.0
        version: 1.7.1(eslint@8.57.0)(typescript@5.5.4)
      eslint-plugin-eslint-plugin:
        specifier: ^5.0.0
        version: 5.5.1(eslint@8.57.0)
      eslint-plugin-n:
        specifier: ^16.6.2
        version: 16.6.2(eslint@8.57.0)
      eslint-plugin-prettier:
        specifier: 3.4.0
        version: 3.4.0(eslint-config-prettier@8.3.0(eslint@8.57.0))(eslint@8.57.0)(prettier@2.4.1)
      mocha:
        specifier: ^10.0.0
        version: 10.7.3
      prettier:
        specifier: 2.4.1
        version: 2.4.1

  packages/eslint-plugin-slow-imports:
    dependencies:
      eslint-module-utils:
        specifier: ^2.8.0
        version: 2.8.2(@typescript-eslint/parser@7.18.0(eslint@8.57.0)(typescript@5.5.4))(eslint-import-resolver-node@0.3.9)(eslint-import-resolver-typescript@3.6.3(@typescript-eslint/parser@7.18.0(eslint@8.57.0)(typescript@5.5.4))(eslint-plugin-import@2.29.1)(eslint@8.57.0))(eslint@8.57.0)
      requireindex:
        specifier: ^1.2.0
        version: 1.2.0
    devDependencies:
      eslint:
        specifier: ^8.44.0
        version: 8.57.0
      eslint-config-prettier:
        specifier: 8.3.0
        version: 8.3.0(eslint@8.57.0)
      eslint-doc-generator:
        specifier: ^1.0.0
        version: 1.7.1(eslint@8.57.0)(typescript@5.5.4)
      eslint-plugin-eslint-plugin:
        specifier: ^5.0.0
        version: 5.5.1(eslint@8.57.0)
      eslint-plugin-n:
        specifier: ^16.6.2
        version: 16.6.2(eslint@8.57.0)
      eslint-plugin-prettier:
        specifier: 3.4.0
        version: 3.4.0(eslint-config-prettier@8.3.0(eslint@8.57.0))(eslint@8.57.0)(prettier@2.4.1)
      mocha:
        specifier: ^10.0.0
        version: 10.7.3
      prettier:
        specifier: 2.4.1
        version: 2.4.1

  packages/hardhat-chai-matchers:
    dependencies:
      '@types/chai-as-promised':
        specifier: ^7.1.3
        version: 7.1.8
      chai-as-promised:
        specifier: ^7.1.1
        version: 7.1.2(chai@4.5.0)
      deep-eql:
        specifier: ^4.0.1
        version: 4.1.4
      ordinal:
        specifier: ^1.0.3
        version: 1.0.3
    devDependencies:
      '@nomicfoundation/eslint-plugin-hardhat-internal-rules':
        specifier: workspace:^
        version: link:../eslint-plugin-hardhat-internal-rules
      '@nomicfoundation/eslint-plugin-slow-imports':
        specifier: workspace:^
        version: link:../eslint-plugin-slow-imports
      '@nomicfoundation/hardhat-chai-matchers':
        specifier: workspace:*
        version: 'link:'
      '@nomicfoundation/hardhat-ethers':
        specifier: workspace:^3.0.0
        version: link:../hardhat-ethers
      '@types/bn.js':
        specifier: ^5.1.0
        version: 5.1.5
      '@types/chai':
        specifier: ^4.2.0
        version: 4.3.18
      '@types/mocha':
        specifier: '>=9.1.0'
        version: 10.0.7
      '@types/node':
        specifier: ^18.0.0
        version: 18.19.46
      '@typescript-eslint/eslint-plugin':
        specifier: 5.61.0
        version: 5.61.0(@typescript-eslint/parser@5.61.0(eslint@8.57.0)(typescript@5.0.4))(eslint@8.57.0)(typescript@5.0.4)
      '@typescript-eslint/parser':
        specifier: 5.61.0
        version: 5.61.0(eslint@8.57.0)(typescript@5.0.4)
      bignumber.js:
        specifier: ^9.0.2
        version: 9.1.2
      bn.js:
        specifier: ^5.1.0
        version: 5.2.1
      chai:
        specifier: ^4.2.0
        version: 4.5.0
      eslint:
        specifier: ^8.44.0
        version: 8.57.0
      eslint-config-prettier:
        specifier: 8.3.0
        version: 8.3.0(eslint@8.57.0)
      eslint-plugin-import:
        specifier: 2.27.5
        version: 2.27.5(@typescript-eslint/parser@5.61.0(eslint@8.57.0)(typescript@5.0.4))(eslint@8.57.0)
      eslint-plugin-mocha:
        specifier: 10.4.1
        version: 10.4.1(eslint@8.57.0)
      eslint-plugin-prettier:
        specifier: 3.4.0
        version: 3.4.0(eslint-config-prettier@8.3.0(eslint@8.57.0))(eslint@8.57.0)(prettier@2.4.1)
      ethers:
        specifier: ^6.1.0
        version: 6.13.2
      get-port:
        specifier: ^5.1.1
        version: 5.1.1
      hardhat:
        specifier: workspace:^2.9.4
        version: link:../hardhat-core
      mocha:
        specifier: ^10.0.0
        version: 10.7.3
      prettier:
        specifier: 2.4.1
        version: 2.4.1
      rimraf:
        specifier: ^3.0.2
        version: 3.0.2
      ts-node:
        specifier: ^10.8.0
        version: 10.9.2(@types/node@18.19.46)(typescript@5.0.4)
      typescript:
        specifier: ~5.0.0
        version: 5.0.4

  packages/hardhat-core:
    dependencies:
      '@ethersproject/abi':
        specifier: ^5.1.2
        version: 5.7.0
      '@metamask/eth-sig-util':
        specifier: ^4.0.0
        version: 4.0.1
      '@nomicfoundation/edr':
        specifier: ^0.5.0
        version: 0.5.2
      '@nomicfoundation/ethereumjs-common':
        specifier: 4.0.4
        version: 4.0.4
      '@nomicfoundation/ethereumjs-tx':
        specifier: 5.0.4
        version: 5.0.4
      '@nomicfoundation/ethereumjs-util':
        specifier: 9.0.4
        version: 9.0.4
      '@nomicfoundation/solidity-analyzer':
        specifier: ^0.1.0
        version: 0.1.2
      '@sentry/node':
        specifier: ^5.18.1
        version: 5.30.0
      '@types/bn.js':
        specifier: ^5.1.0
        version: 5.1.5
      '@types/lru-cache':
        specifier: ^5.1.0
        version: 5.1.1
      adm-zip:
        specifier: ^0.4.16
        version: 0.4.16
      aggregate-error:
        specifier: ^3.0.0
        version: 3.1.0
      ansi-escapes:
        specifier: ^4.3.0
        version: 4.3.2
      boxen:
        specifier: ^5.1.2
        version: 5.1.2
      chalk:
        specifier: ^2.4.2
        version: 2.4.2
      chokidar:
        specifier: ^3.4.0
        version: 3.6.0
      ci-info:
        specifier: ^2.0.0
        version: 2.0.0
      debug:
        specifier: ^4.1.1
        version: 4.3.6(supports-color@8.1.1)
      enquirer:
        specifier: ^2.3.0
        version: 2.4.1
      env-paths:
        specifier: ^2.2.0
        version: 2.2.1
      ethereum-cryptography:
        specifier: ^1.0.3
        version: 1.1.1
      ethereumjs-abi:
        specifier: ^0.6.8
        version: 0.6.8
      find-up:
        specifier: ^2.1.0
        version: 2.1.0
      fp-ts:
        specifier: 1.19.3
        version: 1.19.3
      fs-extra:
        specifier: ^7.0.1
        version: 7.0.1
      glob:
        specifier: 7.2.0
        version: 7.2.0
      immutable:
        specifier: ^4.0.0-rc.12
        version: 4.3.7
      io-ts:
        specifier: 1.10.4
        version: 1.10.4
      keccak:
        specifier: ^3.0.2
        version: 3.0.4
      lodash:
        specifier: ^4.17.11
        version: 4.17.21
      mnemonist:
        specifier: ^0.38.0
        version: 0.38.5
      mocha:
        specifier: ^10.0.0
        version: 10.7.3
      p-map:
        specifier: ^4.0.0
        version: 4.0.0
      raw-body:
        specifier: ^2.4.1
        version: 2.5.2
      resolve:
        specifier: 1.17.0
        version: 1.17.0
      semver:
        specifier: ^6.3.0
        version: 6.3.1
      solc:
        specifier: 0.8.26
        version: 0.8.26(debug@4.3.6)
      source-map-support:
        specifier: ^0.5.13
        version: 0.5.21
      stacktrace-parser:
        specifier: ^0.1.10
        version: 0.1.10
      tsort:
        specifier: 0.0.1
        version: 0.0.1
      undici:
        specifier: ^5.14.0
        version: 5.28.4
      uuid:
        specifier: ^8.3.2
        version: 8.3.2
      ws:
        specifier: ^7.4.6
        version: 7.5.10
    devDependencies:
      '@nomicfoundation/eslint-plugin-hardhat-internal-rules':
        specifier: workspace:^
        version: link:../eslint-plugin-hardhat-internal-rules
      '@nomicfoundation/eslint-plugin-slow-imports':
        specifier: workspace:^
        version: link:../eslint-plugin-slow-imports
      '@nomicfoundation/ethereumjs-block':
        specifier: 5.0.4
        version: 5.0.4
      '@types/async-eventemitter':
        specifier: ^0.2.1
        version: 0.2.4
      '@types/chai':
        specifier: ^4.2.0
        version: 4.3.18
      '@types/chai-as-promised':
        specifier: ^7.1.3
        version: 7.1.8
      '@types/ci-info':
        specifier: ^2.0.0
        version: 2.0.0
      '@types/debug':
        specifier: ^4.1.4
        version: 4.1.12
      '@types/find-up':
        specifier: ^2.1.1
        version: 2.1.1
      '@types/fs-extra':
        specifier: ^5.1.0
        version: 5.1.0
      '@types/glob':
        specifier: ^7.1.1
        version: 7.2.0
      '@types/keccak':
        specifier: ^3.0.1
        version: 3.0.4
      '@types/lodash':
        specifier: ^4.14.123
        version: 4.17.7
      '@types/mocha':
        specifier: '>=9.1.0'
        version: 10.0.7
      '@types/node':
        specifier: ^18.0.0
        version: 18.19.46
      '@types/resolve':
        specifier: ^1.17.1
        version: 1.20.6
      '@types/semver':
        specifier: ^6.0.2
        version: 6.2.7
      '@types/sinon':
        specifier: ^9.0.8
        version: 9.0.11
      '@types/uuid':
        specifier: ^8.3.1
        version: 8.3.4
      '@types/ws':
        specifier: ^7.2.1
        version: 7.4.7
      '@typescript-eslint/eslint-plugin':
        specifier: 5.61.0
        version: 5.61.0(@typescript-eslint/parser@5.61.0(eslint@8.57.0)(typescript@5.0.4))(eslint@8.57.0)(typescript@5.0.4)
      '@typescript-eslint/parser':
        specifier: 5.61.0
        version: 5.61.0(eslint@8.57.0)(typescript@5.0.4)
      bignumber.js:
        specifier: ^9.0.2
        version: 9.1.2
      bn.js:
        specifier: ^5.1.0
        version: 5.2.1
      chai:
        specifier: ^4.2.0
        version: 4.5.0
      chai-as-promised:
        specifier: ^7.1.1
        version: 7.1.2(chai@4.5.0)
      eslint:
        specifier: ^8.44.0
        version: 8.57.0
      eslint-config-prettier:
        specifier: 8.3.0
        version: 8.3.0(eslint@8.57.0)
      eslint-plugin-import:
        specifier: 2.27.5
        version: 2.27.5(@typescript-eslint/parser@5.61.0(eslint@8.57.0)(typescript@5.0.4))(eslint@8.57.0)
      eslint-plugin-mocha:
        specifier: 10.4.1
        version: 10.4.1(eslint@8.57.0)
      eslint-plugin-prettier:
        specifier: 3.4.0
        version: 3.4.0(eslint-config-prettier@8.3.0(eslint@8.57.0))(eslint@8.57.0)(prettier@2.4.1)
      ethers:
        specifier: ^6.1.0
        version: 6.13.2
      ethers-v5:
        specifier: npm:ethers@5
        version: ethers@5.7.2
      prettier:
        specifier: 2.4.1
        version: 2.4.1
      rimraf:
        specifier: ^3.0.2
        version: 3.0.2
      sinon:
        specifier: ^9.0.0
        version: 9.2.4
      time-require:
        specifier: ^0.1.2
        version: 0.1.2
      ts-node:
        specifier: ^10.8.0
        version: 10.9.2(@types/node@18.19.46)(typescript@5.0.4)
      typescript:
        specifier: ~5.0.0
        version: 5.0.4

  packages/hardhat-ethers:
    dependencies:
      debug:
        specifier: ^4.1.1
        version: 4.3.6(supports-color@8.1.1)
      lodash.isequal:
        specifier: ^4.5.0
        version: 4.5.0
    devDependencies:
      '@nomicfoundation/eslint-plugin-hardhat-internal-rules':
        specifier: workspace:^
        version: link:../eslint-plugin-hardhat-internal-rules
      '@nomicfoundation/eslint-plugin-slow-imports':
        specifier: workspace:^
        version: link:../eslint-plugin-slow-imports
      '@types/chai':
        specifier: ^4.2.0
        version: 4.3.18
      '@types/chai-as-promised':
        specifier: ^7.1.3
        version: 7.1.8
      '@types/debug':
        specifier: ^4.1.4
        version: 4.1.12
      '@types/lodash.isequal':
        specifier: ^4.5.6
        version: 4.5.8
      '@types/mocha':
        specifier: '>=9.1.0'
        version: 10.0.7
      '@types/node':
        specifier: ^18.0.0
        version: 18.19.46
      '@types/sinon':
        specifier: ^9.0.8
        version: 9.0.11
      '@typescript-eslint/eslint-plugin':
        specifier: 5.61.0
        version: 5.61.0(@typescript-eslint/parser@5.61.0(eslint@8.57.0)(typescript@5.0.4))(eslint@8.57.0)(typescript@5.0.4)
      '@typescript-eslint/parser':
        specifier: 5.61.0
        version: 5.61.0(eslint@8.57.0)(typescript@5.0.4)
      chai:
        specifier: ^4.2.0
        version: 4.5.0
      chai-as-promised:
        specifier: ^7.1.1
        version: 7.1.2(chai@4.5.0)
      chalk:
        specifier: ^2.4.2
        version: 2.4.2
      eslint:
        specifier: ^8.44.0
        version: 8.57.0
      eslint-config-prettier:
        specifier: 8.3.0
        version: 8.3.0(eslint@8.57.0)
      eslint-plugin-import:
        specifier: 2.27.5
        version: 2.27.5(@typescript-eslint/parser@5.61.0(eslint@8.57.0)(typescript@5.0.4))(eslint@8.57.0)
      eslint-plugin-mocha:
        specifier: 10.4.1
        version: 10.4.1(eslint@8.57.0)
      eslint-plugin-prettier:
        specifier: 3.4.0
        version: 3.4.0(eslint-config-prettier@8.3.0(eslint@8.57.0))(eslint@8.57.0)(prettier@2.4.1)
      ethers:
        specifier: ^6.1.0
        version: 6.13.2
      hardhat:
        specifier: workspace:^2.0.0
        version: link:../hardhat-core
      mocha:
        specifier: ^10.0.0
        version: 10.7.3
      prettier:
        specifier: 2.4.1
        version: 2.4.1
      rimraf:
        specifier: ^3.0.2
        version: 3.0.2
      sinon:
        specifier: ^9.0.0
        version: 9.2.4
      ts-node:
        specifier: ^10.8.0
        version: 10.9.2(@types/node@18.19.46)(typescript@5.0.4)
      typescript:
        specifier: ~5.0.0
        version: 5.0.4

  packages/hardhat-foundry:
    dependencies:
      chalk:
        specifier: ^2.4.2
        version: 2.4.2
    devDependencies:
      '@nomicfoundation/eslint-plugin-hardhat-internal-rules':
        specifier: workspace:^
        version: link:../eslint-plugin-hardhat-internal-rules
      '@nomicfoundation/eslint-plugin-slow-imports':
        specifier: workspace:^
        version: link:../eslint-plugin-slow-imports
      '@types/chai':
        specifier: ^4.2.0
        version: 4.3.18
      '@types/mocha':
        specifier: '>=9.1.0'
        version: 10.0.7
      '@types/node':
        specifier: ^18.0.0
        version: 18.19.46
      '@typescript-eslint/eslint-plugin':
        specifier: 5.61.0
        version: 5.61.0(@typescript-eslint/parser@5.61.0(eslint@8.57.0)(typescript@5.0.4))(eslint@8.57.0)(typescript@5.0.4)
      '@typescript-eslint/parser':
        specifier: 5.61.0
        version: 5.61.0(eslint@8.57.0)(typescript@5.0.4)
      chai:
        specifier: ^4.2.0
        version: 4.5.0
      eslint:
        specifier: ^8.44.0
        version: 8.57.0
      eslint-config-prettier:
        specifier: 8.3.0
        version: 8.3.0(eslint@8.57.0)
      eslint-plugin-import:
        specifier: 2.27.5
        version: 2.27.5(@typescript-eslint/parser@5.61.0(eslint@8.57.0)(typescript@5.0.4))(eslint@8.57.0)
      eslint-plugin-mocha:
        specifier: 10.4.1
        version: 10.4.1(eslint@8.57.0)
      eslint-plugin-prettier:
        specifier: 3.4.0
        version: 3.4.0(eslint-config-prettier@8.3.0(eslint@8.57.0))(eslint@8.57.0)(prettier@2.4.1)
      hardhat:
        specifier: workspace:^2.17.2
        version: link:../hardhat-core
      mocha:
        specifier: ^10.0.0
        version: 10.7.3
      prettier:
        specifier: 2.4.1
        version: 2.4.1
      rimraf:
        specifier: ^3.0.2
        version: 3.0.2
      ts-node:
        specifier: ^10.8.0
        version: 10.9.2(@types/node@18.19.46)(typescript@5.0.4)
      typescript:
        specifier: ~5.0.0
        version: 5.0.4

  packages/hardhat-ledger:
    dependencies:
      '@ledgerhq/errors':
        specifier: ^6.12.6
        version: 6.18.0
      '@ledgerhq/hw-app-eth':
        specifier: 6.33.6
        version: 6.33.6(debug@4.3.6)
      '@ledgerhq/hw-transport':
        specifier: ^6.28.4
        version: 6.31.2
      '@ledgerhq/hw-transport-node-hid':
        specifier: ^6.27.13
        version: 6.29.3
      '@nomicfoundation/ethereumjs-util':
        specifier: 9.0.4
        version: 9.0.4
      chalk:
        specifier: ^2.4.2
        version: 2.4.2
      debug:
        specifier: ^4.1.1
        version: 4.3.6(supports-color@8.1.1)
      env-paths:
        specifier: ^2.2.0
        version: 2.2.1
      ethers:
        specifier: ^6.1.0
        version: 6.13.2
      fs-extra:
        specifier: ^7.0.1
        version: 7.0.1
      io-ts:
        specifier: 1.10.4
        version: 1.10.4
      ora:
        specifier: ^5.4.1
        version: 5.4.1
    devDependencies:
      '@nomicfoundation/eslint-plugin-hardhat-internal-rules':
        specifier: workspace:^
        version: link:../eslint-plugin-hardhat-internal-rules
      '@nomicfoundation/eslint-plugin-slow-imports':
        specifier: workspace:^
        version: link:../eslint-plugin-slow-imports
      '@types/chai':
        specifier: ^4.2.0
        version: 4.3.18
      '@types/fs-extra':
        specifier: ^5.1.0
        version: 5.1.0
      '@types/mocha':
        specifier: '>=9.1.0'
        version: 10.0.7
      '@types/node':
        specifier: ^18.0.0
        version: 18.19.46
      '@types/sinon':
        specifier: ^9.0.8
        version: 9.0.11
      '@typescript-eslint/eslint-plugin':
        specifier: 5.61.0
        version: 5.61.0(@typescript-eslint/parser@5.61.0(eslint@8.57.0)(typescript@5.0.4))(eslint@8.57.0)(typescript@5.0.4)
      '@typescript-eslint/parser':
        specifier: 5.61.0
        version: 5.61.0(eslint@8.57.0)(typescript@5.0.4)
      chai:
        specifier: ^4.2.0
        version: 4.5.0
      eslint:
        specifier: ^8.44.0
        version: 8.57.0
      eslint-config-prettier:
        specifier: 8.3.0
        version: 8.3.0(eslint@8.57.0)
      eslint-plugin-import:
        specifier: 2.27.5
        version: 2.27.5(@typescript-eslint/parser@5.61.0(eslint@8.57.0)(typescript@5.0.4))(eslint@8.57.0)
      eslint-plugin-mocha:
        specifier: 10.4.1
        version: 10.4.1(eslint@8.57.0)
      eslint-plugin-prettier:
        specifier: 3.4.0
        version: 3.4.0(eslint-config-prettier@8.3.0(eslint@8.57.0))(eslint@8.57.0)(prettier@2.4.1)
      hardhat:
        specifier: workspace:^2.16.0
        version: link:../hardhat-core
      mocha:
        specifier: ^10.0.0
        version: 10.7.3
      nyc:
        specifier: ^15.1.0
        version: 15.1.0
      prettier:
        specifier: 2.4.1
        version: 2.4.1
      rimraf:
        specifier: ^3.0.2
        version: 3.0.2
      sinon:
        specifier: ^9.0.0
        version: 9.2.4
      ts-node:
        specifier: ^10.8.0
        version: 10.9.2(@types/node@18.19.46)(typescript@5.0.4)
      typescript:
        specifier: ~5.0.0
        version: 5.0.4

  packages/hardhat-network-helpers:
    dependencies:
      ethereumjs-util:
        specifier: ^7.1.4
        version: 7.1.5
    devDependencies:
      '@nomicfoundation/eslint-plugin-hardhat-internal-rules':
        specifier: workspace:^
        version: link:../eslint-plugin-hardhat-internal-rules
      '@nomicfoundation/eslint-plugin-slow-imports':
        specifier: workspace:^
        version: link:../eslint-plugin-slow-imports
      '@types/chai':
        specifier: ^4.2.0
        version: 4.3.18
      '@types/chai-as-promised':
        specifier: ^7.1.3
        version: 7.1.8
      '@types/mocha':
        specifier: '>=9.1.0'
        version: 10.0.7
      '@types/node':
        specifier: ^18.0.0
        version: 18.19.46
      '@typescript-eslint/eslint-plugin':
        specifier: 5.61.0
        version: 5.61.0(@typescript-eslint/parser@5.61.0(eslint@8.57.0)(typescript@5.0.4))(eslint@8.57.0)(typescript@5.0.4)
      '@typescript-eslint/parser':
        specifier: 5.61.0
        version: 5.61.0(eslint@8.57.0)(typescript@5.0.4)
      chai:
        specifier: ^4.2.0
        version: 4.5.0
      chai-as-promised:
        specifier: ^7.1.1
        version: 7.1.2(chai@4.5.0)
      eslint:
        specifier: ^8.44.0
        version: 8.57.0
      eslint-config-prettier:
        specifier: 8.3.0
        version: 8.3.0(eslint@8.57.0)
      eslint-plugin-import:
        specifier: 2.27.5
        version: 2.27.5(@typescript-eslint/parser@5.61.0(eslint@8.57.0)(typescript@5.0.4))(eslint@8.57.0)
      eslint-plugin-mocha:
        specifier: 10.4.1
        version: 10.4.1(eslint@8.57.0)
      eslint-plugin-prettier:
        specifier: 3.4.0
        version: 3.4.0(eslint-config-prettier@8.3.0(eslint@8.57.0))(eslint@8.57.0)(prettier@2.4.1)
      ethers-v5:
        specifier: npm:ethers@5
        version: ethers@5.7.2
      hardhat:
        specifier: workspace:^2.9.5
        version: link:../hardhat-core
      mocha:
        specifier: ^10.0.0
        version: 10.7.3
      prettier:
        specifier: 2.4.1
        version: 2.4.1
      rimraf:
        specifier: ^3.0.2
        version: 3.0.2
      ts-node:
        specifier: ^10.8.0
        version: 10.9.2(@types/node@18.19.46)(typescript@5.0.4)
      typescript:
        specifier: ~5.0.0
        version: 5.0.4

  packages/hardhat-shorthand:
    dependencies:
      '@fvictorio/tabtab':
        specifier: ^0.0.3
        version: 0.0.3
      debug:
        specifier: ^4.1.1
        version: 4.3.6(supports-color@8.1.1)
      semver:
        specifier: ^6.3.0
        version: 6.3.1
    devDependencies:
      '@nomicfoundation/eslint-plugin-hardhat-internal-rules':
        specifier: workspace:^
        version: link:../eslint-plugin-hardhat-internal-rules
      '@nomicfoundation/eslint-plugin-slow-imports':
        specifier: workspace:^
        version: link:../eslint-plugin-slow-imports
      '@types/chai':
        specifier: ^4.2.0
        version: 4.3.18
      '@types/debug':
        specifier: ^4.1.4
        version: 4.1.12
      '@types/fs-extra':
        specifier: ^5.1.0
        version: 5.1.0
      '@types/mocha':
        specifier: '>=9.1.0'
        version: 10.0.7
      '@types/node':
        specifier: ^18.0.0
        version: 18.19.46
      '@types/semver':
        specifier: ^6.0.2
        version: 6.2.7
      '@typescript-eslint/eslint-plugin':
        specifier: 5.61.0
        version: 5.61.0(@typescript-eslint/parser@5.61.0(eslint@8.57.0)(typescript@5.0.4))(eslint@8.57.0)(typescript@5.0.4)
      '@typescript-eslint/parser':
        specifier: 5.61.0
        version: 5.61.0(eslint@8.57.0)(typescript@5.0.4)
      chai:
        specifier: ^4.2.0
        version: 4.5.0
      eslint:
        specifier: ^8.44.0
        version: 8.57.0
      eslint-config-prettier:
        specifier: 8.3.0
        version: 8.3.0(eslint@8.57.0)
      eslint-plugin-import:
        specifier: 2.27.5
        version: 2.27.5(@typescript-eslint/parser@5.61.0(eslint@8.57.0)(typescript@5.0.4))(eslint@8.57.0)
      eslint-plugin-mocha:
        specifier: 10.4.1
        version: 10.4.1(eslint@8.57.0)
      eslint-plugin-prettier:
        specifier: 3.4.0
        version: 3.4.0(eslint-config-prettier@8.3.0(eslint@8.57.0))(eslint@8.57.0)(prettier@2.4.1)
      hardhat:
        specifier: workspace:^2.0.0
        version: link:../hardhat-core
      mocha:
        specifier: ^10.0.0
        version: 10.7.3
      prettier:
        specifier: 2.4.1
        version: 2.4.1
      rimraf:
        specifier: ^3.0.2
        version: 3.0.2
      ts-node:
        specifier: ^10.8.0
        version: 10.9.2(@types/node@18.19.46)(typescript@5.0.4)
      typescript:
        specifier: ~5.0.0
        version: 5.0.4

  packages/hardhat-toolbox:
    devDependencies:
      '@nomicfoundation/eslint-plugin-hardhat-internal-rules':
        specifier: workspace:^
        version: link:../eslint-plugin-hardhat-internal-rules
      '@nomicfoundation/eslint-plugin-slow-imports':
        specifier: workspace:^
        version: link:../eslint-plugin-slow-imports
      '@nomicfoundation/hardhat-chai-matchers':
        specifier: workspace:^2.0.0
        version: link:../hardhat-chai-matchers
      '@nomicfoundation/hardhat-ethers':
        specifier: workspace:^3.0.0
        version: link:../hardhat-ethers
      '@nomicfoundation/hardhat-ignition-ethers':
        specifier: ^0.15.0
        version: 0.15.5(@nomicfoundation/hardhat-ethers@packages+hardhat-ethers)(@nomicfoundation/hardhat-ignition@0.15.5(@nomicfoundation/hardhat-verify@packages+hardhat-verify)(hardhat@packages+hardhat-core))(@nomicfoundation/ignition-core@0.15.5)(ethers@6.13.2)(hardhat@packages+hardhat-core)
      '@nomicfoundation/hardhat-network-helpers':
        specifier: workspace:^1.0.0
        version: link:../hardhat-network-helpers
      '@nomicfoundation/hardhat-verify':
        specifier: workspace:^2.0.0
        version: link:../hardhat-verify
      '@typechain/ethers-v6':
        specifier: ^0.5.0
        version: 0.5.1(ethers@6.13.2)(typechain@8.3.2(typescript@5.0.4))(typescript@5.0.4)
      '@typechain/hardhat':
        specifier: ^9.0.0
        version: 9.1.0(@typechain/ethers-v6@0.5.1(ethers@6.13.2)(typechain@8.3.2(typescript@5.0.4))(typescript@5.0.4))(ethers@6.13.2)(hardhat@packages+hardhat-core)(typechain@8.3.2(typescript@5.0.4))
      '@types/chai':
        specifier: ^4.2.0
        version: 4.3.18
      '@types/mocha':
        specifier: '>=9.1.0'
        version: 10.0.7
      '@types/node':
        specifier: ^18.0.0
        version: 18.19.46
      '@typescript-eslint/eslint-plugin':
        specifier: 5.61.0
        version: 5.61.0(@typescript-eslint/parser@5.61.0(eslint@8.57.0)(typescript@5.0.4))(eslint@8.57.0)(typescript@5.0.4)
      '@typescript-eslint/parser':
        specifier: 5.61.0
        version: 5.61.0(eslint@8.57.0)(typescript@5.0.4)
      chai:
        specifier: ^4.4.1
        version: 4.5.0
      eslint:
        specifier: ^8.44.0
        version: 8.57.0
      eslint-config-prettier:
        specifier: 8.3.0
        version: 8.3.0(eslint@8.57.0)
      eslint-plugin-import:
        specifier: 2.27.5
        version: 2.27.5(@typescript-eslint/parser@5.61.0(eslint@8.57.0)(typescript@5.0.4))(eslint@8.57.0)
      eslint-plugin-mocha:
        specifier: 10.4.1
        version: 10.4.1(eslint@8.57.0)
      eslint-plugin-prettier:
        specifier: 3.4.0
        version: 3.4.0(eslint-config-prettier@8.3.0(eslint@8.57.0))(eslint@8.57.0)(prettier@2.4.1)
      ethers:
        specifier: ^6.4.0
        version: 6.13.2
      hardhat:
        specifier: workspace:^2.11.0
        version: link:../hardhat-core
      hardhat-gas-reporter:
        specifier: ^1.0.8
        version: 1.0.10(hardhat@packages+hardhat-core)
      mocha:
        specifier: ^10.0.0
        version: 10.7.3
      prettier:
        specifier: 2.4.1
        version: 2.4.1
      rimraf:
        specifier: ^3.0.2
        version: 3.0.2
      solidity-coverage:
        specifier: ^0.8.1
        version: 0.8.12(hardhat@packages+hardhat-core)
      ts-node:
        specifier: ^10.8.0
        version: 10.9.2(@types/node@18.19.46)(typescript@5.0.4)
      typechain:
        specifier: ^8.3.1
        version: 8.3.2(typescript@5.0.4)
      typescript:
        specifier: ~5.0.0
        version: 5.0.4

  packages/hardhat-toolbox-viem:
    dependencies:
      chai-as-promised:
        specifier: ^7.1.1
        version: 7.1.2(chai@4.5.0)
    devDependencies:
      '@nomicfoundation/eslint-plugin-hardhat-internal-rules':
        specifier: workspace:^
        version: link:../eslint-plugin-hardhat-internal-rules
      '@nomicfoundation/eslint-plugin-slow-imports':
        specifier: workspace:^
        version: link:../eslint-plugin-slow-imports
      '@nomicfoundation/hardhat-ignition-viem':
        specifier: ^0.15.0
        version: 0.15.5(@nomicfoundation/hardhat-ignition@0.15.5(@nomicfoundation/hardhat-verify@packages+hardhat-verify)(hardhat@packages+hardhat-core))(@nomicfoundation/hardhat-viem@packages+hardhat-viem)(@nomicfoundation/ignition-core@0.15.5)(hardhat@packages+hardhat-core)(viem@2.20.0(typescript@5.0.4)(zod@3.23.8))
      '@nomicfoundation/hardhat-network-helpers':
        specifier: workspace:^1.0.0
        version: link:../hardhat-network-helpers
      '@nomicfoundation/hardhat-verify':
        specifier: workspace:^2.0.0
        version: link:../hardhat-verify
      '@nomicfoundation/hardhat-viem':
        specifier: workspace:^2.0.0
        version: link:../hardhat-viem
      '@types/chai':
        specifier: ^4.2.0
        version: 4.3.18
      '@types/chai-as-promised':
        specifier: ^7.1.6
        version: 7.1.8
      '@types/mocha':
        specifier: '>=9.1.0'
        version: 10.0.7
      '@types/node':
        specifier: ^18.0.0
        version: 18.19.46
      '@typescript-eslint/eslint-plugin':
        specifier: 5.61.0
        version: 5.61.0(@typescript-eslint/parser@5.61.0(eslint@8.57.0)(typescript@5.0.4))(eslint@8.57.0)(typescript@5.0.4)
      '@typescript-eslint/parser':
        specifier: 5.61.0
        version: 5.61.0(eslint@8.57.0)(typescript@5.0.4)
      chai:
        specifier: ^4.2.0
        version: 4.5.0
      eslint:
        specifier: ^8.44.0
        version: 8.57.0
      eslint-config-prettier:
        specifier: 8.3.0
        version: 8.3.0(eslint@8.57.0)
      eslint-plugin-import:
        specifier: 2.27.5
        version: 2.27.5(@typescript-eslint/parser@5.61.0(eslint@8.57.0)(typescript@5.0.4))(eslint@8.57.0)
      eslint-plugin-mocha:
        specifier: 10.4.1
        version: 10.4.1(eslint@8.57.0)
      eslint-plugin-prettier:
        specifier: 3.4.0
        version: 3.4.0(eslint-config-prettier@8.3.0(eslint@8.57.0))(eslint@8.57.0)(prettier@2.4.1)
      hardhat:
        specifier: workspace:^2.11.0
        version: link:../hardhat-core
      hardhat-gas-reporter:
        specifier: ^1.0.8
        version: 1.0.10(hardhat@packages+hardhat-core)
      mocha:
        specifier: ^10.0.0
        version: 10.7.3
      prettier:
        specifier: 2.4.1
        version: 2.4.1
      rimraf:
        specifier: ^3.0.2
        version: 3.0.2
      solidity-coverage:
        specifier: ^0.8.1
        version: 0.8.12(hardhat@packages+hardhat-core)
      ts-node:
        specifier: ^10.8.0
        version: 10.9.2(@types/node@18.19.46)(typescript@5.0.4)
      typescript:
        specifier: ~5.0.4
        version: 5.0.4
      viem:
        specifier: ^2.7.6
        version: 2.20.0(typescript@5.0.4)(zod@3.23.8)

  packages/hardhat-verify:
    dependencies:
      '@ethersproject/abi':
        specifier: ^5.1.2
        version: 5.7.0
      '@ethersproject/address':
        specifier: ^5.0.2
        version: 5.7.0
      cbor:
        specifier: ^8.1.0
        version: 8.1.0
      chalk:
        specifier: ^2.4.2
        version: 2.4.2
      debug:
        specifier: ^4.1.1
        version: 4.3.6(supports-color@8.1.1)
      lodash.clonedeep:
        specifier: ^4.5.0
        version: 4.5.0
      semver:
        specifier: ^6.3.0
        version: 6.3.1
      table:
        specifier: ^6.8.0
        version: 6.8.2
      undici:
        specifier: ^5.14.0
        version: 5.28.4
    devDependencies:
      '@nomicfoundation/eslint-plugin-hardhat-internal-rules':
        specifier: workspace:^
        version: link:../eslint-plugin-hardhat-internal-rules
      '@nomicfoundation/eslint-plugin-slow-imports':
        specifier: workspace:^
        version: link:../eslint-plugin-slow-imports
      '@nomicfoundation/hardhat-ethers':
        specifier: workspace:^3.0.0
        version: link:../hardhat-ethers
      '@types/chai':
        specifier: ^4.2.0
        version: 4.3.18
      '@types/chai-as-promised':
        specifier: ^7.1.3
        version: 7.1.8
      '@types/debug':
        specifier: ^4.1.4
        version: 4.1.12
      '@types/lodash.clonedeep':
        specifier: ^4.5.7
        version: 4.5.9
      '@types/mocha':
        specifier: '>=9.1.0'
        version: 10.0.7
      '@types/node':
        specifier: ^18.0.0
        version: 18.19.46
      '@types/semver':
        specifier: ^6.0.2
        version: 6.2.7
      '@types/sinon':
        specifier: ^9.0.8
        version: 9.0.11
      '@types/sinon-chai':
        specifier: ^3.2.9
        version: 3.2.12
      '@typescript-eslint/eslint-plugin':
        specifier: 5.61.0
        version: 5.61.0(@typescript-eslint/parser@5.61.0(eslint@8.57.0)(typescript@5.0.4))(eslint@8.57.0)(typescript@5.0.4)
      '@typescript-eslint/parser':
        specifier: 5.61.0
        version: 5.61.0(eslint@8.57.0)(typescript@5.0.4)
      chai:
        specifier: ^4.2.0
        version: 4.5.0
      chai-as-promised:
        specifier: ^7.1.1
        version: 7.1.2(chai@4.5.0)
      eslint:
        specifier: ^8.44.0
        version: 8.57.0
      eslint-config-prettier:
        specifier: 8.3.0
        version: 8.3.0(eslint@8.57.0)
      eslint-plugin-import:
        specifier: 2.27.5
        version: 2.27.5(@typescript-eslint/parser@5.61.0(eslint@8.57.0)(typescript@5.0.4))(eslint@8.57.0)
      eslint-plugin-mocha:
        specifier: 10.4.1
        version: 10.4.1(eslint@8.57.0)
      eslint-plugin-prettier:
        specifier: 3.4.0
        version: 3.4.0(eslint-config-prettier@8.3.0(eslint@8.57.0))(eslint@8.57.0)(prettier@2.4.1)
      ethers:
        specifier: ^5.0.0
        version: 5.7.2
      hardhat:
        specifier: workspace:^2.0.4
        version: link:../hardhat-core
      mocha:
        specifier: ^10.0.0
        version: 10.7.3
      nyc:
        specifier: ^15.1.0
        version: 15.1.0
      prettier:
        specifier: 2.4.1
        version: 2.4.1
      rimraf:
        specifier: ^3.0.2
        version: 3.0.2
      sinon:
        specifier: ^9.0.0
        version: 9.2.4
      sinon-chai:
        specifier: ^3.7.0
        version: 3.7.0(chai@4.5.0)(sinon@9.2.4)
      ts-node:
        specifier: ^10.8.0
        version: 10.9.2(@types/node@18.19.46)(typescript@5.0.4)
      typescript:
        specifier: ~5.0.0
        version: 5.0.4

  packages/hardhat-viem:
    dependencies:
      abitype:
        specifier: ^0.9.8
        version: 0.9.10(typescript@5.0.4)(zod@3.23.8)
      lodash.memoize:
        specifier: ^4.1.2
        version: 4.1.2
    devDependencies:
      '@nomicfoundation/eslint-plugin-hardhat-internal-rules':
        specifier: workspace:^
        version: link:../eslint-plugin-hardhat-internal-rules
      '@nomicfoundation/eslint-plugin-slow-imports':
        specifier: workspace:^
        version: link:../eslint-plugin-slow-imports
      '@types/chai':
        specifier: ^4.2.0
        version: 4.3.18
      '@types/chai-as-promised':
        specifier: ^7.1.3
        version: 7.1.8
      '@types/lodash':
        specifier: ^4.14.123
        version: 4.17.7
      '@types/lodash.memoize':
        specifier: ^4.1.7
        version: 4.1.9
      '@types/mocha':
        specifier: '>=9.1.0'
        version: 10.0.7
      '@types/node':
        specifier: ^18.0.0
        version: 18.19.46
      '@types/sinon':
        specifier: ^9.0.8
        version: 9.0.11
      '@typescript-eslint/eslint-plugin':
        specifier: 5.61.0
        version: 5.61.0(@typescript-eslint/parser@5.61.0(eslint@8.57.0)(typescript@5.0.4))(eslint@8.57.0)(typescript@5.0.4)
      '@typescript-eslint/parser':
        specifier: 5.61.0
        version: 5.61.0(eslint@8.57.0)(typescript@5.0.4)
      chai:
        specifier: ^4.2.0
        version: 4.5.0
      chai-as-promised:
        specifier: ^7.1.1
        version: 7.1.2(chai@4.5.0)
      eslint:
        specifier: ^8.44.0
        version: 8.57.0
      eslint-config-prettier:
        specifier: 8.3.0
        version: 8.3.0(eslint@8.57.0)
      eslint-plugin-import:
        specifier: 2.27.5
        version: 2.27.5(@typescript-eslint/parser@5.61.0(eslint@8.57.0)(typescript@5.0.4))(eslint@8.57.0)
      eslint-plugin-mocha:
        specifier: 10.4.1
        version: 10.4.1(eslint@8.57.0)
      eslint-plugin-prettier:
        specifier: 3.4.0
        version: 3.4.0(eslint-config-prettier@8.3.0(eslint@8.57.0))(eslint@8.57.0)(prettier@2.4.1)
      hardhat:
        specifier: workspace:^2.17.0
        version: link:../hardhat-core
      jest-diff:
        specifier: ^29.7.0
        version: 29.7.0
      mocha:
        specifier: ^10.0.0
        version: 10.7.3
      nyc:
        specifier: ^15.1.0
        version: 15.1.0
      prettier:
        specifier: 2.4.1
        version: 2.4.1
      rimraf:
        specifier: ^3.0.2
        version: 3.0.2
      sinon:
        specifier: ^9.0.0
        version: 9.2.4
      ts-node:
        specifier: ^10.8.0
        version: 10.9.2(@types/node@18.19.46)(typescript@5.0.4)
      typescript:
        specifier: ~5.0.0
        version: 5.0.4
      viem:
        specifier: ^2.7.6
        version: 2.20.0(typescript@5.0.4)(zod@3.23.8)

  packages/hardhat-vyper:
    dependencies:
      debug:
        specifier: ^4.1.1
        version: 4.3.6(supports-color@8.1.1)
      fs-extra:
        specifier: ^7.0.1
        version: 7.0.1
      io-ts:
        specifier: 1.10.4
        version: 1.10.4
      lodash:
        specifier: ^4.17.11
        version: 4.17.21
      semver:
        specifier: ^6.3.0
        version: 6.3.1
    devDependencies:
      '@nomicfoundation/eslint-plugin-hardhat-internal-rules':
        specifier: workspace:^
        version: link:../eslint-plugin-hardhat-internal-rules
      '@nomicfoundation/eslint-plugin-slow-imports':
        specifier: workspace:^
        version: link:../eslint-plugin-slow-imports
      '@types/chai':
        specifier: ^4.2.0
        version: 4.3.18
      '@types/chai-as-promised':
        specifier: ^7.1.3
        version: 7.1.8
      '@types/debug':
        specifier: ^4.1.4
        version: 4.1.12
      '@types/fs-extra':
        specifier: ^5.1.0
        version: 5.1.0
      '@types/lodash':
        specifier: ^4.14.123
        version: 4.17.7
      '@types/mocha':
        specifier: '>=9.1.0'
        version: 10.0.7
      '@types/node':
        specifier: ^18.0.0
        version: 18.19.46
      '@types/semver':
        specifier: ^6.0.2
        version: 6.2.7
      '@typescript-eslint/eslint-plugin':
        specifier: 5.61.0
        version: 5.61.0(@typescript-eslint/parser@5.61.0(eslint@8.57.0)(typescript@5.0.4))(eslint@8.57.0)(typescript@5.0.4)
      '@typescript-eslint/parser':
        specifier: 5.61.0
        version: 5.61.0(eslint@8.57.0)(typescript@5.0.4)
      chai:
        specifier: ^4.2.0
        version: 4.5.0
      chai-as-promised:
        specifier: ^7.1.1
        version: 7.1.2(chai@4.5.0)
      eslint:
        specifier: ^8.44.0
        version: 8.57.0
      eslint-config-prettier:
        specifier: 8.3.0
        version: 8.3.0(eslint@8.57.0)
      eslint-plugin-import:
        specifier: 2.27.5
        version: 2.27.5(@typescript-eslint/parser@5.61.0(eslint@8.57.0)(typescript@5.0.4))(eslint@8.57.0)
      eslint-plugin-mocha:
        specifier: 10.4.1
        version: 10.4.1(eslint@8.57.0)
      eslint-plugin-prettier:
        specifier: 3.4.0
        version: 3.4.0(eslint-config-prettier@8.3.0(eslint@8.57.0))(eslint@8.57.0)(prettier@2.4.1)
      hardhat:
        specifier: workspace:^2.8.3
        version: link:../hardhat-core
      mocha:
        specifier: ^10.0.0
        version: 10.7.3
      prettier:
        specifier: 2.4.1
        version: 2.4.1
      rimraf:
        specifier: ^3.0.2
        version: 3.0.2
      ts-node:
        specifier: ^10.8.0
        version: 10.9.2(@types/node@18.19.46)(typescript@5.0.4)
      typescript:
        specifier: ~5.0.0
        version: 5.0.4

  packages/hardhat-web3-v4:
    devDependencies:
      '@nomicfoundation/eslint-plugin-hardhat-internal-rules':
        specifier: workspace:^
        version: link:../eslint-plugin-hardhat-internal-rules
      '@nomicfoundation/eslint-plugin-slow-imports':
        specifier: workspace:^
        version: link:../eslint-plugin-slow-imports
      '@types/chai':
        specifier: ^4.2.0
        version: 4.3.18
      '@types/chai-as-promised':
        specifier: ^7.1.3
        version: 7.1.8
      '@types/mocha':
        specifier: '>=9.1.0'
        version: 10.0.7
      '@types/node':
        specifier: ^18.0.0
        version: 18.19.46
      '@typescript-eslint/eslint-plugin':
        specifier: 5.61.0
        version: 5.61.0(@typescript-eslint/parser@5.61.0(eslint@8.57.0)(typescript@5.0.4))(eslint@8.57.0)(typescript@5.0.4)
      '@typescript-eslint/parser':
        specifier: 5.61.0
        version: 5.61.0(eslint@8.57.0)(typescript@5.0.4)
      chai:
        specifier: ^4.2.0
        version: 4.5.0
      chai-as-promised:
        specifier: ^7.1.1
        version: 7.1.2(chai@4.5.0)
      eslint:
        specifier: ^8.44.0
        version: 8.57.0
      eslint-config-prettier:
        specifier: 8.3.0
        version: 8.3.0(eslint@8.57.0)
      eslint-plugin-import:
        specifier: 2.27.5
        version: 2.27.5(@typescript-eslint/parser@5.61.0(eslint@8.57.0)(typescript@5.0.4))(eslint@8.57.0)
      eslint-plugin-mocha:
        specifier: 10.4.1
        version: 10.4.1(eslint@8.57.0)
      eslint-plugin-prettier:
        specifier: 3.4.0
        version: 3.4.0(eslint-config-prettier@8.3.0(eslint@8.57.0))(eslint@8.57.0)(prettier@2.4.1)
      hardhat:
        specifier: workspace:^2.0.0
        version: link:../hardhat-core
      mocha:
        specifier: ^10.0.0
        version: 10.7.3
      prettier:
        specifier: 2.4.1
        version: 2.4.1
      rimraf:
        specifier: ^3.0.2
        version: 3.0.2
      ts-node:
        specifier: ^10.8.0
        version: 10.9.2(@types/node@18.19.46)(typescript@5.0.4)
      typescript:
        specifier: ~5.0.0
        version: 5.0.4
      web3:
        specifier: ^4.0.1
        version: 4.12.1(typescript@5.0.4)(zod@3.23.8)

<<<<<<< HEAD
  v-next/core:
    dependencies:
      '@ignored/hardhat-vnext-errors':
        specifier: workspace:^3.0.0-next.2
        version: link:../hardhat-errors
      '@ignored/hardhat-vnext-utils':
        specifier: workspace:^3.0.0-next.2
        version: link:../hardhat-utils
      chalk:
        specifier: ^5.3.0
        version: 5.3.0
      env-paths:
        specifier: ^2.2.0
        version: 2.2.1
      semver:
        specifier: ^7.6.2
        version: 7.6.3
    devDependencies:
      '@eslint-community/eslint-plugin-eslint-comments':
        specifier: ^4.3.0
        version: 4.4.0(eslint@8.57.0)
      '@ignored/hardhat-vnext-node-test-reporter':
        specifier: workspace:^3.0.0-next.2
        version: link:../hardhat-node-test-reporter
      '@microsoft/api-extractor':
        specifier: ^7.43.4
        version: 7.47.7(@types/node@20.16.1)
      '@nomicfoundation/hardhat-test-utils':
        specifier: workspace:^
        version: link:../hardhat-test-utils
      '@types/node':
        specifier: ^20.14.9
        version: 20.16.1
      '@types/semver':
        specifier: ^7.5.8
        version: 7.5.8
      '@typescript-eslint/eslint-plugin':
        specifier: ^7.7.1
        version: 7.18.0(@typescript-eslint/parser@7.18.0(eslint@8.57.0)(typescript@5.5.4))(eslint@8.57.0)(typescript@5.5.4)
      '@typescript-eslint/parser':
        specifier: ^7.7.1
        version: 7.18.0(eslint@8.57.0)(typescript@5.5.4)
      c8:
        specifier: ^9.1.0
        version: 9.1.0
      eslint:
        specifier: 8.57.0
        version: 8.57.0
      eslint-config-prettier:
        specifier: 9.1.0
        version: 9.1.0(eslint@8.57.0)
      eslint-import-resolver-typescript:
        specifier: ^3.6.1
        version: 3.6.3(@typescript-eslint/parser@7.18.0(eslint@8.57.0)(typescript@5.5.4))(eslint-plugin-import@2.29.1)(eslint@8.57.0)
      eslint-plugin-import:
        specifier: 2.29.1
        version: 2.29.1(@typescript-eslint/parser@7.18.0(eslint@8.57.0)(typescript@5.5.4))(eslint-import-resolver-typescript@3.6.3)(eslint@8.57.0)
      eslint-plugin-no-only-tests:
        specifier: 3.1.0
        version: 3.1.0
      expect-type:
        specifier: ^0.19.0
        version: 0.19.0
      madge:
        specifier: ^7.0.0
        version: 7.0.0(typescript@5.5.4)
      prettier:
        specifier: 3.2.5
        version: 3.2.5
      rimraf:
        specifier: ^5.0.5
        version: 5.0.10
      tsx:
        specifier: ^4.11.0
        version: 4.18.0
      typescript:
        specifier: ~5.5.0
        version: 5.5.4
      typescript-eslint:
        specifier: 7.7.1
        version: 7.7.1(eslint@8.57.0)(typescript@5.5.4)

=======
>>>>>>> e5d4f640
  v-next/example-project:
    devDependencies:
      '@ignored/hardhat-vnext':
        specifier: workspace:^3.0.0-next.3
        version: link:../hardhat
      '@ignored/hardhat-vnext-keystore':
        specifier: workspace:^3.0.0-next.2
        version: link:../hardhat-keystore
      '@ignored/hardhat-vnext-mocha-test-runner':
        specifier: workspace:^3.0.0-next.2
        version: link:../hardhat-mocha-test-runner
      '@ignored/hardhat-vnext-node-test-runner':
        specifier: workspace:^3.0.0-next.2
        version: link:../hardhat-node-test-runner
      '@types/mocha':
        specifier: '>=9.1.0'
        version: 10.0.7
      '@types/node':
        specifier: ^20.14.9
        version: 20.16.1
      mocha:
        specifier: ^10.0.0
        version: 10.7.3
      prettier:
        specifier: 3.2.5
        version: 3.2.5
      typescript:
        specifier: ~5.5.0
        version: 5.5.4

  v-next/hardhat:
    dependencies:
      '@ignored/hardhat-vnext-errors':
        specifier: workspace:^3.0.0-next.2
        version: link:../hardhat-errors
      '@ignored/hardhat-vnext-utils':
        specifier: workspace:^3.0.0-next.2
        version: link:../hardhat-utils
      '@ignored/hardhat-vnext-zod-utils':
        specifier: workspace:^3.0.0-next.2
        version: link:../hardhat-zod-utils
      '@sentry/node':
        specifier: ^5.18.1
        version: 5.30.0
      chalk:
        specifier: ^5.3.0
        version: 5.3.0
      debug:
        specifier: ^4.1.1
        version: 4.3.6(supports-color@8.1.1)
      enquirer:
        specifier: ^2.3.0
        version: 2.4.1
      env-paths:
        specifier: ^2.2.0
        version: 2.2.1
      ethereum-cryptography:
        specifier: 1.1.1
        version: 1.1.1
      semver:
        specifier: ^7.6.3
        version: 7.6.3
      tsx:
        specifier: ^4.11.0
        version: 4.18.0
      zod:
        specifier: ^3.23.8
        version: 3.23.8
    devDependencies:
      '@eslint-community/eslint-plugin-eslint-comments':
        specifier: ^4.3.0
        version: 4.4.0(eslint@8.57.0)
      '@ignored/hardhat-vnext-node-test-reporter':
        specifier: workspace:^3.0.0-next.2
        version: link:../hardhat-node-test-reporter
      '@nomicfoundation/hardhat-test-utils':
        specifier: workspace:^
        version: link:../hardhat-test-utils
      '@types/debug':
        specifier: ^4.1.4
        version: 4.1.12
      '@types/node':
        specifier: ^20.14.9
<<<<<<< HEAD
        version: 20.16.1
=======
        version: 20.14.14
      '@types/semver':
        specifier: ^7.5.8
        version: 7.5.8
>>>>>>> e5d4f640
      '@typescript-eslint/eslint-plugin':
        specifier: ^7.7.1
        version: 7.18.0(@typescript-eslint/parser@7.18.0(eslint@8.57.0)(typescript@5.5.4))(eslint@8.57.0)(typescript@5.5.4)
      '@typescript-eslint/parser':
        specifier: ^7.7.1
        version: 7.18.0(eslint@8.57.0)(typescript@5.5.4)
      eslint:
        specifier: 8.57.0
        version: 8.57.0
      eslint-config-prettier:
        specifier: 9.1.0
        version: 9.1.0(eslint@8.57.0)
      eslint-import-resolver-typescript:
        specifier: ^3.6.1
        version: 3.6.3(@typescript-eslint/parser@7.18.0(eslint@8.57.0)(typescript@5.5.4))(eslint-plugin-import@2.29.1)(eslint@8.57.0)
      eslint-plugin-import:
        specifier: 2.29.1
        version: 2.29.1(@typescript-eslint/parser@7.18.0(eslint@8.57.0)(typescript@5.5.4))(eslint-import-resolver-typescript@3.6.3)(eslint@8.57.0)
      eslint-plugin-no-only-tests:
        specifier: 3.1.0
        version: 3.1.0
      expect-type:
        specifier: ^0.19.0
        version: 0.19.0
      prettier:
        specifier: 3.2.5
        version: 3.2.5
      rimraf:
        specifier: ^5.0.5
        version: 5.0.10
      typescript:
        specifier: ~5.5.0
        version: 5.5.4
      typescript-eslint:
        specifier: 7.7.1
        version: 7.7.1(eslint@8.57.0)(typescript@5.5.4)

  v-next/hardhat-build-system:
    dependencies:
      '@ignored/hardhat-vnext-errors':
        specifier: workspace:^3.0.0-next.0
        version: link:../hardhat-errors
      '@ignored/hardhat-vnext-utils':
        specifier: workspace:^3.0.0-next.0
        version: link:../hardhat-utils
      '@nomicfoundation/ethereumjs-util':
        specifier: 9.0.4
        version: 9.0.4
      '@nomicfoundation/solidity-analyzer':
        specifier: ^0.1.0
        version: 0.1.2
      adm-zip:
        specifier: ^0.4.16
        version: 0.4.16
      aggregate-error:
        specifier: ^3.0.0
        version: 3.1.0
      chalk:
        specifier: ^5.3.0
        version: 5.3.0
      debug:
        specifier: ^4.1.1
        version: 4.3.6(supports-color@8.1.1)
      env-paths:
        specifier: ^2.2.0
        version: 2.2.1
      fast-equals:
        specifier: ^5.0.1
        version: 5.0.1
      find-up:
        specifier: ^2.1.0
        version: 2.1.0
      fs-extra:
        specifier: ^7.0.1
        version: 7.0.1
      io-ts:
        specifier: 1.10.4
        version: 1.10.4
      lodash:
        specifier: ^4.17.11
        version: 4.17.21
      p-map:
        specifier: ^4.0.0
        version: 4.0.0
      resolve:
        specifier: 1.17.0
        version: 1.17.0
      semver:
        specifier: ^7.6.3
        version: 7.6.3
      solc:
        specifier: 0.7.3
        version: 0.7.3(debug@4.3.6)
      undici:
        specifier: ^6.16.1
        version: 6.19.8
    devDependencies:
      '@eslint-community/eslint-plugin-eslint-comments':
        specifier: ^4.3.0
        version: 4.4.0(eslint@8.57.0)
      '@ignored/hardhat-vnext-node-test-reporter':
        specifier: workspace:^3.0.0-next.0
        version: link:../hardhat-node-test-reporter
      '@nomicfoundation/hardhat-test-utils':
        specifier: workspace:^
        version: link:../hardhat-test-utils
      '@types/ci-info':
        specifier: ^2.0.0
        version: 2.0.0
      '@types/debug':
        specifier: ^4.1.4
        version: 4.1.12
      '@types/find-up':
        specifier: ^2.1.1
        version: 2.1.1
      '@types/fs-extra':
        specifier: ^5.1.0
        version: 5.1.0
      '@types/lodash':
        specifier: ^4.14.123
        version: 4.17.7
      '@types/node':
        specifier: ^20.14.9
        version: 20.16.1
      '@types/resolve':
        specifier: ^1.17.1
        version: 1.20.6
      '@types/semver':
        specifier: ^7.5.8
        version: 7.5.8
      '@types/sinon':
        specifier: ^9.0.8
        version: 9.0.11
      '@typescript-eslint/eslint-plugin':
        specifier: ^7.7.1
        version: 7.18.0(@typescript-eslint/parser@7.18.0(eslint@8.57.0)(typescript@5.5.4))(eslint@8.57.0)(typescript@5.5.4)
      '@typescript-eslint/parser':
        specifier: ^7.7.1
        version: 7.18.0(eslint@8.57.0)(typescript@5.5.4)
      ci-info:
        specifier: ^2.0.0
        version: 2.0.0
      eslint:
        specifier: 8.57.0
        version: 8.57.0
      eslint-config-prettier:
        specifier: 9.1.0
        version: 9.1.0(eslint@8.57.0)
      eslint-import-resolver-typescript:
        specifier: ^3.6.1
        version: 3.6.3(@typescript-eslint/parser@7.18.0(eslint@8.57.0)(typescript@5.5.4))(eslint-plugin-import@2.29.1)(eslint@8.57.0)
      eslint-plugin-import:
        specifier: 2.29.1
        version: 2.29.1(@typescript-eslint/parser@7.18.0(eslint@8.57.0)(typescript@5.5.4))(eslint-import-resolver-typescript@3.6.3)(eslint@8.57.0)
      eslint-plugin-no-only-tests:
        specifier: 3.1.0
        version: 3.1.0
      expect-type:
        specifier: ^0.19.0
        version: 0.19.0
      prettier:
        specifier: 3.2.5
        version: 3.2.5
      rimraf:
        specifier: ^5.0.5
        version: 5.0.10
      sinon:
        specifier: ^9.0.0
        version: 9.2.4
      tsx:
        specifier: ^4.11.0
        version: 4.18.0
      typescript:
        specifier: ~5.5.0
        version: 5.5.4
      typescript-eslint:
        specifier: 7.7.1
        version: 7.7.1(eslint@8.57.0)(typescript@5.5.4)

  v-next/hardhat-errors:
    dependencies:
      '@ignored/hardhat-vnext-utils':
        specifier: workspace:^3.0.0-next.2
        version: link:../hardhat-utils
    devDependencies:
      '@eslint-community/eslint-plugin-eslint-comments':
        specifier: ^4.3.0
        version: 4.4.0(eslint@8.57.0)
      '@ignored/hardhat-vnext-node-test-reporter':
        specifier: workspace:^3.0.0-next.2
        version: link:../hardhat-node-test-reporter
      '@types/node':
        specifier: ^20.14.9
        version: 20.16.1
      '@typescript-eslint/eslint-plugin':
        specifier: ^7.7.1
        version: 7.18.0(@typescript-eslint/parser@7.18.0(eslint@8.57.0)(typescript@5.5.4))(eslint@8.57.0)(typescript@5.5.4)
      '@typescript-eslint/parser':
        specifier: ^7.7.1
        version: 7.18.0(eslint@8.57.0)(typescript@5.5.4)
      eslint:
        specifier: 8.57.0
        version: 8.57.0
      eslint-config-prettier:
        specifier: 9.1.0
        version: 9.1.0(eslint@8.57.0)
      eslint-import-resolver-typescript:
        specifier: ^3.6.1
        version: 3.6.3(@typescript-eslint/parser@7.18.0(eslint@8.57.0)(typescript@5.5.4))(eslint-plugin-import@2.29.1)(eslint@8.57.0)
      eslint-plugin-import:
        specifier: 2.29.1
        version: 2.29.1(@typescript-eslint/parser@7.18.0(eslint@8.57.0)(typescript@5.5.4))(eslint-import-resolver-typescript@3.6.3)(eslint@8.57.0)
      eslint-plugin-no-only-tests:
        specifier: 3.1.0
        version: 3.1.0
      expect-type:
        specifier: ^0.19.0
        version: 0.19.0
      prettier:
        specifier: 3.2.5
        version: 3.2.5
      rimraf:
        specifier: ^5.0.5
        version: 5.0.10
      tsx:
        specifier: ^4.11.0
        version: 4.18.0
      typescript:
        specifier: ~5.5.0
        version: 5.5.4
      typescript-eslint:
        specifier: 7.7.1
        version: 7.7.1(eslint@8.57.0)(typescript@5.5.4)

  v-next/hardhat-keystore:
    dependencies:
      '@ignored/hardhat-vnext':
        specifier: workspace:^3.0.0-next.2
        version: link:../hardhat
      '@ignored/hardhat-vnext-errors':
        specifier: workspace:^3.0.0-next.2
        version: link:../hardhat-errors
      '@ignored/hardhat-vnext-utils':
        specifier: workspace:^3.0.0-next.2
        version: link:../hardhat-utils
      '@ignored/hardhat-vnext-zod-utils':
        specifier: workspace:^3.0.0-next.2
        version: link:../hardhat-zod-utils
      chalk:
        specifier: ^5.3.0
        version: 5.3.0
      env-paths:
        specifier: ^2.2.0
        version: 2.2.1
      zod:
        specifier: ^3.23.8
        version: 3.23.8
    devDependencies:
      '@eslint-community/eslint-plugin-eslint-comments':
        specifier: ^4.3.0
        version: 4.4.0(eslint@8.57.0)
      '@ignored/hardhat-vnext-node-test-reporter':
        specifier: workspace:^3.0.0-next.2
        version: link:../hardhat-node-test-reporter
      '@nomicfoundation/hardhat-test-utils':
        specifier: workspace:^
        version: link:../hardhat-test-utils
      '@types/node':
        specifier: ^20.14.9
        version: 20.16.1
      '@typescript-eslint/eslint-plugin':
        specifier: ^7.7.1
        version: 7.18.0(@typescript-eslint/parser@7.18.0(eslint@8.57.0)(typescript@5.5.4))(eslint@8.57.0)(typescript@5.5.4)
      '@typescript-eslint/parser':
        specifier: ^7.7.1
        version: 7.18.0(eslint@8.57.0)(typescript@5.5.4)
      c8:
        specifier: ^9.1.0
        version: 9.1.0
      eslint:
        specifier: 8.57.0
        version: 8.57.0
      eslint-config-prettier:
        specifier: 9.1.0
        version: 9.1.0(eslint@8.57.0)
      eslint-import-resolver-typescript:
        specifier: ^3.6.1
        version: 3.6.3(@typescript-eslint/parser@7.18.0(eslint@8.57.0)(typescript@5.5.4))(eslint-plugin-import@2.29.1)(eslint@8.57.0)
      eslint-plugin-import:
        specifier: 2.29.1
        version: 2.29.1(@typescript-eslint/parser@7.18.0(eslint@8.57.0)(typescript@5.5.4))(eslint-import-resolver-typescript@3.6.3)(eslint@8.57.0)
      eslint-plugin-no-only-tests:
        specifier: 3.1.0
        version: 3.1.0
      expect-type:
        specifier: ^0.19.0
        version: 0.19.0
      prettier:
        specifier: 3.2.5
        version: 3.2.5
      rimraf:
        specifier: ^5.0.5
        version: 5.0.10
      tsx:
        specifier: ^4.11.0
        version: 4.18.0
      typescript:
        specifier: ~5.5.0
        version: 5.5.4
      typescript-eslint:
        specifier: 7.7.1
        version: 7.7.1(eslint@8.57.0)(typescript@5.5.4)

  v-next/hardhat-mocha-test-runner:
    dependencies:
      '@ignored/hardhat-vnext':
        specifier: workspace:^3.0.0-next.2
        version: link:../hardhat
      '@ignored/hardhat-vnext-errors':
        specifier: workspace:^3.0.0-next.2
        version: link:../hardhat-errors
      '@ignored/hardhat-vnext-utils':
        specifier: workspace:^3.0.0-next.2
        version: link:../hardhat-utils
      '@ignored/hardhat-vnext-zod-utils':
        specifier: workspace:^3.0.0-next.2
        version: link:../hardhat-zod-utils
      mocha:
        specifier: ^10.0.0
        version: 10.7.3
      tsx:
        specifier: ^4.11.0
        version: 4.18.0
      zod:
        specifier: ^3.23.8
        version: 3.23.8
    devDependencies:
      '@eslint-community/eslint-plugin-eslint-comments':
        specifier: ^4.3.0
        version: 4.4.0(eslint@8.57.0)
      '@ignored/hardhat-vnext-node-test-reporter':
        specifier: workspace:^3.0.0-next.2
        version: link:../hardhat-node-test-reporter
      '@nomicfoundation/hardhat-test-utils':
        specifier: workspace:^
        version: link:../hardhat-test-utils
      '@types/mocha':
        specifier: '>=9.1.0'
        version: 10.0.7
      '@types/node':
        specifier: ^20.14.9
        version: 20.16.1
      '@typescript-eslint/eslint-plugin':
        specifier: ^7.7.1
        version: 7.18.0(@typescript-eslint/parser@7.18.0(eslint@8.57.0)(typescript@5.5.4))(eslint@8.57.0)(typescript@5.5.4)
      '@typescript-eslint/parser':
        specifier: ^7.7.1
        version: 7.18.0(eslint@8.57.0)(typescript@5.5.4)
      eslint:
        specifier: 8.57.0
        version: 8.57.0
      eslint-config-prettier:
        specifier: 9.1.0
        version: 9.1.0(eslint@8.57.0)
      eslint-import-resolver-typescript:
        specifier: ^3.6.1
        version: 3.6.3(@typescript-eslint/parser@7.18.0(eslint@8.57.0)(typescript@5.5.4))(eslint-plugin-import@2.29.1)(eslint@8.57.0)
      eslint-plugin-import:
        specifier: 2.29.1
        version: 2.29.1(@typescript-eslint/parser@7.18.0(eslint@8.57.0)(typescript@5.5.4))(eslint-import-resolver-typescript@3.6.3)(eslint@8.57.0)
      eslint-plugin-no-only-tests:
        specifier: 3.1.0
        version: 3.1.0
      expect-type:
        specifier: ^0.19.0
        version: 0.19.0
      prettier:
        specifier: 3.2.5
        version: 3.2.5
      rimraf:
        specifier: ^5.0.5
        version: 5.0.10
      typescript:
        specifier: ~5.5.0
        version: 5.5.4
      typescript-eslint:
        specifier: 7.7.1
        version: 7.7.1(eslint@8.57.0)(typescript@5.5.4)

  v-next/hardhat-node-test-reporter:
    dependencies:
      '@actions/core':
        specifier: ^1.10.1
        version: 1.10.1
      chalk:
        specifier: ^5.3.0
        version: 5.3.0
      jest-diff:
        specifier: ^29.7.0
        version: 29.7.0
    devDependencies:
      '@types/node':
        specifier: ^20.14.9
        version: 20.16.1
      '@typescript-eslint/eslint-plugin':
        specifier: ^7.7.1
        version: 7.18.0(@typescript-eslint/parser@7.18.0(eslint@8.57.0)(typescript@5.5.4))(eslint@8.57.0)(typescript@5.5.4)
      '@typescript-eslint/parser':
        specifier: ^7.7.1
        version: 7.18.0(eslint@8.57.0)(typescript@5.5.4)
      eslint:
        specifier: 8.57.0
        version: 8.57.0
      eslint-config-prettier:
        specifier: 9.1.0
        version: 9.1.0(eslint@8.57.0)
      eslint-import-resolver-typescript:
        specifier: ^3.6.1
        version: 3.6.3(@typescript-eslint/parser@7.18.0(eslint@8.57.0)(typescript@5.5.4))(eslint-plugin-import@2.29.1)(eslint@8.57.0)
      eslint-plugin-import:
        specifier: 2.29.1
        version: 2.29.1(@typescript-eslint/parser@7.18.0(eslint@8.57.0)(typescript@5.5.4))(eslint-import-resolver-typescript@3.6.3)(eslint@8.57.0)
      eslint-plugin-no-only-tests:
        specifier: 3.1.0
        version: 3.1.0
      expect-type:
        specifier: ^0.19.0
        version: 0.19.0
      prettier:
        specifier: 3.2.5
        version: 3.2.5
      rimraf:
        specifier: ^5.0.5
        version: 5.0.10
      tsx:
        specifier: ^4.11.0
        version: 4.18.0
      typescript:
        specifier: ~5.5.0
        version: 5.5.4
      typescript-eslint:
        specifier: 7.7.1
        version: 7.7.1(eslint@8.57.0)(typescript@5.5.4)

  v-next/hardhat-node-test-runner:
    dependencies:
      '@ignored/hardhat-vnext':
        specifier: workspace:^3.0.0-next.2
        version: link:../hardhat
      '@ignored/hardhat-vnext-errors':
        specifier: workspace:^3.0.0-next.2
        version: link:../hardhat-errors
      '@ignored/hardhat-vnext-node-test-reporter':
        specifier: workspace:^3.0.0-next.2
        version: link:../hardhat-node-test-reporter
      '@ignored/hardhat-vnext-utils':
        specifier: workspace:^3.0.0-next.2
        version: link:../hardhat-utils
      tsx:
        specifier: ^4.11.0
        version: 4.18.0
    devDependencies:
      '@eslint-community/eslint-plugin-eslint-comments':
        specifier: ^4.3.0
        version: 4.4.0(eslint@8.57.0)
      '@nomicfoundation/hardhat-test-utils':
        specifier: workspace:^
        version: link:../hardhat-test-utils
      '@types/node':
        specifier: ^20.14.9
        version: 20.16.1
      '@typescript-eslint/eslint-plugin':
        specifier: ^7.7.1
        version: 7.18.0(@typescript-eslint/parser@7.18.0(eslint@8.57.0)(typescript@5.5.4))(eslint@8.57.0)(typescript@5.5.4)
      '@typescript-eslint/parser':
        specifier: ^7.7.1
        version: 7.18.0(eslint@8.57.0)(typescript@5.5.4)
      eslint:
        specifier: 8.57.0
        version: 8.57.0
      eslint-config-prettier:
        specifier: 9.1.0
        version: 9.1.0(eslint@8.57.0)
      eslint-import-resolver-typescript:
        specifier: ^3.6.1
        version: 3.6.3(@typescript-eslint/parser@7.18.0(eslint@8.57.0)(typescript@5.5.4))(eslint-plugin-import@2.29.1)(eslint@8.57.0)
      eslint-plugin-import:
        specifier: 2.29.1
        version: 2.29.1(@typescript-eslint/parser@7.18.0(eslint@8.57.0)(typescript@5.5.4))(eslint-import-resolver-typescript@3.6.3)(eslint@8.57.0)
      eslint-plugin-no-only-tests:
        specifier: 3.1.0
        version: 3.1.0
      expect-type:
        specifier: ^0.19.0
        version: 0.19.0
      prettier:
        specifier: 3.2.5
        version: 3.2.5
      rimraf:
        specifier: ^5.0.5
        version: 5.0.10
      typescript:
        specifier: ~5.5.0
        version: 5.5.4
      typescript-eslint:
        specifier: 7.7.1
        version: 7.7.1(eslint@8.57.0)(typescript@5.5.4)

  v-next/hardhat-test-utils:
    dependencies:
      '@ignored/hardhat-vnext-errors':
        specifier: workspace:^3.0.0-next.2
        version: link:../hardhat-errors
      '@ignored/hardhat-vnext-utils':
        specifier: workspace:^3.0.0-next.2
        version: link:../hardhat-utils
    devDependencies:
      '@eslint-community/eslint-plugin-eslint-comments':
        specifier: ^4.3.0
        version: 4.4.0(eslint@8.57.0)
      '@ignored/hardhat-vnext-node-test-reporter':
        specifier: workspace:^3.0.0-next.2
        version: link:../hardhat-node-test-reporter
      '@types/node':
        specifier: ^20.14.9
        version: 20.16.1
      '@typescript-eslint/eslint-plugin':
        specifier: ^7.7.1
        version: 7.18.0(@typescript-eslint/parser@7.18.0(eslint@8.57.0)(typescript@5.5.4))(eslint@8.57.0)(typescript@5.5.4)
      '@typescript-eslint/parser':
        specifier: ^7.7.1
        version: 7.18.0(eslint@8.57.0)(typescript@5.5.4)
      eslint:
        specifier: 8.57.0
        version: 8.57.0
      eslint-config-prettier:
        specifier: 9.1.0
        version: 9.1.0(eslint@8.57.0)
      eslint-import-resolver-typescript:
        specifier: ^3.6.1
        version: 3.6.3(@typescript-eslint/parser@7.18.0(eslint@8.57.0)(typescript@5.5.4))(eslint-plugin-import@2.29.1)(eslint@8.57.0)
      eslint-plugin-import:
        specifier: 2.29.1
        version: 2.29.1(@typescript-eslint/parser@7.18.0(eslint@8.57.0)(typescript@5.5.4))(eslint-import-resolver-typescript@3.6.3)(eslint@8.57.0)
      eslint-plugin-no-only-tests:
        specifier: 3.1.0
        version: 3.1.0
      expect-type:
        specifier: ^0.19.0
        version: 0.19.0
      prettier:
        specifier: 3.2.5
        version: 3.2.5
      rimraf:
        specifier: ^5.0.5
        version: 5.0.10
      tsx:
        specifier: ^4.11.0
        version: 4.18.0
      typescript:
        specifier: ~5.5.0
        version: 5.5.4
      typescript-eslint:
        specifier: 7.7.1
        version: 7.7.1(eslint@8.57.0)(typescript@5.5.4)

  v-next/hardhat-utils:
    dependencies:
      debug:
        specifier: ^4.1.1
        version: 4.3.6(supports-color@8.1.1)
      fast-equals:
        specifier: ^5.0.1
        version: 5.0.1
      keccak:
        specifier: ^3.0.4
        version: 3.0.4
      rfdc:
        specifier: ^1.3.1
        version: 1.4.1
      undici:
        specifier: ^6.16.1
        version: 6.19.8
    devDependencies:
      '@eslint-community/eslint-plugin-eslint-comments':
        specifier: ^4.3.0
        version: 4.4.0(eslint@8.57.0)
      '@ignored/hardhat-vnext-node-test-reporter':
        specifier: workspace:^3.0.0-next.2
        version: link:../hardhat-node-test-reporter
      '@types/bn.js':
        specifier: ^5.1.5
        version: 5.1.5
      '@types/debug':
        specifier: ^4.1.4
        version: 4.1.12
      '@types/keccak':
        specifier: ^3.0.4
        version: 3.0.4
      '@types/node':
        specifier: ^20.14.9
        version: 20.16.1
      '@typescript-eslint/eslint-plugin':
        specifier: ^7.7.1
        version: 7.18.0(@typescript-eslint/parser@7.18.0(eslint@8.57.0)(typescript@5.5.4))(eslint@8.57.0)(typescript@5.5.4)
      '@typescript-eslint/parser':
        specifier: ^7.7.1
        version: 7.18.0(eslint@8.57.0)(typescript@5.5.4)
      eslint:
        specifier: 8.57.0
        version: 8.57.0
      eslint-config-prettier:
        specifier: 9.1.0
        version: 9.1.0(eslint@8.57.0)
      eslint-import-resolver-typescript:
        specifier: ^3.6.1
        version: 3.6.3(@typescript-eslint/parser@7.18.0(eslint@8.57.0)(typescript@5.5.4))(eslint-plugin-import@2.29.1)(eslint@8.57.0)
      eslint-plugin-import:
        specifier: 2.29.1
        version: 2.29.1(@typescript-eslint/parser@7.18.0(eslint@8.57.0)(typescript@5.5.4))(eslint-import-resolver-typescript@3.6.3)(eslint@8.57.0)
      eslint-plugin-no-only-tests:
        specifier: 3.1.0
        version: 3.1.0
      expect-type:
        specifier: ^0.19.0
        version: 0.19.0
      prettier:
        specifier: 3.2.5
        version: 3.2.5
      rimraf:
        specifier: ^5.0.5
        version: 5.0.10
      tsx:
        specifier: ^4.11.0
        version: 4.18.0
      typescript:
        specifier: ~5.5.0
        version: 5.5.4
      typescript-eslint:
        specifier: 7.7.1
        version: 7.7.1(eslint@8.57.0)(typescript@5.5.4)

  v-next/hardhat-zod-utils:
    devDependencies:
      '@eslint-community/eslint-plugin-eslint-comments':
        specifier: ^4.3.0
<<<<<<< HEAD
        version: 4.4.0(eslint@8.57.0)
      '@ignored/hardhat-vnext-core':
        specifier: workspace:^3.0.0-next.2
        version: link:../core
=======
        version: 4.3.0(eslint@8.57.0)
>>>>>>> e5d4f640
      '@ignored/hardhat-vnext-node-test-reporter':
        specifier: workspace:^3.0.0-next.2
        version: link:../hardhat-node-test-reporter
      '@nomicfoundation/hardhat-test-utils':
        specifier: workspace:^
        version: link:../hardhat-test-utils
      '@types/node':
        specifier: ^20.14.9
        version: 20.16.1
      '@typescript-eslint/eslint-plugin':
        specifier: ^7.7.1
        version: 7.18.0(@typescript-eslint/parser@7.18.0(eslint@8.57.0)(typescript@5.5.4))(eslint@8.57.0)(typescript@5.5.4)
      '@typescript-eslint/parser':
        specifier: ^7.7.1
        version: 7.18.0(eslint@8.57.0)(typescript@5.5.4)
      eslint:
        specifier: 8.57.0
        version: 8.57.0
      eslint-config-prettier:
        specifier: 9.1.0
        version: 9.1.0(eslint@8.57.0)
      eslint-import-resolver-typescript:
        specifier: ^3.6.1
        version: 3.6.3(@typescript-eslint/parser@7.18.0(eslint@8.57.0)(typescript@5.5.4))(eslint-plugin-import@2.29.1)(eslint@8.57.0)
      eslint-plugin-import:
        specifier: 2.29.1
        version: 2.29.1(@typescript-eslint/parser@7.18.0(eslint@8.57.0)(typescript@5.5.4))(eslint-import-resolver-typescript@3.6.3)(eslint@8.57.0)
      eslint-plugin-no-only-tests:
        specifier: 3.1.0
        version: 3.1.0
      expect-type:
        specifier: ^0.19.0
        version: 0.19.0
      prettier:
        specifier: 3.2.5
        version: 3.2.5
      rimraf:
        specifier: ^5.0.5
        version: 5.0.10
      tsx:
        specifier: ^4.11.0
        version: 4.18.0
      typescript:
        specifier: ~5.5.0
        version: 5.5.4
      typescript-eslint:
        specifier: 7.7.1
        version: 7.7.1(eslint@8.57.0)(typescript@5.5.4)
      zod:
        specifier: ^3.23.8
        version: 3.23.8

  v-next/template-package:
    devDependencies:
      '@eslint-community/eslint-plugin-eslint-comments':
        specifier: ^4.3.0
        version: 4.4.0(eslint@8.57.0)
      '@ignored/hardhat-vnext-node-test-reporter':
        specifier: workspace:^3.0.0-next.2
        version: link:../hardhat-node-test-reporter
      '@nomicfoundation/hardhat-test-utils':
        specifier: workspace:^
        version: link:../hardhat-test-utils
      '@types/node':
        specifier: ^20.14.9
        version: 20.16.1
      '@typescript-eslint/eslint-plugin':
        specifier: ^7.7.1
        version: 7.18.0(@typescript-eslint/parser@7.18.0(eslint@8.57.0)(typescript@5.5.4))(eslint@8.57.0)(typescript@5.5.4)
      '@typescript-eslint/parser':
        specifier: ^7.7.1
        version: 7.18.0(eslint@8.57.0)(typescript@5.5.4)
      eslint:
        specifier: 8.57.0
        version: 8.57.0
      eslint-config-prettier:
        specifier: 9.1.0
        version: 9.1.0(eslint@8.57.0)
      eslint-import-resolver-typescript:
        specifier: ^3.6.1
        version: 3.6.3(@typescript-eslint/parser@7.18.0(eslint@8.57.0)(typescript@5.5.4))(eslint-plugin-import@2.29.1)(eslint@8.57.0)
      eslint-plugin-import:
        specifier: 2.29.1
        version: 2.29.1(@typescript-eslint/parser@7.18.0(eslint@8.57.0)(typescript@5.5.4))(eslint-import-resolver-typescript@3.6.3)(eslint@8.57.0)
      eslint-plugin-no-only-tests:
        specifier: 3.1.0
        version: 3.1.0
      expect-type:
        specifier: ^0.19.0
        version: 0.19.0
      prettier:
        specifier: 3.2.5
        version: 3.2.5
      rimraf:
        specifier: ^5.0.5
        version: 5.0.10
      tsx:
        specifier: ^4.11.0
        version: 4.18.0
      typescript:
        specifier: ~5.5.0
        version: 5.5.4
      typescript-eslint:
        specifier: 7.7.1
        version: 7.7.1(eslint@8.57.0)(typescript@5.5.4)

packages:

  '@actions/core@1.10.1':
    resolution: {integrity: sha512-3lBR9EDAY+iYIpTnTIXmWcNbX3T2kCkAEQGIQx4NVQ0575nk2k3GRZDTPQG+vVtS2izSLmINlxXf0uLtnrTP+g==}

  '@actions/http-client@2.2.3':
    resolution: {integrity: sha512-mx8hyJi/hjFvbPokCg4uRd4ZX78t+YyRPtnKWwIl+RzNaVuFpQHfmlGVfsKEJN8LwTCvL+DfVgAM04XaHkm6bA==}

  '@adraffy/ens-normalize@1.10.0':
    resolution: {integrity: sha512-nA9XHtlAkYfJxY7bce8DcN7eKxWWCWkU+1GR9d+U6MbNpfwQp8TI7vqOsBsMcHoT4mBu2kypKoSKnghEzOOq5Q==}

  '@adraffy/ens-normalize@1.10.1':
    resolution: {integrity: sha512-96Z2IP3mYmF1Xg2cDm8f1gWGf/HUVedQ3FMifV4kG/PQ4yEP51xDtRAEfhVNt5f/uzpNkZHwWQuUcu6D6K+Ekw==}

  '@ampproject/remapping@2.3.0':
    resolution: {integrity: sha512-30iZtAPgz+LTIYoeivqYo853f02jBYSd5uGnGpkFV0M3xOt9aN73erkgYAmZU43x4VfqcnLxW9Kpg3R5LC4YYw==}
    engines: {node: '>=6.0.0'}

  '@babel/code-frame@7.24.7':
    resolution: {integrity: sha512-BcYH1CVJBO9tvyIZ2jVeXgSIMvGZ2FDRvDdOIVQyuklNKSsx+eppDEBq/g47Ayw+RqNFE+URvOShmf+f/qwAlA==}
    engines: {node: '>=6.9.0'}

  '@babel/compat-data@7.25.4':
    resolution: {integrity: sha512-+LGRog6RAsCJrrrg/IO6LGmpphNe5DiK30dGjCoxxeGv49B10/3XYGxPsAwrDlMFcFEvdAUavDT8r9k/hSyQqQ==}
    engines: {node: '>=6.9.0'}

  '@babel/core@7.25.2':
    resolution: {integrity: sha512-BBt3opiCOxUr9euZ5/ro/Xv8/V7yJ5bjYMqG/C1YAo8MIKAnumZalCN+msbci3Pigy4lIQfPUpfMM27HMGaYEA==}
    engines: {node: '>=6.9.0'}

  '@babel/generator@7.25.5':
    resolution: {integrity: sha512-abd43wyLfbWoxC6ahM8xTkqLpGB2iWBVyuKC9/srhFunCd1SDNrV1s72bBpK4hLj8KLzHBBcOblvLQZBNw9r3w==}
    engines: {node: '>=6.9.0'}

  '@babel/helper-compilation-targets@7.25.2':
    resolution: {integrity: sha512-U2U5LsSaZ7TAt3cfaymQ8WHh0pxvdHoEk6HVpaexxixjyEquMh0L0YNJNM6CTGKMXV1iksi0iZkGw4AcFkPaaw==}
    engines: {node: '>=6.9.0'}

  '@babel/helper-module-imports@7.24.7':
    resolution: {integrity: sha512-8AyH3C+74cgCVVXow/myrynrAGv+nTVg5vKu2nZph9x7RcRwzmh0VFallJuFTZ9mx6u4eSdXZfcOzSqTUm0HCA==}
    engines: {node: '>=6.9.0'}

  '@babel/helper-module-transforms@7.25.2':
    resolution: {integrity: sha512-BjyRAbix6j/wv83ftcVJmBt72QtHI56C7JXZoG2xATiLpmoC7dpd8WnkikExHDVPpi/3qCmO6WY1EaXOluiecQ==}
    engines: {node: '>=6.9.0'}
    peerDependencies:
      '@babel/core': ^7.0.0

  '@babel/helper-simple-access@7.24.7':
    resolution: {integrity: sha512-zBAIvbCMh5Ts+b86r/CjU+4XGYIs+R1j951gxI3KmmxBMhCg4oQMsv6ZXQ64XOm/cvzfU1FmoCyt6+owc5QMYg==}
    engines: {node: '>=6.9.0'}

  '@babel/helper-string-parser@7.24.8':
    resolution: {integrity: sha512-pO9KhhRcuUyGnJWwyEgnRJTSIZHiT+vMD0kPeD+so0l7mxkMT19g3pjY9GTnHySck/hDzq+dtW/4VgnMkippsQ==}
    engines: {node: '>=6.9.0'}

  '@babel/helper-validator-identifier@7.24.7':
    resolution: {integrity: sha512-rR+PBcQ1SMQDDyF6X0wxtG8QyLCgUB0eRAGguqRLfkCA87l7yAP7ehq8SNj96OOGTO8OBV70KhuFYcIkHXOg0w==}
    engines: {node: '>=6.9.0'}

  '@babel/helper-validator-option@7.24.8':
    resolution: {integrity: sha512-xb8t9tD1MHLungh/AIoWYN+gVHaB9kwlu8gffXGSt3FFEIT7RjS+xWbc2vUD1UTZdIpKj/ab3rdqJ7ufngyi2Q==}
    engines: {node: '>=6.9.0'}

  '@babel/helpers@7.25.0':
    resolution: {integrity: sha512-MjgLZ42aCm0oGjJj8CtSM3DB8NOOf8h2l7DCTePJs29u+v7yO/RBX9nShlKMgFnRks/Q4tBAe7Hxnov9VkGwLw==}
    engines: {node: '>=6.9.0'}

  '@babel/highlight@7.24.7':
    resolution: {integrity: sha512-EStJpq4OuY8xYfhGVXngigBJRWxftKX9ksiGDnmlY3o7B/V7KIAc9X4oiK87uPJSc/vs5L869bem5fhZa8caZw==}
    engines: {node: '>=6.9.0'}

  '@babel/parser@7.25.4':
    resolution: {integrity: sha512-nq+eWrOgdtu3jG5Os4TQP3x3cLA8hR8TvJNjD8vnPa20WGycimcparWnLK4jJhElTK6SDyuJo1weMKO/5LpmLA==}
    engines: {node: '>=6.0.0'}
    hasBin: true

  '@babel/runtime@7.25.4':
    resolution: {integrity: sha512-DSgLeL/FNcpXuzav5wfYvHCGvynXkJbn3Zvc3823AEe9nPwW9IK4UoCSS5yGymmQzN0pCPvivtgS6/8U2kkm1w==}
    engines: {node: '>=6.9.0'}

  '@babel/template@7.25.0':
    resolution: {integrity: sha512-aOOgh1/5XzKvg1jvVz7AVrx2piJ2XBi227DHmbY6y+bM9H2FlN+IfecYu4Xl0cNiiVejlsCri89LUsbj8vJD9Q==}
    engines: {node: '>=6.9.0'}

  '@babel/traverse@7.25.4':
    resolution: {integrity: sha512-VJ4XsrD+nOvlXyLzmLzUs/0qjFS4sK30te5yEFlvbbUNEgKaVb2BHZUpAL+ttLPQAHNrsI3zZisbfha5Cvr8vg==}
    engines: {node: '>=6.9.0'}

  '@babel/types@7.25.4':
    resolution: {integrity: sha512-zQ1ijeeCXVEh+aNL0RlmkPkG8HUiDcU2pzQQFjtbntgAczRASFzj4H+6+bV+dy1ntKR14I/DypeuRG1uma98iQ==}
    engines: {node: '>=6.9.0'}

  '@changesets/apply-release-plan@7.0.4':
    resolution: {integrity: sha512-HLFwhKWayKinWAul0Vj+76jVx1Pc2v55MGPVjZ924Y/ROeSsBMFutv9heHmCUj48lJyRfOTJG5+ar+29FUky/A==}

  '@changesets/assemble-release-plan@6.0.3':
    resolution: {integrity: sha512-bLNh9/Lgl1VwkjWZTq8JmRqH+hj7/Yzfz0jsQ/zJJ+FTmVqmqPj3szeKOri8O/hEM8JmHW019vh2gTO9iq5Cuw==}

  '@changesets/changelog-git@0.2.0':
    resolution: {integrity: sha512-bHOx97iFI4OClIT35Lok3sJAwM31VbUM++gnMBV16fdbtBhgYu4dxsphBF/0AZZsyAHMrnM0yFcj5gZM1py6uQ==}

  '@changesets/cli@2.27.7':
    resolution: {integrity: sha512-6lr8JltiiXPIjDeYg4iM2MeePP6VN/JkmqBsVA5XRiy01hGS3y629LtSDvKcycj/w/5Eur1rEwby/MjcYS+e2A==}
    hasBin: true

  '@changesets/config@3.0.2':
    resolution: {integrity: sha512-cdEhS4t8woKCX2M8AotcV2BOWnBp09sqICxKapgLHf9m5KdENpWjyrFNMjkLqGJtUys9U+w93OxWT0czorVDfw==}

  '@changesets/errors@0.2.0':
    resolution: {integrity: sha512-6BLOQUscTpZeGljvyQXlWOItQyU71kCdGz7Pi8H8zdw6BI0g3m43iL4xKUVPWtG+qrrL9DTjpdn8eYuCQSRpow==}

  '@changesets/get-dependents-graph@2.1.1':
    resolution: {integrity: sha512-LRFjjvigBSzfnPU2n/AhFsuWR5DK++1x47aq6qZ8dzYsPtS/I5mNhIGAS68IAxh1xjO9BTtz55FwefhANZ+FCA==}

  '@changesets/get-release-plan@4.0.3':
    resolution: {integrity: sha512-6PLgvOIwTSdJPTtpdcr3sLtGatT+Jr22+cQwEBJBy6wP0rjB4yJ9lv583J9fVpn1bfQlBkDa8JxbS2g/n9lIyA==}

  '@changesets/get-version-range-type@0.4.0':
    resolution: {integrity: sha512-hwawtob9DryoGTpixy1D3ZXbGgJu1Rhr+ySH2PvTLHvkZuQ7sRT4oQwMh0hbqZH1weAooedEjRsbrWcGLCeyVQ==}

  '@changesets/git@3.0.0':
    resolution: {integrity: sha512-vvhnZDHe2eiBNRFHEgMiGd2CT+164dfYyrJDhwwxTVD/OW0FUD6G7+4DIx1dNwkwjHyzisxGAU96q0sVNBns0w==}

  '@changesets/logger@0.1.0':
    resolution: {integrity: sha512-pBrJm4CQm9VqFVwWnSqKEfsS2ESnwqwH+xR7jETxIErZcfd1u2zBSqrHbRHR7xjhSgep9x2PSKFKY//FAshA3g==}

  '@changesets/parse@0.4.0':
    resolution: {integrity: sha512-TS/9KG2CdGXS27S+QxbZXgr8uPsP4yNJYb4BC2/NeFUj80Rni3TeD2qwWmabymxmrLo7JEsytXH1FbpKTbvivw==}

  '@changesets/pre@2.0.0':
    resolution: {integrity: sha512-HLTNYX/A4jZxc+Sq8D1AMBsv+1qD6rmmJtjsCJa/9MSRybdxh0mjbTvE6JYZQ/ZiQ0mMlDOlGPXTm9KLTU3jyw==}

  '@changesets/read@0.6.0':
    resolution: {integrity: sha512-ZypqX8+/im1Fm98K4YcZtmLKgjs1kDQ5zHpc2U1qdtNBmZZfo/IBiG162RoP0CUF05tvp2y4IspH11PLnPxuuw==}

  '@changesets/should-skip-package@0.1.0':
    resolution: {integrity: sha512-FxG6Mhjw7yFStlSM7Z0Gmg3RiyQ98d/9VpQAZ3Fzr59dCOM9G6ZdYbjiSAt0XtFr9JR5U2tBaJWPjrkGGc618g==}

  '@changesets/types@4.1.0':
    resolution: {integrity: sha512-LDQvVDv5Kb50ny2s25Fhm3d9QSZimsoUGBsUioj6MC3qbMUCuC8GPIvk/M6IvXx3lYhAs0lwWUQLb+VIEUCECw==}

  '@changesets/types@6.0.0':
    resolution: {integrity: sha512-b1UkfNulgKoWfqyHtzKS5fOZYSJO+77adgL7DLRDr+/7jhChN+QcHnbjiQVOz/U+Ts3PGNySq7diAItzDgugfQ==}

  '@changesets/write@0.3.1':
    resolution: {integrity: sha512-SyGtMXzH3qFqlHKcvFY2eX+6b0NGiFcNav8AFsYwy5l8hejOeoeTDemu5Yjmke2V5jpzY+pBvM0vCCQ3gdZpfw==}

  '@cspotcode/source-map-support@0.8.1':
    resolution: {integrity: sha512-IchNf6dN4tHoMFIn/7OE8LWZ19Y6q/67Bmf6vnGREv8RSbBVb9LPJxEcnwrcwX6ixSvaiGoomAUvu4YSxXrVgw==}
    engines: {node: '>=12'}

<<<<<<< HEAD
  '@dependents/detective-less@4.1.0':
    resolution: {integrity: sha512-KrkT6qO5NxqNfy68sBl6CTSoJ4SNDIS5iQArkibhlbGU4LaDukZ3q2HIkh8aUKDio6o4itU4xDR7t82Y2eP1Bg==}
    engines: {node: '>=14'}

  '@esbuild/aix-ppc64@0.23.1':
    resolution: {integrity: sha512-6VhYk1diRqrhBAqpJEdjASR/+WVRtfjpqKuNw11cLiaWpAT/Uu+nokB+UJnevzy/P9C/ty6AOe0dwueMrGh/iQ==}
    engines: {node: '>=18'}
=======
  '@esbuild/aix-ppc64@0.21.5':
    resolution: {integrity: sha512-1SDgH6ZSPTlggy1yI6+Dbkiz8xzpHJEVAlF/AM1tHPLsf5STom9rwtjE4hKAF20FfXXNTFqEYXyJNWh1GiZedQ==}
    engines: {node: '>=12'}
>>>>>>> e5d4f640
    cpu: [ppc64]
    os: [aix]

  '@esbuild/android-arm64@0.23.1':
    resolution: {integrity: sha512-xw50ipykXcLstLeWH7WRdQuysJqejuAGPd30vd1i5zSyKK3WE+ijzHmLKxdiCMtH1pHz78rOg0BKSYOSB/2Khw==}
    engines: {node: '>=18'}
    cpu: [arm64]
    os: [android]

  '@esbuild/android-arm@0.23.1':
    resolution: {integrity: sha512-uz6/tEy2IFm9RYOyvKl88zdzZfwEfKZmnX9Cj1BHjeSGNuGLuMD1kR8y5bteYmwqKm1tj8m4cb/aKEorr6fHWQ==}
    engines: {node: '>=18'}
    cpu: [arm]
    os: [android]

  '@esbuild/android-x64@0.23.1':
    resolution: {integrity: sha512-nlN9B69St9BwUoB+jkyU090bru8L0NA3yFvAd7k8dNsVH8bi9a8cUAUSEcEEgTp2z3dbEDGJGfP6VUnkQnlReg==}
    engines: {node: '>=18'}
    cpu: [x64]
    os: [android]

  '@esbuild/darwin-arm64@0.23.1':
    resolution: {integrity: sha512-YsS2e3Wtgnw7Wq53XXBLcV6JhRsEq8hkfg91ESVadIrzr9wO6jJDMZnCQbHm1Guc5t/CdDiFSSfWP58FNuvT3Q==}
    engines: {node: '>=18'}
    cpu: [arm64]
    os: [darwin]

  '@esbuild/darwin-x64@0.23.1':
    resolution: {integrity: sha512-aClqdgTDVPSEGgoCS8QDG37Gu8yc9lTHNAQlsztQ6ENetKEO//b8y31MMu2ZaPbn4kVsIABzVLXYLhCGekGDqw==}
    engines: {node: '>=18'}
    cpu: [x64]
    os: [darwin]

  '@esbuild/freebsd-arm64@0.23.1':
    resolution: {integrity: sha512-h1k6yS8/pN/NHlMl5+v4XPfikhJulk4G+tKGFIOwURBSFzE8bixw1ebjluLOjfwtLqY0kewfjLSrO6tN2MgIhA==}
    engines: {node: '>=18'}
    cpu: [arm64]
    os: [freebsd]

  '@esbuild/freebsd-x64@0.23.1':
    resolution: {integrity: sha512-lK1eJeyk1ZX8UklqFd/3A60UuZ/6UVfGT2LuGo3Wp4/z7eRTRYY+0xOu2kpClP+vMTi9wKOfXi2vjUpO1Ro76g==}
    engines: {node: '>=18'}
    cpu: [x64]
    os: [freebsd]

  '@esbuild/linux-arm64@0.23.1':
    resolution: {integrity: sha512-/93bf2yxencYDnItMYV/v116zff6UyTjo4EtEQjUBeGiVpMmffDNUyD9UN2zV+V3LRV3/on4xdZ26NKzn6754g==}
    engines: {node: '>=18'}
    cpu: [arm64]
    os: [linux]

  '@esbuild/linux-arm@0.23.1':
    resolution: {integrity: sha512-CXXkzgn+dXAPs3WBwE+Kvnrf4WECwBdfjfeYHpMeVxWE0EceB6vhWGShs6wi0IYEqMSIzdOF1XjQ/Mkm5d7ZdQ==}
    engines: {node: '>=18'}
    cpu: [arm]
    os: [linux]

  '@esbuild/linux-ia32@0.23.1':
    resolution: {integrity: sha512-VTN4EuOHwXEkXzX5nTvVY4s7E/Krz7COC8xkftbbKRYAl96vPiUssGkeMELQMOnLOJ8k3BY1+ZY52tttZnHcXQ==}
    engines: {node: '>=18'}
    cpu: [ia32]
    os: [linux]

  '@esbuild/linux-loong64@0.23.1':
    resolution: {integrity: sha512-Vx09LzEoBa5zDnieH8LSMRToj7ir/Jeq0Gu6qJ/1GcBq9GkfoEAoXvLiW1U9J1qE/Y/Oyaq33w5p2ZWrNNHNEw==}
    engines: {node: '>=18'}
    cpu: [loong64]
    os: [linux]

  '@esbuild/linux-mips64el@0.23.1':
    resolution: {integrity: sha512-nrFzzMQ7W4WRLNUOU5dlWAqa6yVeI0P78WKGUo7lg2HShq/yx+UYkeNSE0SSfSure0SqgnsxPvmAUu/vu0E+3Q==}
    engines: {node: '>=18'}
    cpu: [mips64el]
    os: [linux]

  '@esbuild/linux-ppc64@0.23.1':
    resolution: {integrity: sha512-dKN8fgVqd0vUIjxuJI6P/9SSSe/mB9rvA98CSH2sJnlZ/OCZWO1DJvxj8jvKTfYUdGfcq2dDxoKaC6bHuTlgcw==}
    engines: {node: '>=18'}
    cpu: [ppc64]
    os: [linux]

  '@esbuild/linux-riscv64@0.23.1':
    resolution: {integrity: sha512-5AV4Pzp80fhHL83JM6LoA6pTQVWgB1HovMBsLQ9OZWLDqVY8MVobBXNSmAJi//Csh6tcY7e7Lny2Hg1tElMjIA==}
    engines: {node: '>=18'}
    cpu: [riscv64]
    os: [linux]

  '@esbuild/linux-s390x@0.23.1':
    resolution: {integrity: sha512-9ygs73tuFCe6f6m/Tb+9LtYxWR4c9yg7zjt2cYkjDbDpV/xVn+68cQxMXCjUpYwEkze2RcU/rMnfIXNRFmSoDw==}
    engines: {node: '>=18'}
    cpu: [s390x]
    os: [linux]

  '@esbuild/linux-x64@0.23.1':
    resolution: {integrity: sha512-EV6+ovTsEXCPAp58g2dD68LxoP/wK5pRvgy0J/HxPGB009omFPv3Yet0HiaqvrIrgPTBuC6wCH1LTOY91EO5hQ==}
    engines: {node: '>=18'}
    cpu: [x64]
    os: [linux]

  '@esbuild/netbsd-x64@0.23.1':
    resolution: {integrity: sha512-aevEkCNu7KlPRpYLjwmdcuNz6bDFiE7Z8XC4CPqExjTvrHugh28QzUXVOZtiYghciKUacNktqxdpymplil1beA==}
    engines: {node: '>=18'}
    cpu: [x64]
    os: [netbsd]

  '@esbuild/openbsd-arm64@0.23.1':
    resolution: {integrity: sha512-3x37szhLexNA4bXhLrCC/LImN/YtWis6WXr1VESlfVtVeoFJBRINPJ3f0a/6LV8zpikqoUg4hyXw0sFBt5Cr+Q==}
    engines: {node: '>=18'}
    cpu: [arm64]
    os: [openbsd]

  '@esbuild/openbsd-x64@0.23.1':
    resolution: {integrity: sha512-aY2gMmKmPhxfU+0EdnN+XNtGbjfQgwZj43k8G3fyrDM/UdZww6xrWxmDkuz2eCZchqVeABjV5BpildOrUbBTqA==}
    engines: {node: '>=18'}
    cpu: [x64]
    os: [openbsd]

  '@esbuild/sunos-x64@0.23.1':
    resolution: {integrity: sha512-RBRT2gqEl0IKQABT4XTj78tpk9v7ehp+mazn2HbUeZl1YMdaGAQqhapjGTCe7uw7y0frDi4gS0uHzhvpFuI1sA==}
    engines: {node: '>=18'}
    cpu: [x64]
    os: [sunos]

  '@esbuild/win32-arm64@0.23.1':
    resolution: {integrity: sha512-4O+gPR5rEBe2FpKOVyiJ7wNDPA8nGzDuJ6gN4okSA1gEOYZ67N8JPk58tkWtdtPeLz7lBnY6I5L3jdsr3S+A6A==}
    engines: {node: '>=18'}
    cpu: [arm64]
    os: [win32]

  '@esbuild/win32-ia32@0.23.1':
    resolution: {integrity: sha512-BcaL0Vn6QwCwre3Y717nVHZbAa4UBEigzFm6VdsVdT/MbZ38xoj1X9HPkZhbmaBGUD1W8vxAfffbDe8bA6AKnQ==}
    engines: {node: '>=18'}
    cpu: [ia32]
    os: [win32]

  '@esbuild/win32-x64@0.23.1':
    resolution: {integrity: sha512-BHpFFeslkWrXWyUPnbKm+xYYVYruCinGcftSBaa8zoF9hZO4BcSCFUvHVTtzpIY6YzUnYtuEhZ+C9iEXjxnasg==}
    engines: {node: '>=18'}
    cpu: [x64]
    os: [win32]

  '@eslint-community/eslint-plugin-eslint-comments@4.4.0':
    resolution: {integrity: sha512-yljsWl5Qv3IkIRmJ38h3NrHXFCm4EUl55M8doGTF6hvzvFF8kRpextgSrg2dwHev9lzBZyafCr9RelGIyQm6fw==}
    engines: {node: ^12.22.0 || ^14.17.0 || >=16.0.0}
    peerDependencies:
      eslint: ^6.0.0 || ^7.0.0 || ^8.0.0 || ^9.0.0

  '@eslint-community/eslint-utils@4.4.0':
    resolution: {integrity: sha512-1/sA4dwrzBAyeUoQ6oxahHKmrZvsnLCg4RfxW3ZFGGmQkSNQPFNLV9CUEFQP1x9EYXHTo5p6xdhZM1Ne9p/AfA==}
    engines: {node: ^12.22.0 || ^14.17.0 || >=16.0.0}
    peerDependencies:
      eslint: ^6.0.0 || ^7.0.0 || >=8.0.0

  '@eslint-community/regexpp@4.11.0':
    resolution: {integrity: sha512-G/M/tIiMrTAxEWRfLfQJMmGNX28IxBg4PBz8XqQhqUHLFI6TL2htpIB1iQCj144V5ee/JaKyT9/WZ0MGZWfA7A==}
    engines: {node: ^12.0.0 || ^14.0.0 || >=16.0.0}

  '@eslint/eslintrc@2.1.4':
    resolution: {integrity: sha512-269Z39MS6wVJtsoUl10L60WdkhJVdPG24Q4eZTH3nnF6lpvSShEK3wQjDX9JRWAUPvPh7COouPpU9IrqaZFvtQ==}
    engines: {node: ^12.22.0 || ^14.17.0 || >=16.0.0}

  '@eslint/js@8.57.0':
    resolution: {integrity: sha512-Ys+3g2TaW7gADOJzPt83SJtCDhMjndcDMFVQ/Tj9iA1BfJzFKD9mAUXT3OenpuPHbI6P/myECxRJrofUsDx/5g==}
    engines: {node: ^12.22.0 || ^14.17.0 || >=16.0.0}

  '@ethereumjs/rlp@4.0.1':
    resolution: {integrity: sha512-tqsQiBQDQdmPWE1xkkBq4rlSW5QZpLOUJ5RJh2/9fug+q9tnUhuZoVLk7s0scUIKTOzEtR72DFBXI4WiZcMpvw==}
    engines: {node: '>=14'}
    hasBin: true

  '@ethereumjs/rlp@5.0.2':
    resolution: {integrity: sha512-DziebCdg4JpGlEqEdGgXmjqcFoJi+JGulUXwEjsZGAscAQ7MyD/7LE/GVCP29vEQxKc7AAwjT3A2ywHp2xfoCA==}
    engines: {node: '>=18'}
    hasBin: true

  '@ethereumjs/util@8.1.0':
    resolution: {integrity: sha512-zQ0IqbdX8FZ9aw11vP+dZkKDkS+kgIvQPHnSAXzP9pLu+Rfu3D3XEeLbicvoXJTYnhZiPmsZUxgdzXwNKxRPbA==}
    engines: {node: '>=14'}

  '@ethersproject/abi@5.7.0':
    resolution: {integrity: sha512-351ktp42TiRcYB3H1OP8yajPeAQstMW/yCFokj/AthP9bLHzQFPlOrxOcwYEDkUAICmOHljvN4K39OMTMUa9RA==}

  '@ethersproject/abstract-provider@5.7.0':
    resolution: {integrity: sha512-R41c9UkchKCpAqStMYUpdunjo3pkEvZC3FAwZn5S5MGbXoMQOHIdHItezTETxAO5bevtMApSyEhn9+CHcDsWBw==}

  '@ethersproject/abstract-signer@5.7.0':
    resolution: {integrity: sha512-a16V8bq1/Cz+TGCkE2OPMTOUDLS3grCpdjoJCYNnVBbdYEMSgKrU0+B90s8b6H+ByYTBZN7a3g76jdIJi7UfKQ==}

  '@ethersproject/address@5.6.1':
    resolution: {integrity: sha512-uOgF0kS5MJv9ZvCz7x6T2EXJSzotiybApn4XlOgoTX0xdtyVIJ7pF+6cGPxiEq/dpBiTfMiw7Yc81JcwhSYA0Q==}

  '@ethersproject/address@5.7.0':
    resolution: {integrity: sha512-9wYhYt7aghVGo758POM5nqcOMaE168Q6aRLJZwUmiqSrAungkG74gSSeKEIR7ukixesdRZGPgVqme6vmxs1fkA==}

  '@ethersproject/base64@5.7.0':
    resolution: {integrity: sha512-Dr8tcHt2mEbsZr/mwTPIQAf3Ai0Bks/7gTw9dSqk1mQvhW3XvRlmDJr/4n+wg1JmCl16NZue17CDh8xb/vZ0sQ==}

  '@ethersproject/basex@5.7.0':
    resolution: {integrity: sha512-ywlh43GwZLv2Voc2gQVTKBoVQ1mti3d8HK5aMxsfu/nRDnMmNqaSJ3r3n85HBByT8OpoY96SXM1FogC533T4zw==}

  '@ethersproject/bignumber@5.7.0':
    resolution: {integrity: sha512-n1CAdIHRWjSucQO3MC1zPSVgV/6dy/fjL9pMrPP9peL+QxEg9wOsVqwD4+818B6LUEtaXzVHQiuivzRoxPxUGw==}

  '@ethersproject/bytes@5.7.0':
    resolution: {integrity: sha512-nsbxwgFXWh9NyYWo+U8atvmMsSdKJprTcICAkvbBffT75qDocbuggBU0SJiVK2MuTrp0q+xvLkTnGMPK1+uA9A==}

  '@ethersproject/constants@5.7.0':
    resolution: {integrity: sha512-DHI+y5dBNvkpYUMiRQyxRBYBefZkJfo70VUkUAsRjcPs47muV9evftfZ0PJVCXYbAiCgght0DtcF9srFQmIgWA==}

  '@ethersproject/contracts@5.7.0':
    resolution: {integrity: sha512-5GJbzEU3X+d33CdfPhcyS+z8MzsTrBGk/sc+G+59+tPa9yFkl6HQ9D6L0QMgNTA9q8dT0XKxxkyp883XsQvbbg==}

  '@ethersproject/hash@5.7.0':
    resolution: {integrity: sha512-qX5WrQfnah1EFnO5zJv1v46a8HW0+E5xuBBDTwMFZLuVTx0tbU2kkx15NqdjxecrLGatQN9FGQKpb1FKdHCt+g==}

  '@ethersproject/hdnode@5.7.0':
    resolution: {integrity: sha512-OmyYo9EENBPPf4ERhR7oj6uAtUAhYGqOnIS+jE5pTXvdKBS99ikzq1E7Iv0ZQZ5V36Lqx1qZLeak0Ra16qpeOg==}

  '@ethersproject/json-wallets@5.7.0':
    resolution: {integrity: sha512-8oee5Xgu6+RKgJTkvEMl2wDgSPSAQ9MB/3JYjFV9jlKvcYHUXZC+cQp0njgmxdHkYWn8s6/IqIZYm0YWCjO/0g==}

  '@ethersproject/keccak256@5.7.0':
    resolution: {integrity: sha512-2UcPboeL/iW+pSg6vZ6ydF8tCnv3Iu/8tUmLLzWWGzxWKFFqOBQFLo6uLUv6BDrLgCDfN28RJ/wtByx+jZ4KBg==}

  '@ethersproject/logger@5.7.0':
    resolution: {integrity: sha512-0odtFdXu/XHtjQXJYA3u9G0G8btm0ND5Cu8M7i5vhEcE8/HmF4Lbdqanwyv4uQTr2tx6b7fQRmgLrsnpQlmnig==}

  '@ethersproject/networks@5.7.1':
    resolution: {integrity: sha512-n/MufjFYv3yFcUyfhnXotyDlNdFb7onmkSy8aQERi2PjNcnWQ66xXxa3XlS8nCcA8aJKJjIIMNJTC7tu80GwpQ==}

  '@ethersproject/pbkdf2@5.7.0':
    resolution: {integrity: sha512-oR/dBRZR6GTyaofd86DehG72hY6NpAjhabkhxgr3X2FpJtJuodEl2auADWBZfhDHgVCbu3/H/Ocq2uC6dpNjjw==}

  '@ethersproject/properties@5.7.0':
    resolution: {integrity: sha512-J87jy8suntrAkIZtecpxEPxY//szqr1mlBaYlQ0r4RCaiD2hjheqF9s1LVE8vVuJCXisjIP+JgtK/Do54ej4Sw==}

  '@ethersproject/providers@5.7.2':
    resolution: {integrity: sha512-g34EWZ1WWAVgr4aptGlVBF8mhl3VWjv+8hoAnzStu8Ah22VHBsuGzP17eb6xDVRzw895G4W7vvx60lFFur/1Rg==}

  '@ethersproject/random@5.7.0':
    resolution: {integrity: sha512-19WjScqRA8IIeWclFme75VMXSBvi4e6InrUNuaR4s5pTF2qNhcGdCUwdxUVGtDDqC00sDLCO93jPQoDUH4HVmQ==}

  '@ethersproject/rlp@5.7.0':
    resolution: {integrity: sha512-rBxzX2vK8mVF7b0Tol44t5Tb8gomOHkj5guL+HhzQ1yBh/ydjGnpw6at+X6Iw0Kp3OzzzkcKp8N9r0W4kYSs9w==}

  '@ethersproject/sha2@5.7.0':
    resolution: {integrity: sha512-gKlH42riwb3KYp0reLsFTokByAKoJdgFCwI+CCiX/k+Jm2mbNs6oOaCjYQSlI1+XBVejwH2KrmCbMAT/GnRDQw==}

  '@ethersproject/signing-key@5.7.0':
    resolution: {integrity: sha512-MZdy2nL3wO0u7gkB4nA/pEf8lu1TlFswPNmy8AiYkfKTdO6eXBJyUdmHO/ehm/htHw9K/qF8ujnTyUAD+Ry54Q==}

  '@ethersproject/solidity@5.7.0':
    resolution: {integrity: sha512-HmabMd2Dt/raavyaGukF4XxizWKhKQ24DoLtdNbBmNKUOPqwjsKQSdV9GQtj9CBEea9DlzETlVER1gYeXXBGaA==}

  '@ethersproject/strings@5.7.0':
    resolution: {integrity: sha512-/9nu+lj0YswRNSH0NXYqrh8775XNyEdUQAuf3f+SmOrnVewcJ5SBNAjF7lpgehKi4abvNNXyf+HX86czCdJ8Mg==}

  '@ethersproject/transactions@5.7.0':
    resolution: {integrity: sha512-kmcNicCp1lp8qanMTC3RIikGgoJ80ztTyvtsFvCYpSCfkjhD0jZ2LOrnbcuxuToLIUYYf+4XwD1rP+B/erDIhQ==}

  '@ethersproject/units@5.7.0':
    resolution: {integrity: sha512-pD3xLMy3SJu9kG5xDGI7+xhTEmGXlEqXU4OfNapmfnxLVY4EMSSRp7j1k7eezutBPH7RBN/7QPnwR7hzNlEFeg==}

  '@ethersproject/wallet@5.7.0':
    resolution: {integrity: sha512-MhmXlJXEJFBFVKrDLB4ZdDzxcBxQ3rLyCkhNqVu3CDYvR97E+8r01UgrI+TI99Le+aYm/in/0vp86guJuM7FCA==}

  '@ethersproject/web@5.7.1':
    resolution: {integrity: sha512-Gueu8lSvyjBWL4cYsWsjh6MtMwM0+H4HvqFPZfB6dV8ctbP9zFAO73VG1cMWae0FLPCtz0peKPpZY8/ugJJX2w==}

  '@ethersproject/wordlists@5.7.0':
    resolution: {integrity: sha512-S2TFNJNfHWVHNE6cNDjbVlZ6MgE17MIxMbMg2zv3wn+3XSJGosL1m9ZVv3GXCf/2ymSsQ+hRI5IzoMJTG6aoVA==}

  '@fastify/busboy@2.1.1':
    resolution: {integrity: sha512-vBZP4NlzfOlerQTnba4aqZoMhE/a9HY7HRqoOPaETQcSQuWEIyZMHGfVu6w9wGtGK5fED5qRs2DteVCjOH60sA==}
    engines: {node: '>=14'}

  '@fvictorio/tabtab@0.0.3':
    resolution: {integrity: sha512-bT/BSy8MJThrTebqTCjXRnGSgZWthHLigZ4k2AvfNtC79vPyBS1myaxw8gRU6RxIcdDD3HBtm7pOsOoyC086Zg==}
    engines: {node: '>=10'}

  '@humanwhocodes/config-array@0.11.14':
    resolution: {integrity: sha512-3T8LkOmg45BV5FICb15QQMsyUSWrQ8AygVfC7ZG32zOalnqrilm018ZVCw0eapXux8FtA33q8PSRSstjee3jSg==}
    engines: {node: '>=10.10.0'}
    deprecated: Use @eslint/config-array instead

  '@humanwhocodes/module-importer@1.0.1':
    resolution: {integrity: sha512-bxveV4V8v5Yb4ncFTT3rPSgZBOpCkjfK0y4oVVVJwIuDVBRMDXrPyXRL988i5ap9m9bnyEEjWfm5WkBmtffLfA==}
    engines: {node: '>=12.22'}

  '@humanwhocodes/object-schema@2.0.3':
    resolution: {integrity: sha512-93zYdMES/c1D69yZiKDBj0V24vqNzB/koF26KPaagAfd3P/4gUlh3Dys5ogAK+Exi9QyzlD8x/08Zt7wIKcDcA==}
    deprecated: Use @eslint/object-schema instead

  '@isaacs/cliui@8.0.2':
    resolution: {integrity: sha512-O8jcjabXaleOG9DQ0+ARXWZBTfnP4WNAqzuiJK7ll44AmxGKv/J2M4TPjxjY3znBCfvBXFzucm1twdyFybFqEA==}
    engines: {node: '>=12'}

  '@istanbuljs/load-nyc-config@1.1.0':
    resolution: {integrity: sha512-VjeHSlIzpv/NyD3N0YuHfXOPDIixcA1q2ZV98wsMqcYlPmv2n3Yb2lYP9XMElnaFVXg5A7YLTeLu6V84uQDjmQ==}
    engines: {node: '>=8'}

  '@istanbuljs/schema@0.1.3':
    resolution: {integrity: sha512-ZXRY4jNvVgSVQ8DL3LTcakaAtXwTVUxE81hslsyD2AtoXW/wVob10HkOJ1X/pAlcI7D+2YoZKg5do8G/w6RYgA==}
    engines: {node: '>=8'}

  '@jest/schemas@29.6.3':
    resolution: {integrity: sha512-mo5j5X+jIZmJQveBKeS/clAueipV7KgiX1vMgCxam1RNYiqE1w62n0/tJJnHtjW8ZHcQco5gY85jA3mi0L+nSA==}
    engines: {node: ^14.15.0 || ^16.10.0 || >=18.0.0}

  '@jridgewell/gen-mapping@0.3.5':
    resolution: {integrity: sha512-IzL8ZoEDIBRWEzlCcRhOaCupYyN5gdIK+Q6fbFdPDg6HqX6jpkItn7DFIpW9LQzXG6Df9sA7+OKnq0qlz/GaQg==}
    engines: {node: '>=6.0.0'}

  '@jridgewell/resolve-uri@3.1.2':
    resolution: {integrity: sha512-bRISgCIjP20/tbWSPWMEi54QVPRZExkuD9lJL+UIxUKtwVJA8wW1Trb1jMs1RFXo1CBTNZ/5hpC9QvmKWdopKw==}
    engines: {node: '>=6.0.0'}

  '@jridgewell/set-array@1.2.1':
    resolution: {integrity: sha512-R8gLRTZeyp03ymzP/6Lil/28tGeGEzhx1q2k703KGWRAI1VdvPIXdG70VJc2pAMw3NA6JKL5hhFu1sJX0Mnn/A==}
    engines: {node: '>=6.0.0'}

  '@jridgewell/sourcemap-codec@1.5.0':
    resolution: {integrity: sha512-gv3ZRaISU3fjPAgNsriBRqGWQL6quFx04YMPW/zD8XMLsU32mhCCbfbO6KZFLjvYpCZ8zyDEgqsgf+PwPaM7GQ==}

  '@jridgewell/trace-mapping@0.3.25':
    resolution: {integrity: sha512-vNk6aEwybGtawWmy/PzwnGDOjCkLWSD2wqvjGGAgOAwCGWySYXfYoxt00IJkTF+8Lb57DwOb3Aa0o9CApepiYQ==}

  '@jridgewell/trace-mapping@0.3.9':
    resolution: {integrity: sha512-3Belt6tdc8bPgAtbcmdtNJlirVoTmEb5e2gC94PnkwEW9jI6CAHUeoG85tjWP5WquqfavoMtMwiG4P926ZKKuQ==}

  '@ledgerhq/cryptoassets@9.13.0':
    resolution: {integrity: sha512-MzGJyc48OGU/FLYGYwEJyfOgbJzlR8XJ9Oo6XpNpNUM1/E5NDqvD72V0D+0uWIJYN3e2NtyqHXShLZDu7P95YA==}

  '@ledgerhq/devices@8.4.2':
    resolution: {integrity: sha512-oWNTp3jCMaEvRHsXNYE/yo+PFMgXAJGFHLOU1UdE4/fYkniHbD9wdxwyZrZvrxr9hNw4/9wHiThyITwPtMzG7g==}

  '@ledgerhq/domain-service@1.2.3':
    resolution: {integrity: sha512-q46q4fxnZgS7Fn+4P+UKJD4ccSZftljq4Jj36J8dNhuj+fdi0JG1B2B1pk4HbfkaWPMcpbNLXx4NyriN7+ncEQ==}

  '@ledgerhq/errors@6.18.0':
    resolution: {integrity: sha512-L3jQWAGyooxRDk/MRlW2v4Ji9+kloBtdmz9wBkHaj2j0n+05rweJSV3GHw9oye1BYMbVFqFffmT4H3hlXlCasw==}

  '@ledgerhq/hw-app-eth@6.33.6':
    resolution: {integrity: sha512-QzYvr5FNEWWd70Vg04A2i8CY0mtPgJrrX7/KePabjXrR8NjDyJ5Ej8qSQPBTp2dkR4TGiz5Y7+HIcWpdgYzjzg==}

  '@ledgerhq/hw-transport-mocker@6.29.2':
    resolution: {integrity: sha512-s+YcMy0Bna6r1Sm6qiawrd8FBE6AJhUTIUqBxP9n7OuzaIGKdf/Y++16PWfNE1rBuzplbzBDRBLAa4XnQ8uCEA==}

  '@ledgerhq/hw-transport-node-hid-noevents@6.30.3':
    resolution: {integrity: sha512-rYnHmWaGFKiQOhdRgr7xm767fLOl2yKv95vG+FNztDjKZBOj8RfH9K0S4eNVilqxGSW7ad3H5XlpfSTzgC5eIQ==}

  '@ledgerhq/hw-transport-node-hid@6.29.3':
    resolution: {integrity: sha512-4ruOXRuZvWI6HijFng9xjg7hT4Y4MY+IThsKXKE6ndZ6oEkHXzCwfTI8gPkQvHwnmCrPmeL/PMOTWMgffjgJvQ==}

  '@ledgerhq/hw-transport@6.31.2':
    resolution: {integrity: sha512-B27UIzMzm2IXPGYnEB95R7eHxpXBkTBHh6MUJJQZVknt8LilEz1tfpTYUdzAKDGQ+Z5MZyYb01Eh3Zqm3kn3uw==}

  '@ledgerhq/logs@6.12.0':
    resolution: {integrity: sha512-ExDoj1QV5eC6TEbMdLUMMk9cfvNKhhv5gXol4SmULRVCx/3iyCPhJ74nsb3S0Vb+/f+XujBEj3vQn5+cwS0fNA==}

  '@ledgerhq/types-live@6.50.0':
    resolution: {integrity: sha512-6+PQ8/vG1inO0z1wauYdtyWZYKClm+rTigdFBrAuUBYkdkvf9j4TRR0Ekn98qXuWYwjq38rTY9M5C/q2L64oZw==}

  '@manypkg/find-root@1.1.0':
    resolution: {integrity: sha512-mki5uBvhHzO8kYYix/WRy2WX8S3B5wdVSc9D6KcU5lQNglP2yt58/VfLuAK49glRXChosY8ap2oJ1qgma3GUVA==}

  '@manypkg/get-packages@1.1.3':
    resolution: {integrity: sha512-fo+QhuU3qE/2TQMQmbVMqaQ6EWbMhi4ABWP+O4AM1NqPBuy0OrApV5LO6BrrgnhtAHS2NH6RrVk9OL181tTi8A==}

  '@metamask/eth-sig-util@4.0.1':
    resolution: {integrity: sha512-tghyZKLHZjcdlDqCA3gNZmLeR0XvOE9U1qoQO9ohyAZT6Pya+H9vkBPcsyXytmYLNgVoin7CKCmweo/R43V+tQ==}
    engines: {node: '>=12.0.0'}

<<<<<<< HEAD
  '@microsoft/api-extractor-model@7.29.6':
    resolution: {integrity: sha512-gC0KGtrZvxzf/Rt9oMYD2dHvtN/1KPEYsrQPyMKhLHnlVuO/f4AFN3E4toqZzD2pt4LhkKoYmL2H9tX3yCOyRw==}

  '@microsoft/api-extractor@7.47.7':
    resolution: {integrity: sha512-fNiD3G55ZJGhPOBPMKD/enozj8yxJSYyVJWxRWdcUtw842rvthDHJgUWq9gXQTensFlMHv2wGuCjjivPv53j0A==}
    hasBin: true

  '@microsoft/tsdoc-config@0.17.0':
    resolution: {integrity: sha512-v/EYRXnCAIHxOHW+Plb6OWuUoMotxTN0GLatnpOb1xq0KuTNw/WI3pamJx/UbsoJP5k9MCw1QxvvhPcF9pH3Zg==}

  '@microsoft/tsdoc@0.15.0':
    resolution: {integrity: sha512-HZpPoABogPvjeJOdzCOSJsXeL/SMCBgBZMVC3X3d7YYp2gf31MfxhUoYUNwf1ERPJOnQc0wkFn9trqI6ZEdZuA==}

=======
>>>>>>> e5d4f640
  '@noble/curves@1.2.0':
    resolution: {integrity: sha512-oYclrNgRaM9SsBUBVbb8M6DTV7ZHRTKugureoYEncY5c65HOmRzvSiTE3y5CYaPYJA/GVkrhXEoF0M3Ya9PMnw==}

  '@noble/curves@1.4.0':
    resolution: {integrity: sha512-p+4cb332SFCrReJkCYe8Xzm0OWi4Jji5jVdIZRL/PmacmDkFNw6MrrV+gGpiPxLHbV+zKFRywUWbaseT+tZRXg==}

  '@noble/curves@1.4.2':
    resolution: {integrity: sha512-TavHr8qycMChk8UwMld0ZDRvatedkzWfH8IiaeGCfymOP5i0hSCozz9vHOL0nkwk7HRMlFnAiKpS2jrUmSybcw==}

  '@noble/hashes@1.1.2':
    resolution: {integrity: sha512-KYRCASVTv6aeUi1tsF8/vpyR7zpfs3FUzy2Jqm+MU+LmUKhQ0y2FpfwqkCcxSg2ua4GALJd8k2R76WxwZGbQpA==}

  '@noble/hashes@1.3.2':
    resolution: {integrity: sha512-MVC8EAQp7MvEcm30KWENFjgR+Mkmf+D189XJTkFIlwohU5hcBbn1ZkKq7KVTi2Hme3PMGF390DaL52beVrIihQ==}
    engines: {node: '>= 16'}

  '@noble/hashes@1.4.0':
    resolution: {integrity: sha512-V1JJ1WTRUqHHrOSh597hURcMqVKVGL/ea3kv0gSnEdsEZ0/+VyPghM1lMNGc00z7CIQorSvbKpuJkxvuHbvdbg==}
    engines: {node: '>= 16'}

  '@noble/secp256k1@1.6.2':
    resolution: {integrity: sha512-4AmNQqf+ysJx67kw3SMiPQl/JMjGB97dRGvAmwEu7txbY8B8FAHanQ0V9+i2b1ti+uQt5Cs9OByeDrFOaN1kjw==}

  '@nodelib/fs.scandir@2.1.5':
    resolution: {integrity: sha512-vq24Bq3ym5HEQm2NKCr3yXDwjc7vTsEThRDnkp2DK9p1uqLR+DHurm/NOTo0KG7HYHU7eppKZj3MyqYuMBf62g==}
    engines: {node: '>= 8'}

  '@nodelib/fs.stat@2.0.5':
    resolution: {integrity: sha512-RkhPPp2zrqDAQA/2jNhnztcPAlv64XdhIp7a7454A5ovI7Bukxgt7MX7udwAu3zg1DcpPU0rz3VV1SeaqvY4+A==}
    engines: {node: '>= 8'}

  '@nodelib/fs.walk@1.2.8':
    resolution: {integrity: sha512-oGB+UxlgWcgQkgwo8GcEGwemoTFt3FIO9ababBmaGwXIoBKZ+GTy0pP185beGg7Llih/NSHSV2XAs1lnznocSg==}
    engines: {node: '>= 8'}

  '@nolyfill/is-core-module@1.0.39':
    resolution: {integrity: sha512-nn5ozdjYQpUCZlWGuxcJY/KpxkWQs4DcbMCmKojjyrYDEAGy4Ce19NN4v5MduafTwJlbKc99UA8YhSVqq9yPZA==}
    engines: {node: '>=12.4.0'}

  '@nomicfoundation/edr-darwin-arm64@0.5.2':
    resolution: {integrity: sha512-Gm4wOPKhbDjGTIRyFA2QUAPfCXA1AHxYOKt3yLSGJkQkdy9a5WW+qtqKeEKHc/+4wpJSLtsGQfpzyIzggFfo/A==}
    engines: {node: '>= 18'}

  '@nomicfoundation/edr-darwin-x64@0.5.2':
    resolution: {integrity: sha512-ClyABq2dFCsrYEED3/UIO0c7p4H1/4vvlswFlqUyBpOkJccr75qIYvahOSJRM62WgUFRhbSS0OJXFRwc/PwmVg==}
    engines: {node: '>= 18'}

  '@nomicfoundation/edr-linux-arm64-gnu@0.5.2':
    resolution: {integrity: sha512-HWMTVk1iOabfvU2RvrKLDgtFjJZTC42CpHiw2h6rfpsgRqMahvIlx2jdjWYzFNy1jZKPTN1AStQ/91MRrg5KnA==}
    engines: {node: '>= 18'}

  '@nomicfoundation/edr-linux-arm64-musl@0.5.2':
    resolution: {integrity: sha512-CwsQ10xFx/QAD5y3/g5alm9+jFVuhc7uYMhrZAu9UVF+KtVjeCvafj0PaVsZ8qyijjqVuVsJ8hD1x5ob7SMcGg==}
    engines: {node: '>= 18'}

  '@nomicfoundation/edr-linux-x64-gnu@0.5.2':
    resolution: {integrity: sha512-CWVCEdhWJ3fmUpzWHCRnC0/VLBDbqtqTGTR6yyY1Ep3S3BOrHEAvt7h5gx85r2vLcztisu2vlDq51auie4IU1A==}
    engines: {node: '>= 18'}

  '@nomicfoundation/edr-linux-x64-musl@0.5.2':
    resolution: {integrity: sha512-+aJDfwhkddy2pP5u1ISg3IZVAm0dO836tRlDTFWtvvSMQ5hRGqPcWwlsbobhDQsIxhPJyT7phL0orCg5W3WMeA==}
    engines: {node: '>= 18'}

  '@nomicfoundation/edr-win32-x64-msvc@0.5.2':
    resolution: {integrity: sha512-CcvvuA3sAv7liFNPsIR/68YlH6rrybKzYttLlMr80d4GKJjwJ5OKb3YgE6FdZZnOfP19HEHhsLcE0DPLtY3r0w==}
    engines: {node: '>= 18'}

  '@nomicfoundation/edr@0.5.2':
    resolution: {integrity: sha512-hW/iLvUQZNTVjFyX/I40rtKvvDOqUEyIi96T28YaLfmPL+3LW2lxmYLUXEJ6MI14HzqxDqrLyhf6IbjAa2r3Dw==}
    engines: {node: '>= 18'}

  '@nomicfoundation/ethereumjs-block@5.0.4':
    resolution: {integrity: sha512-AcyacJ9eX/uPEvqsPiB+WO1ymE+kyH48qGGiGV+YTojdtas8itUTW5dehDSOXEEItWGbbzEJ4PRqnQZlWaPvDw==}
    engines: {node: '>=18'}

  '@nomicfoundation/ethereumjs-common@4.0.4':
    resolution: {integrity: sha512-9Rgb658lcWsjiicr5GzNCjI1llow/7r0k50dLL95OJ+6iZJcVbi15r3Y0xh2cIO+zgX0WIHcbzIu6FeQf9KPrg==}

  '@nomicfoundation/ethereumjs-rlp@5.0.4':
    resolution: {integrity: sha512-8H1S3s8F6QueOc/X92SdrA4RDenpiAEqMg5vJH99kcQaCy/a3Q6fgseo75mgWlbanGJXSlAPtnCeG9jvfTYXlw==}
    engines: {node: '>=18'}
    hasBin: true

  '@nomicfoundation/ethereumjs-trie@6.0.4':
    resolution: {integrity: sha512-3nSwQiFMvr2VFe/aZUyinuohYvtytUqZCUCvIWcPJ/BwJH6oQdZRB42aNFBJ/8nAh2s3OcroWpBLskzW01mFKA==}
    engines: {node: '>=18'}

  '@nomicfoundation/ethereumjs-tx@5.0.4':
    resolution: {integrity: sha512-Xjv8wAKJGMrP1f0n2PeyfFCCojHd7iS3s/Ab7qzF1S64kxZ8Z22LCMynArYsVqiFx6rzYy548HNVEyI+AYN/kw==}
    engines: {node: '>=18'}
    peerDependencies:
      c-kzg: ^2.1.2
    peerDependenciesMeta:
      c-kzg:
        optional: true

  '@nomicfoundation/ethereumjs-util@9.0.4':
    resolution: {integrity: sha512-sLOzjnSrlx9Bb9EFNtHzK/FJFsfg2re6bsGqinFinH1gCqVfz9YYlXiMWwDM4C/L4ywuHFCYwfKTVr/QHQcU0Q==}
    engines: {node: '>=18'}
    peerDependencies:
      c-kzg: ^2.1.2
    peerDependenciesMeta:
      c-kzg:
        optional: true

  '@nomicfoundation/hardhat-ignition-ethers@0.15.5':
    resolution: {integrity: sha512-W6s1QN9CFxzSVZS6w9Jcj3WLaK32z2FP5MxNU2OKY1Fn9ZzLr+miXbUbWYuRHl6dxrrl6sE8cv33Cybv19pmCg==}
    peerDependencies:
      '@nomicfoundation/hardhat-ethers': ^3.0.4
      '@nomicfoundation/hardhat-ignition': ^0.15.5
      '@nomicfoundation/ignition-core': ^0.15.5
      ethers: ^6.7.0
      hardhat: ^2.18.0

  '@nomicfoundation/hardhat-ignition-viem@0.15.5':
    resolution: {integrity: sha512-+OV6LNAJHg94pvu5znbkS1qVi6YKyD0jWSy8L6dT9Aw4uvuOKVB8bczGUAy74T7/8+CVFtD7nJg1m4nRV+0UPQ==}
    peerDependencies:
      '@nomicfoundation/hardhat-ignition': ^0.15.5
      '@nomicfoundation/hardhat-viem': ^2.0.0
      '@nomicfoundation/ignition-core': ^0.15.5
      hardhat: ^2.18.0
      viem: ^2.7.6

  '@nomicfoundation/hardhat-ignition@0.15.5':
    resolution: {integrity: sha512-Y5nhFXFqt4owA6Ooag8ZBFDF2RAZElMXViknVIsi3m45pbQimS50ti6FU8HxfRkDnBARa40CIn7UGV0hrelzDw==}
    peerDependencies:
      '@nomicfoundation/hardhat-verify': ^2.0.1
      hardhat: ^2.18.0

  '@nomicfoundation/ignition-core@0.15.5':
    resolution: {integrity: sha512-FgvuoIXhakRSP524JzNQ4BviyzBBKpsFaOWubPZ4XACLT4/7vGqlJ/7DIn0D2NL2anQ2qs98/BNBY9WccXUX1Q==}

  '@nomicfoundation/ignition-ui@0.15.5':
    resolution: {integrity: sha512-ZcE4rIn10qKahR4OqS8rl8NM2Fbg2QYiBXgMgj74ZI0++LlCcZgB5HyaBbX+lsnKHjTXtjYD3b+2mtg7jFbAMQ==}

  '@nomicfoundation/solidity-analyzer-darwin-arm64@0.1.2':
    resolution: {integrity: sha512-JaqcWPDZENCvm++lFFGjrDd8mxtf+CtLd2MiXvMNTBD33dContTZ9TWETwNFwg7JTJT5Q9HEecH7FA+HTSsIUw==}
    engines: {node: '>= 12'}

  '@nomicfoundation/solidity-analyzer-darwin-x64@0.1.2':
    resolution: {integrity: sha512-fZNmVztrSXC03e9RONBT+CiksSeYcxI1wlzqyr0L7hsQlK1fzV+f04g2JtQ1c/Fe74ZwdV6aQBdd6Uwl1052sw==}
    engines: {node: '>= 12'}

  '@nomicfoundation/solidity-analyzer-linux-arm64-gnu@0.1.2':
    resolution: {integrity: sha512-3d54oc+9ZVBuB6nbp8wHylk4xh0N0Gc+bk+/uJae+rUgbOBwQSfuGIbAZt1wBXs5REkSmynEGcqx6DutoK0tPA==}
    engines: {node: '>= 12'}

  '@nomicfoundation/solidity-analyzer-linux-arm64-musl@0.1.2':
    resolution: {integrity: sha512-iDJfR2qf55vgsg7BtJa7iPiFAsYf2d0Tv/0B+vhtnI16+wfQeTbP7teookbGvAo0eJo7aLLm0xfS/GTkvHIucA==}
    engines: {node: '>= 12'}

  '@nomicfoundation/solidity-analyzer-linux-x64-gnu@0.1.2':
    resolution: {integrity: sha512-9dlHMAt5/2cpWyuJ9fQNOUXFB/vgSFORg1jpjX1Mh9hJ/MfZXlDdHQ+DpFCs32Zk5pxRBb07yGvSHk9/fezL+g==}
    engines: {node: '>= 12'}

  '@nomicfoundation/solidity-analyzer-linux-x64-musl@0.1.2':
    resolution: {integrity: sha512-GzzVeeJob3lfrSlDKQw2bRJ8rBf6mEYaWY+gW0JnTDHINA0s2gPR4km5RLIj1xeZZOYz4zRw+AEeYgLRqB2NXg==}
    engines: {node: '>= 12'}

  '@nomicfoundation/solidity-analyzer-win32-x64-msvc@0.1.2':
    resolution: {integrity: sha512-Fdjli4DCcFHb4Zgsz0uEJXZ2K7VEO+w5KVv7HmT7WO10iODdU9csC2az4jrhEsRtiR9Gfd74FlG0NYlw1BMdyA==}
    engines: {node: '>= 12'}

  '@nomicfoundation/solidity-analyzer@0.1.2':
    resolution: {integrity: sha512-q4n32/FNKIhQ3zQGGw5CvPF6GTvDCpYwIf7bEY/dZTZbgfDsHyjJwURxUJf3VQuuJj+fDIFl4+KkBVbw4Ef6jA==}
    engines: {node: '>= 12'}

  '@pkgjs/parseargs@0.11.0':
    resolution: {integrity: sha512-+1VkjdD0QBLPodGrJUeqarH8VAIvQODIbwh9XpP5Syisf7YoQgsJKPNFoqqLQlu+VQ/tVSshMR6loPMn8U+dPg==}
    engines: {node: '>=14'}

<<<<<<< HEAD
  '@rushstack/node-core-library@5.7.0':
    resolution: {integrity: sha512-Ff9Cz/YlWu9ce4dmqNBZpA45AEya04XaBFIjV7xTVeEf+y/kTjEasmozqFELXlNG4ROdevss75JrrZ5WgufDkQ==}
    peerDependencies:
      '@types/node': '*'
    peerDependenciesMeta:
      '@types/node':
        optional: true

  '@rushstack/rig-package@0.5.3':
    resolution: {integrity: sha512-olzSSjYrvCNxUFZowevC3uz8gvKr3WTpHQ7BkpjtRpA3wK+T0ybep/SRUMfr195gBzJm5gaXw0ZMgjIyHqJUow==}

  '@rushstack/terminal@0.14.0':
    resolution: {integrity: sha512-juTKMAMpTIJKudeFkG5slD8Z/LHwNwGZLtU441l/u82XdTBfsP+LbGKJLCNwP5se+DMCT55GB8x9p6+C4UL7jw==}
    peerDependencies:
      '@types/node': '*'
    peerDependenciesMeta:
      '@types/node':
        optional: true

  '@rushstack/ts-command-line@4.22.6':
    resolution: {integrity: sha512-QSRqHT/IfoC5nk9zn6+fgyqOPXHME0BfchII9EUPR19pocsNp/xSbeBCbD3PIR2Lg+Q5qk7OFqk1VhWPMdKHJg==}

=======
>>>>>>> e5d4f640
  '@scure/base@1.1.7':
    resolution: {integrity: sha512-PPNYBslrLNNUQ/Yad37MHYsNQtK67EhWb6WtSvNLLPo7SdVZgkUjD6Dg+5On7zNwmskf8OX7I7Nx5oN+MIWE0g==}

  '@scure/bip32@1.1.0':
    resolution: {integrity: sha512-ftTW3kKX54YXLCxH6BB7oEEoJfoE2pIgw7MINKAs5PsS6nqKPuKk1haTF/EuHmYqG330t5GSrdmtRuHaY1a62Q==}

  '@scure/bip32@1.4.0':
    resolution: {integrity: sha512-sVUpc0Vq3tXCkDGYVWGIZTRfnvu8LoTDaev7vbwh0omSvVORONr960MQWdKqJDCReIEmTj3PAr73O3aoxz7OPg==}

  '@scure/bip39@1.1.0':
    resolution: {integrity: sha512-pwrPOS16VeTKg98dYXQyIjJEcWfz7/1YJIwxUEPFfQPtc86Ym/1sVgQ2RLoD43AazMk2l/unK4ITySSpW2+82w==}

  '@scure/bip39@1.3.0':
    resolution: {integrity: sha512-disdg7gHuTDZtY+ZdkmLpPCk7fxZSu3gBiEGuoC1XYxv9cGx3Z6cpTggCgW6odSOOIXCiDjuGejW+aJKCY/pIQ==}

  '@sentry/core@5.30.0':
    resolution: {integrity: sha512-TmfrII8w1PQZSZgPpUESqjB+jC6MvZJZdLtE/0hZ+SrnKhW3x5WlYLvTXZpcWePYBku7rl2wn1RZu6uT0qCTeg==}
    engines: {node: '>=6'}

  '@sentry/hub@5.30.0':
    resolution: {integrity: sha512-2tYrGnzb1gKz2EkMDQcfLrDTvmGcQPuWxLnJKXJvYTQDGLlEvi2tWz1VIHjunmOvJrB5aIQLhm+dcMRwFZDCqQ==}
    engines: {node: '>=6'}

  '@sentry/minimal@5.30.0':
    resolution: {integrity: sha512-BwWb/owZKtkDX+Sc4zCSTNcvZUq7YcH3uAVlmh/gtR9rmUvbzAA3ewLuB3myi4wWRAMEtny6+J/FN/x+2wn9Xw==}
    engines: {node: '>=6'}

  '@sentry/node@5.30.0':
    resolution: {integrity: sha512-Br5oyVBF0fZo6ZS9bxbJZG4ApAjRqAnqFFurMVJJdunNb80brh7a5Qva2kjhm+U6r9NJAB5OmDyPkA1Qnt+QVg==}
    engines: {node: '>=6'}

  '@sentry/tracing@5.30.0':
    resolution: {integrity: sha512-dUFowCr0AIMwiLD7Fs314Mdzcug+gBVo/+NCMyDw8tFxJkwWAKl7Qa2OZxLQ0ZHjakcj1hNKfCQJ9rhyfOl4Aw==}
    engines: {node: '>=6'}

  '@sentry/types@5.30.0':
    resolution: {integrity: sha512-R8xOqlSTZ+htqrfteCWU5Nk0CDN5ApUTvrlvBuiH1DyP6czDZ4ktbZB0hAgBlVcK0U+qpD3ag3Tqqpa5Q67rPw==}
    engines: {node: '>=6'}

  '@sentry/utils@5.30.0':
    resolution: {integrity: sha512-zaYmoH0NWWtvnJjC9/CBseXMtKHm/tm40sz3YfJRxeQjyzRqNQPgivpd9R/oDJCYj999mzdW382p/qi2ypjLww==}
    engines: {node: '>=6'}

  '@sinclair/typebox@0.27.8':
    resolution: {integrity: sha512-+Fj43pSMwJs4KRrH/938Uf+uAELIgVBmQzg/q1YG10djyfA3TnrU8N8XzqCh/okZdszqBQTZf96idMfE5lnwTA==}

  '@sinonjs/commons@1.8.6':
    resolution: {integrity: sha512-Ky+XkAkqPZSm3NLBeUng77EBQl3cmeJhITaGHdYH8kjVB+aun3S4XBRti2zt17mtt0mIUDiNxYeoJm6drVvBJQ==}

  '@sinonjs/fake-timers@6.0.1':
    resolution: {integrity: sha512-MZPUxrmFubI36XS1DI3qmI0YdN1gks62JtFZvxR67ljjSNCeK6U08Zx4msEWOXuofgqUt6zPHSi1H9fbjR/NRA==}

  '@sinonjs/samsam@5.3.1':
    resolution: {integrity: sha512-1Hc0b1TtyfBu8ixF/tpfSHTVWKwCBLY4QJbkgnE7HcwyvT2xArDxb4K7dMgqRm3szI+LJbzmW/s4xxEhv6hwDg==}

  '@sinonjs/text-encoding@0.7.3':
    resolution: {integrity: sha512-DE427ROAphMQzU4ENbliGYrBSYPXF+TtLg9S8vzeA+OF4ZKzoDdzfL8sxuMUGS/lgRhM6j1URSk9ghf7Xo1tyA==}

  '@solidity-parser/parser@0.14.5':
    resolution: {integrity: sha512-6dKnHZn7fg/iQATVEzqyUOyEidbn05q7YA2mQ9hC0MMXhhV3/JrsxmFSYZAcr7j1yUP700LLhTruvJ3MiQmjJg==}

  '@solidity-parser/parser@0.18.0':
    resolution: {integrity: sha512-yfORGUIPgLck41qyN7nbwJRAx17/jAIXCTanHOJZhB6PJ1iAk/84b/xlsVKFSyNyLXIj0dhppoE0+CRws7wlzA==}

  '@tsconfig/node10@1.0.11':
    resolution: {integrity: sha512-DcRjDCujK/kCk/cUe8Xz8ZSpm8mS3mNNpta+jGCA6USEDfktlNvm1+IuZ9eTcDbNk41BHwpHHeW+N1lKCz4zOw==}

  '@tsconfig/node12@1.0.11':
    resolution: {integrity: sha512-cqefuRsh12pWyGsIoBKJA9luFu3mRxCA+ORZvA4ktLSzIuCUtWVxGIuXigEwO5/ywWFMZ2QEGKWvkZG1zDMTag==}

  '@tsconfig/node14@1.0.3':
    resolution: {integrity: sha512-ysT8mhdixWK6Hw3i1V2AeRqZ5WfXg1G43mqoYlM2nc6388Fq5jcXyr5mRsqViLx/GJYdoL0bfXD8nmF+Zn/Iow==}

  '@tsconfig/node16@1.0.4':
    resolution: {integrity: sha512-vxhUy4J8lyeyinH7Azl1pdd43GJhZH/tP2weN8TntQblOY+A0XbT8DJk1/oCPuOOyg/Ja757rG0CgHcWC8OfMA==}

  '@typechain/ethers-v6@0.5.1':
    resolution: {integrity: sha512-F+GklO8jBWlsaVV+9oHaPh5NJdd6rAKN4tklGfInX1Q7h0xPgVLP39Jl3eCulPB5qexI71ZFHwbljx4ZXNfouA==}
    peerDependencies:
      ethers: 6.x
      typechain: ^8.3.2
      typescript: '>=4.7.0'

  '@typechain/hardhat@9.1.0':
    resolution: {integrity: sha512-mtaUlzLlkqTlfPwB3FORdejqBskSnh+Jl8AIJGjXNAQfRQ4ofHADPl1+oU7Z3pAJzmZbUXII8MhOLQltcHgKnA==}
    peerDependencies:
      '@typechain/ethers-v6': ^0.5.1
      ethers: ^6.1.0
      hardhat: ^2.9.9
      typechain: ^8.3.2

  '@types/async-eventemitter@0.2.4':
    resolution: {integrity: sha512-2Bq61VD01kgLf1XkK2xPtoBcu7fgn/km5JyEX9v0BlG5VQBzA+BlF9umFk+8gR8S4+eK7MgDY2oyVZCu6ar3Jw==}

  '@types/bn.js@4.11.6':
    resolution: {integrity: sha512-pqr857jrp2kPuO9uRjZ3PwnJTjoQy+fcdxvBTvHm6dkmEL9q+hDD/2j/0ELOBPtPnS8LjCX0gI9nbl8lVkadpg==}

  '@types/bn.js@5.1.5':
    resolution: {integrity: sha512-V46N0zwKRF5Q00AZ6hWtN0T8gGmDUaUzLWQvHFo5yThtVwK/VCenFY3wXVbOvNfajEpsTfQM4IN9k/d6gUVX3A==}

  '@types/chai-as-promised@7.1.8':
    resolution: {integrity: sha512-ThlRVIJhr69FLlh6IctTXFkmhtP3NpMZ2QGq69StYLyKZFp/HOp1VdKZj7RvfNWYYcJ1xlbLGLLWj1UvP5u/Gw==}

  '@types/chai@4.3.18':
    resolution: {integrity: sha512-2UfJzigyNa8kYTKn7o4hNMPphkxtu4WTJyobK3m4FBpyj7EK5xgtPcOtxLm7Dznk/Qxr0QXn+gQbkg7mCZKdfg==}

  '@types/ci-info@2.0.0':
    resolution: {integrity: sha512-5R2/MHILQLDCzTuhs1j4Qqq8AaKUf7Ma4KSSkCtc12+fMs47zfa34qhto9goxpyX00tQK1zxB885VCiawZ5Qhg==}

  '@types/concat-stream@1.6.1':
    resolution: {integrity: sha512-eHE4cQPoj6ngxBZMvVf6Hw7Mh4jMW4U9lpGmS5GBPB9RYxlFg+CHaVN7ErNY4W9XfLIEn20b4VDYaIrbq0q4uA==}

  '@types/debug@4.1.12':
    resolution: {integrity: sha512-vIChWdVG3LG1SMxEvI/AK+FWJthlrqlTu7fbrlywTkkaONwk/UAGaULXRlf8vkzFBLVm0zkMdCquhL5aOjhXPQ==}

  '@types/events@3.0.3':
    resolution: {integrity: sha512-trOc4AAUThEz9hapPtSd7wf5tiQKvTtu5b371UxXdTuqzIh0ArcRspRP0i0Viu+LXstIQ1z96t1nsPxT9ol01g==}

  '@types/find-up@2.1.1':
    resolution: {integrity: sha512-60LC501bQRN9/3yfVaEEMd7IndaufffL56PBRAejPpUrY304Ps1jfnjNqPw5jmM5R8JHWiKBAe5IHzNcPV41AA==}

  '@types/form-data@0.0.33':
    resolution: {integrity: sha512-8BSvG1kGm83cyJITQMZSulnl6QV8jqAGreJsc5tPu1Jq0vTSOiY/k24Wx82JRpWwZSqrala6sd5rWi6aNXvqcw==}

  '@types/fs-extra@5.1.0':
    resolution: {integrity: sha512-AInn5+UBFIK9FK5xc9yP5e3TQSPNNgjHByqYcj9g5elVBnDQcQL7PlO1CIRy2gWlbwK7UPYqi7vRvFA44dCmYQ==}

  '@types/glob@7.2.0':
    resolution: {integrity: sha512-ZUxbzKl0IfJILTS6t7ip5fQQM/J3TJYubDm3nMbgubNNYS62eXeUpoLUC8/7fJNiFYHTrGPQn7hspDUzIHX3UA==}

  '@types/json-schema@7.0.15':
    resolution: {integrity: sha512-5+fP8P8MFNC+AyZCDxrB2pkZFPGzqQWUzpSeuuVLvm8VMcorNYavBqoFcxK8bQz4Qsbn4oUEEem4wDLfcysGHA==}

  '@types/json5@0.0.29':
    resolution: {integrity: sha512-dRLjCWHYg4oaA77cxO64oO+7JwCwnIzkZPdrrC71jQmQtlhM556pwKo5bUzqvZndkVbeFLIIi+9TC40JNF5hNQ==}

  '@types/keccak@3.0.4':
    resolution: {integrity: sha512-hdnkmbie7tE0yXnQQvlIOqCyjEsoXDVEZ3ACqO+F305XgUOW4Z9ElWdogCXXRAW/khnZ7GxM0t/BGB5bORKt/g==}

  '@types/lodash.clonedeep@4.5.9':
    resolution: {integrity: sha512-19429mWC+FyaAhOLzsS8kZUsI+/GmBAQ0HFiCPsKGU+7pBXOQWhyrY6xNNDwUSX8SMZMJvuFVMF9O5dQOlQK9Q==}

  '@types/lodash.isequal@4.5.8':
    resolution: {integrity: sha512-uput6pg4E/tj2LGxCZo9+y27JNyB2OZuuI/T5F+ylVDYuqICLG2/ktjxx0v6GvVntAf8TvEzeQLcV0ffRirXuA==}

  '@types/lodash.memoize@4.1.9':
    resolution: {integrity: sha512-glY1nQuoqX4Ft8Uk+KfJudOD7DQbbEDF6k9XpGncaohW3RW4eSWBlx6AA0fZCrh40tZcQNH4jS/Oc59J6Eq+aw==}

  '@types/lodash@4.17.7':
    resolution: {integrity: sha512-8wTvZawATi/lsmNu10/j2hk1KEP0IvjubqPE3cu1Xz7xfXXt5oCq3SNUz4fMIP4XGF9Ky+Ue2tBA3hcS7LSBlA==}

  '@types/lru-cache@5.1.1':
    resolution: {integrity: sha512-ssE3Vlrys7sdIzs5LOxCzTVMsU7i9oa/IaW92wF32JFb3CVczqOkru2xspuKczHEbG3nvmPY7IFqVmGGHdNbYw==}

  '@types/minimatch@5.1.2':
    resolution: {integrity: sha512-K0VQKziLUWkVKiRVrx4a40iPaxTUefQmjtkQofBkYRcoaaL/8rhwDWww9qWbrgicNOgnpIsMxyNIUM4+n6dUIA==}

  '@types/mocha@10.0.7':
    resolution: {integrity: sha512-GN8yJ1mNTcFcah/wKEFIJckJx9iJLoMSzWcfRRuxz/Jk+U6KQNnml+etbtxFK8lPjzOw3zp4Ha/kjSst9fsHYw==}

  '@types/ms@0.7.34':
    resolution: {integrity: sha512-nG96G3Wp6acyAgJqGasjODb+acrI7KltPiRxzHPXnP3NgI28bpQDRv53olbqGXbfcgF5aiiHmO3xpwEpS5Ld9g==}

  '@types/node@10.17.60':
    resolution: {integrity: sha512-F0KIgDJfy2nA3zMLmWGKxcH2ZVEtCZXHHdOQs2gSaQ27+lNeEfGxzkIw90aXswATX7AZ33tahPbzy6KAfUreVw==}

  '@types/node@12.20.55':
    resolution: {integrity: sha512-J8xLz7q2OFulZ2cyGTLE1TbbZcjpno7FaN6zdJNrgAdrJ+DZzh/uFR6YrTb4C+nXakvud8Q4+rbhoIWlYQbUFQ==}

  '@types/node@18.15.13':
    resolution: {integrity: sha512-N+0kuo9KgrUQ1Sn/ifDXsvg0TTleP7rIy4zOBGECxAljqvqfqpTfzx0Q1NUedOixRMBfe2Whhb056a42cWs26Q==}

  '@types/node@18.19.46':
    resolution: {integrity: sha512-vnRgMS7W6cKa1/0G3/DTtQYpVrZ8c0Xm6UkLaVFrb9jtcVC3okokW09Ki1Qdrj9ISokszD69nY4WDLRlvHlhAA==}

  '@types/node@20.16.1':
    resolution: {integrity: sha512-zJDo7wEadFtSyNz5QITDfRcrhqDvQI1xQNQ0VoizPjM/dVAODqqIUWbJPkvsxmTI0MYRGRikcdjMPhOssnPejQ==}

  '@types/node@8.10.66':
    resolution: {integrity: sha512-tktOkFUA4kXx2hhhrB8bIFb5TbwzS4uOhKEmwiD+NoiL0qtP2OQ9mFldbgD4dV1djrlBYP6eBuQZiWjuHUpqFw==}

  '@types/pbkdf2@3.1.2':
    resolution: {integrity: sha512-uRwJqmiXmh9++aSu1VNEn3iIxWOhd8AHXNSdlaLfdAAdSTY9jYVeGWnzejM3dvrkbqE3/hyQkQQ29IFATEGlew==}

  '@types/prettier@2.7.3':
    resolution: {integrity: sha512-+68kP9yzs4LMp7VNh8gdzMSPZFL44MLGqiHWvttYJe+6qnuVr4Ek9wSBQoveqY/r+LwjCcU29kNVkidwim+kYA==}

  '@types/qs@6.9.15':
    resolution: {integrity: sha512-uXHQKES6DQKKCLh441Xv/dwxOq1TVS3JPUMlEqoEglvlhR6Mxnlew/Xq/LRVHpLyk7iK3zODe1qYHIMltO7XGg==}

  '@types/readable-stream@2.3.15':
    resolution: {integrity: sha512-oM5JSKQCcICF1wvGgmecmHldZ48OZamtMxcGGVICOJA8o8cahXC1zEVAif8iwoc5j8etxFaRFnf095+CDsuoFQ==}

  '@types/resolve@1.20.6':
    resolution: {integrity: sha512-A4STmOXPhMUtHH+S6ymgE2GiBSMqf4oTvcQZMcHzokuTLVYzXTB8ttjcgxOVaAp2lGwEdzZ0J+cRbbeevQj1UQ==}

  '@types/secp256k1@4.0.6':
    resolution: {integrity: sha512-hHxJU6PAEUn0TP4S/ZOzuTUvJWuZ6eIKeNKb5RBpODvSl6hp1Wrw4s7ATY50rklRCScUDpHzVA/DQdSjJ3UoYQ==}

  '@types/semver@6.2.7':
    resolution: {integrity: sha512-blctEWbzUFzQx799RZjzzIdBJOXmE37YYEyDtKkx5Dg+V7o/zyyAxLPiI98A2jdTtDgxZleMdfV+7p8WbRJ1OQ==}

  '@types/semver@7.5.8':
    resolution: {integrity: sha512-I8EUhyrgfLrcTkzV3TSsGyl1tSuPrEDzr0yd5m90UgNxQkyDXULk3b6MlQqTCpZpNtWe1K0hzclnZkTcLBe2UQ==}

  '@types/sinon-chai@3.2.12':
    resolution: {integrity: sha512-9y0Gflk3b0+NhQZ/oxGtaAJDvRywCa5sIyaVnounqLvmf93yBF4EgIRspePtkMs3Tr844nCclYMlcCNmLCvjuQ==}

  '@types/sinon@9.0.11':
    resolution: {integrity: sha512-PwP4UY33SeeVKodNE37ZlOsR9cReypbMJOhZ7BVE0lB+Hix3efCOxiJWiE5Ia+yL9Cn2Ch72EjFTRze8RZsNtg==}

  '@types/sinonjs__fake-timers@8.1.5':
    resolution: {integrity: sha512-mQkU2jY8jJEF7YHjHvsQO8+3ughTL1mcnn96igfhONmR+fUPSKIkefQYpSe8bsly2Ep7oQbn/6VG5/9/0qcArQ==}

  '@types/uuid@8.3.4':
    resolution: {integrity: sha512-c/I8ZRb51j+pYGAu5CrFMRxqZ2ke4y2grEBO5AUjgSkSk+qT2Ea+OdWElz/OiMf5MNpn2b17kuVBwZLQJXzihw==}

  '@types/w3c-web-usb@1.0.10':
    resolution: {integrity: sha512-CHgUI5kTc/QLMP8hODUHhge0D4vx+9UiAwIGiT0sTy/B2XpdX1U5rJt6JSISgr6ikRT7vxV9EVAFeYZqUnl1gQ==}

  '@types/ws@7.4.7':
    resolution: {integrity: sha512-JQbbmxZTZehdc2iszGKs5oC3NFnjeay7mtAWrdt7qNtAVK0g19muApzAy4bm9byz79xa2ZnO/BOBC2R8RC5Lww==}

  '@types/ws@8.5.3':
    resolution: {integrity: sha512-6YOoWjruKj1uLf3INHH7D3qTXwFfEsg1kf3c0uDdSBJwfa/llkwIjrAGV7j7mVgGNbzTQ3HiHKKDXl6bJPD97w==}

  '@typescript-eslint/eslint-plugin@5.61.0':
    resolution: {integrity: sha512-A5l/eUAug103qtkwccSCxn8ZRwT+7RXWkFECdA4Cvl1dOlDUgTpAOfSEElZn2uSUxhdDpnCdetrf0jvU4qrL+g==}
    engines: {node: ^12.22.0 || ^14.17.0 || >=16.0.0}
    peerDependencies:
      '@typescript-eslint/parser': ^5.0.0
      eslint: ^6.0.0 || ^7.0.0 || ^8.0.0
      typescript: '*'
    peerDependenciesMeta:
      typescript:
        optional: true

  '@typescript-eslint/eslint-plugin@7.18.0':
    resolution: {integrity: sha512-94EQTWZ40mzBc42ATNIBimBEDltSJ9RQHCC8vc/PDbxi4k8dVwUAv4o98dk50M1zB+JGFxp43FP7f8+FP8R6Sw==}
    engines: {node: ^18.18.0 || >=20.0.0}
    peerDependencies:
      '@typescript-eslint/parser': ^7.0.0
      eslint: ^8.56.0
      typescript: '*'
    peerDependenciesMeta:
      typescript:
        optional: true

  '@typescript-eslint/eslint-plugin@7.7.1':
    resolution: {integrity: sha512-KwfdWXJBOviaBVhxO3p5TJiLpNuh2iyXyjmWN0f1nU87pwyvfS0EmjC6ukQVYVFJd/K1+0NWGPDXiyEyQorn0Q==}
    engines: {node: ^18.18.0 || >=20.0.0}
    peerDependencies:
      '@typescript-eslint/parser': ^7.0.0
      eslint: ^8.56.0
      typescript: '*'
    peerDependenciesMeta:
      typescript:
        optional: true

  '@typescript-eslint/parser@5.61.0':
    resolution: {integrity: sha512-yGr4Sgyh8uO6fSi9hw3jAFXNBHbCtKKFMdX2IkT3ZqpKmtAq3lHS4ixB/COFuAIJpwl9/AqF7j72ZDWYKmIfvg==}
    engines: {node: ^12.22.0 || ^14.17.0 || >=16.0.0}
    peerDependencies:
      eslint: ^6.0.0 || ^7.0.0 || ^8.0.0
      typescript: '*'
    peerDependenciesMeta:
      typescript:
        optional: true

  '@typescript-eslint/parser@7.18.0':
    resolution: {integrity: sha512-4Z+L8I2OqhZV8qA132M4wNL30ypZGYOQVBfMgxDH/K5UX0PNqTu1c6za9ST5r9+tavvHiTWmBnKzpCJ/GlVFtg==}
    engines: {node: ^18.18.0 || >=20.0.0}
    peerDependencies:
      eslint: ^8.56.0
      typescript: '*'
    peerDependenciesMeta:
      typescript:
        optional: true

  '@typescript-eslint/parser@7.7.1':
    resolution: {integrity: sha512-vmPzBOOtz48F6JAGVS/kZYk4EkXao6iGrD838sp1w3NQQC0W8ry/q641KU4PrG7AKNAf56NOcR8GOpH8l9FPCw==}
    engines: {node: ^18.18.0 || >=20.0.0}
    peerDependencies:
      eslint: ^8.56.0
      typescript: '*'
    peerDependenciesMeta:
      typescript:
        optional: true

  '@typescript-eslint/scope-manager@5.61.0':
    resolution: {integrity: sha512-W8VoMjoSg7f7nqAROEmTt6LoBpn81AegP7uKhhW5KzYlehs8VV0ZW0fIDVbcZRcaP3aPSW+JZFua+ysQN+m/Nw==}
    engines: {node: ^12.22.0 || ^14.17.0 || >=16.0.0}

  '@typescript-eslint/scope-manager@5.62.0':
    resolution: {integrity: sha512-VXuvVvZeQCQb5Zgf4HAxc04q5j+WrNAtNh9OwCsCgpKqESMTu3tF/jhZ3xG6T4NZwWl65Bg8KuS2uEvhSfLl0w==}
    engines: {node: ^12.22.0 || ^14.17.0 || >=16.0.0}

  '@typescript-eslint/scope-manager@7.18.0':
    resolution: {integrity: sha512-jjhdIE/FPF2B7Z1uzc6i3oWKbGcHb87Qw7AWj6jmEqNOfDFbJWtjt/XfwCpvNkpGWlcJaog5vTR+VV8+w9JflA==}
    engines: {node: ^18.18.0 || >=20.0.0}

  '@typescript-eslint/scope-manager@7.7.1':
    resolution: {integrity: sha512-PytBif2SF+9SpEUKynYn5g1RHFddJUcyynGpztX3l/ik7KmZEv19WCMhUBkHXPU9es/VWGD3/zg3wg90+Dh2rA==}
    engines: {node: ^18.18.0 || >=20.0.0}

  '@typescript-eslint/type-utils@5.61.0':
    resolution: {integrity: sha512-kk8u//r+oVK2Aj3ph/26XdH0pbAkC2RiSjUYhKD+PExemG4XSjpGFeyZ/QM8lBOa7O8aGOU+/yEbMJgQv/DnCg==}
    engines: {node: ^12.22.0 || ^14.17.0 || >=16.0.0}
    peerDependencies:
      eslint: '*'
      typescript: '*'
    peerDependenciesMeta:
      typescript:
        optional: true

  '@typescript-eslint/type-utils@7.18.0':
    resolution: {integrity: sha512-XL0FJXuCLaDuX2sYqZUUSOJ2sG5/i1AAze+axqmLnSkNEVMVYLF+cbwlB2w8D1tinFuSikHmFta+P+HOofrLeA==}
    engines: {node: ^18.18.0 || >=20.0.0}
    peerDependencies:
      eslint: ^8.56.0
      typescript: '*'
    peerDependenciesMeta:
      typescript:
        optional: true

  '@typescript-eslint/type-utils@7.7.1':
    resolution: {integrity: sha512-ZksJLW3WF7o75zaBPScdW1Gbkwhd/lyeXGf1kQCxJaOeITscoSl0MjynVvCzuV5boUz/3fOI06Lz8La55mu29Q==}
    engines: {node: ^18.18.0 || >=20.0.0}
    peerDependencies:
      eslint: ^8.56.0
      typescript: '*'
    peerDependenciesMeta:
      typescript:
        optional: true

  '@typescript-eslint/types@5.61.0':
    resolution: {integrity: sha512-ldyueo58KjngXpzloHUog/h9REmHl59G1b3a5Sng1GfBo14BkS3ZbMEb3693gnP1k//97lh7bKsp6/V/0v1veQ==}
    engines: {node: ^12.22.0 || ^14.17.0 || >=16.0.0}

  '@typescript-eslint/types@5.62.0':
    resolution: {integrity: sha512-87NVngcbVXUahrRTqIK27gD2t5Cu1yuCXxbLcFtCzZGlfyVWWh8mLHkoxzjsB6DDNnvdL+fW8MiwPEJyGJQDgQ==}
    engines: {node: ^12.22.0 || ^14.17.0 || >=16.0.0}

  '@typescript-eslint/types@7.18.0':
    resolution: {integrity: sha512-iZqi+Ds1y4EDYUtlOOC+aUmxnE9xS/yCigkjA7XpTKV6nCBd3Hp/PRGGmdwnfkV2ThMyYldP1wRpm/id99spTQ==}
    engines: {node: ^18.18.0 || >=20.0.0}

  '@typescript-eslint/types@7.7.1':
    resolution: {integrity: sha512-AmPmnGW1ZLTpWa+/2omPrPfR7BcbUU4oha5VIbSbS1a1Tv966bklvLNXxp3mrbc+P2j4MNOTfDffNsk4o0c6/w==}
    engines: {node: ^18.18.0 || >=20.0.0}

  '@typescript-eslint/typescript-estree@5.61.0':
    resolution: {integrity: sha512-Fud90PxONnnLZ36oR5ClJBLTLfU4pIWBmnvGwTbEa2cXIqj70AEDEmOmpkFComjBZ/037ueKrOdHuYmSFVD7Rw==}
    engines: {node: ^12.22.0 || ^14.17.0 || >=16.0.0}
    peerDependencies:
      typescript: '*'
    peerDependenciesMeta:
      typescript:
        optional: true

  '@typescript-eslint/typescript-estree@5.62.0':
    resolution: {integrity: sha512-CmcQ6uY7b9y694lKdRB8FEel7JbU/40iSAPomu++SjLMntB+2Leay2LO6i8VnJk58MtE9/nQSFIH6jpyRWyYzA==}
    engines: {node: ^12.22.0 || ^14.17.0 || >=16.0.0}
    peerDependencies:
      typescript: '*'
    peerDependenciesMeta:
      typescript:
        optional: true

  '@typescript-eslint/typescript-estree@7.18.0':
    resolution: {integrity: sha512-aP1v/BSPnnyhMHts8cf1qQ6Q1IFwwRvAQGRvBFkWlo3/lH29OXA3Pts+c10nxRxIBrDnoMqzhgdwVe5f2D6OzA==}
    engines: {node: ^18.18.0 || >=20.0.0}
    peerDependencies:
      typescript: '*'
    peerDependenciesMeta:
      typescript:
        optional: true

  '@typescript-eslint/typescript-estree@7.7.1':
    resolution: {integrity: sha512-CXe0JHCXru8Fa36dteXqmH2YxngKJjkQLjxzoj6LYwzZ7qZvgsLSc+eqItCrqIop8Vl2UKoAi0StVWu97FQZIQ==}
    engines: {node: ^18.18.0 || >=20.0.0}
    peerDependencies:
      typescript: '*'
    peerDependenciesMeta:
      typescript:
        optional: true

  '@typescript-eslint/utils@5.61.0':
    resolution: {integrity: sha512-mV6O+6VgQmVE6+xzlA91xifndPW9ElFW8vbSF0xCT/czPXVhwDewKila1jOyRwa9AE19zKnrr7Cg5S3pJVrTWQ==}
    engines: {node: ^12.22.0 || ^14.17.0 || >=16.0.0}
    peerDependencies:
      eslint: ^6.0.0 || ^7.0.0 || ^8.0.0

  '@typescript-eslint/utils@5.62.0':
    resolution: {integrity: sha512-n8oxjeb5aIbPFEtmQxQYOLI0i9n5ySBEY/ZEHHZqKQSFnxio1rv6dthascc9dLuwrL0RC5mPCxB7vnAVGAYWAQ==}
    engines: {node: ^12.22.0 || ^14.17.0 || >=16.0.0}
    peerDependencies:
      eslint: ^6.0.0 || ^7.0.0 || ^8.0.0

  '@typescript-eslint/utils@7.18.0':
    resolution: {integrity: sha512-kK0/rNa2j74XuHVcoCZxdFBMF+aq/vH83CXAOHieC+2Gis4mF8jJXT5eAfyD3K0sAxtPuwxaIOIOvhwzVDt/kw==}
    engines: {node: ^18.18.0 || >=20.0.0}
    peerDependencies:
      eslint: ^8.56.0

  '@typescript-eslint/utils@7.7.1':
    resolution: {integrity: sha512-QUvBxPEaBXf41ZBbaidKICgVL8Hin0p6prQDu6bbetWo39BKbWJxRsErOzMNT1rXvTll+J7ChrbmMCXM9rsvOQ==}
    engines: {node: ^18.18.0 || >=20.0.0}
    peerDependencies:
      eslint: ^8.56.0

  '@typescript-eslint/visitor-keys@5.61.0':
    resolution: {integrity: sha512-50XQ5VdbWrX06mQXhy93WywSFZZGsv3EOjq+lqp6WC2t+j3mb6A9xYVdrRxafvK88vg9k9u+CT4l6D8PEatjKg==}
    engines: {node: ^12.22.0 || ^14.17.0 || >=16.0.0}

  '@typescript-eslint/visitor-keys@5.62.0':
    resolution: {integrity: sha512-07ny+LHRzQXepkGg6w0mFY41fVUNBrL2Roj/++7V1txKugfjm/Ci/qSND03r2RhlJhJYMcTn9AhhSSqQp0Ysyw==}
    engines: {node: ^12.22.0 || ^14.17.0 || >=16.0.0}

  '@typescript-eslint/visitor-keys@7.18.0':
    resolution: {integrity: sha512-cDF0/Gf81QpY3xYyJKDV14Zwdmid5+uuENhjH2EqFaF0ni+yAyq/LzMaIJdhNJXZI7uLzwIlA+V7oWoyn6Curg==}
    engines: {node: ^18.18.0 || >=20.0.0}

  '@typescript-eslint/visitor-keys@7.7.1':
    resolution: {integrity: sha512-gBL3Eq25uADw1LQ9kVpf3hRM+DWzs0uZknHYK3hq4jcTPqVCClHGDnB6UUUV2SFeBeA4KWHWbbLqmbGcZ4FYbw==}
    engines: {node: ^18.18.0 || >=20.0.0}

  '@ungap/structured-clone@1.2.0':
    resolution: {integrity: sha512-zuVdFrMJiuCDQUMCzQaD6KL28MjnqqN8XnAqiEq9PNm/hCPTSGfrXCOfwj1ow4LFb/tNymJPwsNbVePc1xFqrQ==}

  abbrev@1.0.9:
    resolution: {integrity: sha512-LEyx4aLEC3x6T0UguF6YILf+ntvmOaWsVfENmIW0E9H09vKlLDGelMjjSm0jkDHALj8A8quZ/HapKNigzwge+Q==}

  abitype@0.7.1:
    resolution: {integrity: sha512-VBkRHTDZf9Myaek/dO3yMmOzB/y2s3Zo6nVU7yaw1G+TvCHAjwaJzNGN9yo4K5D8bU/VZXKP1EJpRhFr862PlQ==}
    peerDependencies:
      typescript: '>=4.9.4'
      zod: ^3 >=3.19.1
    peerDependenciesMeta:
      zod:
        optional: true

  abitype@0.9.10:
    resolution: {integrity: sha512-FIS7U4n7qwAT58KibwYig5iFG4K61rbhAqaQh/UWj8v1Y8mjX3F8TC9gd8cz9yT1TYel9f8nS5NO5kZp2RW0jQ==}
    peerDependencies:
      typescript: '>=5.0.4'
      zod: ^3 >=3.22.0
    peerDependenciesMeta:
      typescript:
        optional: true
      zod:
        optional: true

  abitype@1.0.5:
    resolution: {integrity: sha512-YzDhti7cjlfaBhHutMaboYB21Ha3rXR9QTkNJFzYC4kC8YclaiwPBBBJY8ejFdu2wnJeZCVZSMlQJ7fi8S6hsw==}
    peerDependencies:
      typescript: '>=5.0.4'
      zod: ^3 >=3.22.0
    peerDependenciesMeta:
      typescript:
        optional: true
      zod:
        optional: true

  acorn-jsx@5.3.2:
    resolution: {integrity: sha512-rq9s+JNhf0IChjtDXxllJ7g41oZk5SlXtp0LHwyA5cejwn7vKmKp4pPri6YEePv2PU65sAsegbXtIinmDFDXgQ==}
    peerDependencies:
      acorn: ^6.0.0 || ^7.0.0 || ^8.0.0

  acorn-walk@8.3.3:
    resolution: {integrity: sha512-MxXdReSRhGO7VlFe1bRG/oI7/mdLV9B9JJT0N8vZOhF7gFRR5l3M8W9G8JxmKV+JC5mGqJ0QvqfSOLsCPa4nUw==}
    engines: {node: '>=0.4.0'}

  acorn@8.12.1:
    resolution: {integrity: sha512-tcpGyI9zbizT9JbV6oYE477V6mTlXvvi0T0G3SNIYE2apm/G5huBa1+K89VGeovbg+jycCrfhl3ADxErOuO6Jg==}
    engines: {node: '>=0.4.0'}
    hasBin: true

  address@1.2.2:
    resolution: {integrity: sha512-4B/qKCfeE/ODUaAUpSwfzazo5x29WD4r3vXiWsB7I2mSDAihwEqKO+g8GELZUQSSAo5e1XTYh3ZVfLyxBc12nA==}
    engines: {node: '>= 10.0.0'}

  adm-zip@0.4.16:
    resolution: {integrity: sha512-TFi4HBKSGfIKsK5YCkKaaFG2m4PEDyViZmEwof3MTIgzimHLto6muaHVpbrljdIvIrFZzEq/p4nafOeLcYegrg==}
    engines: {node: '>=0.3.0'}

  aes-js@3.0.0:
    resolution: {integrity: sha512-H7wUZRn8WpTq9jocdxQ2c8x2sKo9ZVmzfRE13GiNJXfp7NcKYEdvl3vspKjXox6RIG2VtaRe4JFvxG4rqp2Zuw==}

  aes-js@4.0.0-beta.5:
    resolution: {integrity: sha512-G965FqalsNyrPqgEGON7nIx1e/OVENSgiEIzyC63haUMuvNnwIgIjMs52hlTCKhkBny7A2ORNlfY9Zu+jmGk1Q==}

  agent-base@6.0.2:
    resolution: {integrity: sha512-RZNwNclF7+MS/8bDg70amg32dyeZGZxiDuQmZxKLAlQjr3jGyLx+4Kkk58UO7D2QdgFIQCovuSuZESne6RG6XQ==}
    engines: {node: '>= 6.0.0'}

  aggregate-error@3.1.0:
    resolution: {integrity: sha512-4I7Td01quW/RpocfNayFdFVk1qSuoh0E7JrbRJ16nH01HhKFQ88INq9Sd+nd72zqRySlr9BmDA8xlEJ6vJMrYA==}
    engines: {node: '>=8'}

  ajv@6.12.6:
    resolution: {integrity: sha512-j3fVLgvTo527anyYyJOGTYJbG+vnnQYvE0m5mmkc1TK+nxAppkCLMIL0aZ4dblVCNoGShhm+kzE4ZUykBoMg4g==}

  ajv@8.17.1:
    resolution: {integrity: sha512-B/gBuNg5SiMTrPkC+A2+cW0RszwxYmn6VYxB/inlBStS5nx6xHIt/ehKRhIMhqusl7a8LjQoZnjCs5vhwxOQ1g==}

  amdefine@1.0.1:
    resolution: {integrity: sha512-S2Hw0TtNkMJhIabBwIojKL9YHO5T0n5eNqWJ7Lrlel/zDbftQpxpapi8tZs3X1HWa+u+QeydGmzzNU0m09+Rcg==}
    engines: {node: '>=0.4.2'}

  ansi-align@3.0.1:
    resolution: {integrity: sha512-IOfwwBF5iczOjp/WeY4YxyjqAFMQoZufdQWDd19SEExbVLNXqvpzSJ/M7Za4/sCPmQ0+GRquoA7bGcINcxew6w==}

  ansi-colors@4.1.3:
    resolution: {integrity: sha512-/6w/C21Pm1A7aZitlI5Ni/2J6FFQN8i1Cvz3kHABAAbw93v/NlvKdVOqz7CCWz/3iv/JplRSEEZ83XION15ovw==}
    engines: {node: '>=6'}

  ansi-escapes@4.3.2:
    resolution: {integrity: sha512-gKXj5ALrKWQLsYG9jlTRmR/xKluxHV+Z9QEwNIgCfM1/uwPMCuzVVnh5mwTd+OuBZcwSIMbqssNWRm1lE51QaQ==}
    engines: {node: '>=8'}

  ansi-regex@3.0.1:
    resolution: {integrity: sha512-+O9Jct8wf++lXxxFc4hc8LsjaSq0HFzzL7cVsw8pRDIPdjKD2mT4ytDZlLuSBZ4cLKZFXIrMGO7DbQCtMJJMKw==}
    engines: {node: '>=4'}

  ansi-regex@5.0.1:
    resolution: {integrity: sha512-quJQXlTSUGL2LH9SUXo8VwsY4soanhgo6LNSm84E1LBcE8s3O0wpdiRzyR9z/ZZJMlMWv37qOOb9pdJlMUEKFQ==}
    engines: {node: '>=8'}

  ansi-regex@6.0.1:
    resolution: {integrity: sha512-n5M855fKb2SsfMIiFFoVrABHJC8QtHwVx+mHWP3QcEqBHYienj5dHSgjbxtC0WEZXYt4wcD6zrQElDPhFuZgfA==}
    engines: {node: '>=12'}

  ansi-styles@1.0.0:
    resolution: {integrity: sha512-3iF4FIKdxaVYT3JqQuY3Wat/T2t7TRbbQ94Fu50ZUCbLy4TFbTzr90NOHQodQkNqmeEGCw8WbeP78WNi6SKYUA==}
    engines: {node: '>=0.8.0'}

  ansi-styles@3.2.1:
    resolution: {integrity: sha512-VT0ZI6kZRdTh8YyJw3SMbYm/u+NqfsAxEpWO0Pf9sq8/e94WxxOpPKx9FR1FlyCtOVDNOQ+8ntlqFxiRc+r5qA==}
    engines: {node: '>=4'}

  ansi-styles@4.3.0:
    resolution: {integrity: sha512-zbB9rCJAT1rbjiVDb2hqKFHNYLxgtk8NURxZ3IZwD3F6NtxbXZQCnnSi1Lkx+IDohdPlFp222wVALIheZJQSEg==}
    engines: {node: '>=8'}

  ansi-styles@5.2.0:
    resolution: {integrity: sha512-Cxwpt2SfTzTtXcfOlzGEee8O+c+MmUgGrNiBcXnuWxuFJHe6a5Hz7qwhwe5OgaSYI0IJvkLqWX1ASG+cJOkEiA==}
    engines: {node: '>=10'}

  ansi-styles@6.2.1:
    resolution: {integrity: sha512-bN798gFfQX+viw3R7yrGWRqnrN2oRkEkUjjl4JNn4E8GxxbjtG3FbrEIIY3l8/hrwUwIeCZvi4QuOTP4MErVug==}
    engines: {node: '>=12'}

  antlr4ts@0.5.0-alpha.4:
    resolution: {integrity: sha512-WPQDt1B74OfPv/IMS2ekXAKkTZIHl88uMetg6q3OTqgFxZ/dxDXI0EWLyZid/1Pe6hTftyg5N7gel5wNAGxXyQ==}

  anymatch@3.1.3:
    resolution: {integrity: sha512-KMReFUr0B4t+D+OBkjR3KYqvocp2XaSzO55UcB6mgQMd3KbcE+mWTyvVV7D/zsdEbNnV6acZUutkiHQXvTr1Rw==}
    engines: {node: '>= 8'}

  append-transform@2.0.0:
    resolution: {integrity: sha512-7yeyCEurROLQJFv5Xj4lEGTy0borxepjFv1g22oAdqFu//SrAlDl1O1Nxx15SH1RoliUml6p8dwJW9jvZughhg==}
    engines: {node: '>=8'}

  archy@1.0.0:
    resolution: {integrity: sha512-Xg+9RwCg/0p32teKdGMPTPnVXKD0w3DfHnFTficozsAgsvq2XenPJq/MYpzzQ/v8zrOyJn6Ds39VA4JIDwFfqw==}

  arg@4.1.3:
    resolution: {integrity: sha512-58S9QDqG0Xx27YwPSt9fJxivjYl432YCwfDMfZ+71RAqUrZef7LrKQZ3LHLOwCS4FLNBplP533Zx895SeOCHvA==}

  argparse@1.0.10:
    resolution: {integrity: sha512-o5Roy6tNG4SL/FOkCAN6RzjiakZS25RLYFrcMttJqbdd8BWrnA+fGz57iN5Pb06pvBGvl5gQ0B48dJlslXvoTg==}

  argparse@2.0.1:
    resolution: {integrity: sha512-8+9WqebbFzpX9OR+Wa6O29asIogeRMzcGtAINdpMHHyAg10f05aSFVBbcEqGf/PXw1EjAZ+q2/bEBg3DvurK3Q==}

  array-back@3.1.0:
    resolution: {integrity: sha512-TkuxA4UCOvxuDK6NZYXCalszEzj+TLszyASooky+i742l9TqsOdYCMJJupxRic61hwquNtppB3hgcuq9SVSH1Q==}
    engines: {node: '>=6'}

  array-back@4.0.2:
    resolution: {integrity: sha512-NbdMezxqf94cnNfWLL7V/im0Ub+Anbb0IoZhvzie8+4HJ4nMQuzHuy49FkGYCJK2yAloZ3meiB6AVMClbrI1vg==}
    engines: {node: '>=8'}

  array-buffer-byte-length@1.0.1:
    resolution: {integrity: sha512-ahC5W1xgou+KTXix4sAO8Ki12Q+jf4i0+tmk3sC+zgcynshkHxzpXdImBehiUYKKKDwvfFiJl1tZt6ewscS1Mg==}
    engines: {node: '>= 0.4'}

  array-includes@3.1.8:
    resolution: {integrity: sha512-itaWrbYbqpGXkGhZPGUulwnhVf5Hpy1xiCFsGqyIGglbBxmG5vSjxQen3/WGOjPpNEv1RtBLKxbmVXm8HpJStQ==}
    engines: {node: '>= 0.4'}

  array-union@2.1.0:
    resolution: {integrity: sha512-HGyxoOTYUyCM6stUe6EJgnd4EoewAI7zMdfqO+kGjnlZmBDz/cR5pf8r/cR4Wq60sL/p0IkcjUEEPwS3GFrIyw==}
    engines: {node: '>=8'}

  array-uniq@1.0.3:
    resolution: {integrity: sha512-MNha4BWQ6JbwhFhj03YK552f7cb3AzoE8SzeljgChvL1dl3IcvggXVz1DilzySZkCja+CXuZbdW7yATchWn8/Q==}
    engines: {node: '>=0.10.0'}

  array.prototype.findlastindex@1.2.5:
    resolution: {integrity: sha512-zfETvRFA8o7EiNn++N5f/kaCw221hrpGsDmcpndVupkPzEc1Wuf3VgC0qby1BbHs7f5DVYjgtEU2LLh5bqeGfQ==}
    engines: {node: '>= 0.4'}

  array.prototype.flat@1.3.2:
    resolution: {integrity: sha512-djYB+Zx2vLewY8RWlNCUdHjDXs2XOgm602S9E7P/UpHgfeHL00cRiIF+IN/G/aUJ7kGPb6yO/ErDI5V2s8iycA==}
    engines: {node: '>= 0.4'}

  array.prototype.flatmap@1.3.2:
    resolution: {integrity: sha512-Ewyx0c9PmpcsByhSW4r+9zDU7sGjFc86qf/kKtuSCRdhfbk0SNLLkaT5qvcHnRGgc5NP/ly/y+qkXkqONX54CQ==}
    engines: {node: '>= 0.4'}

  arraybuffer.prototype.slice@1.0.3:
    resolution: {integrity: sha512-bMxMKAjg13EBSVscxTaYA4mRc5t1UAXa2kXiGTNfZ079HIWXEkKmkgFrh/nJqamaLSrXO5H4WFFkPEaLJWbs3A==}
    engines: {node: '>= 0.4'}

  asap@2.0.6:
    resolution: {integrity: sha512-BSHWgDSAiKs50o2Re8ppvp3seVHXSRM44cdSsT9FfNEUUZLOGWVCsiWaRPWM1Znn+mqZ1OfVZ3z3DWEzSp7hRA==}

  assertion-error@1.1.0:
    resolution: {integrity: sha512-jgsaNduz+ndvGyFt3uSuWqvy4lCnIJiovtouQN5JZHOKCS2QuhEdbcQHFhVksz2N2U9hXJo8odG7ETyWlEeuDw==}

  astral-regex@2.0.0:
    resolution: {integrity: sha512-Z7tMw1ytTXt5jqMcOP+OQteU1VuNK9Y02uuJtKQ1Sv69jXQKKg5cibLwGJow8yzZP+eAc18EmLGPal0bp36rvQ==}
    engines: {node: '>=8'}

  async@1.5.2:
    resolution: {integrity: sha512-nSVgobk4rv61R9PUSDtYt7mPVB2olxNR5RWJcAsH676/ef11bUZwvu7+RGYrYauVdDPcO519v68wRhXQtxsV9w==}

  asynckit@0.4.0:
    resolution: {integrity: sha512-Oei9OH4tRh0YqU3GxhX79dM/mwVgvbZJaSNaRk+bshkj0S5cfHcgYakreBjrHwatXKbz+IoIdYLxrKim2MjW0Q==}

  at-least-node@1.0.0:
    resolution: {integrity: sha512-+q/t7Ekv1EDY2l6Gda6LLiX14rU9TV20Wa3ofeQmwPFZbOMo9DXrLbOjFaaclkXKWidIaopwAObQDqwWtGUjqg==}
    engines: {node: '>= 4.0.0'}

  available-typed-arrays@1.0.7:
    resolution: {integrity: sha512-wvUjBtSGN7+7SjNpq/9M2Tg350UZD3q62IFZLbRAR1bSMlCo1ZaeW+BJ+D090e4hIIZLBcTDWe4Mh4jvUDajzQ==}
    engines: {node: '>= 0.4'}

  axios@1.7.5:
    resolution: {integrity: sha512-fZu86yCo+svH3uqJ/yTdQ0QHpQu5oL+/QE+QPSv6BZSkDAoky9vytxp7u5qk83OJFS3kEBcesWni9WTZAv3tSw==}

  balanced-match@1.0.2:
    resolution: {integrity: sha512-3oSeUO0TMV67hN1AmbXsK4yaqU7tjiHlbxRDZOpH0KW9+CeX4bRAaX0Anxt0tx2MrpRpWwQaPwIlISEJhYU5Pw==}

  base-x@3.0.10:
    resolution: {integrity: sha512-7d0s06rR9rYaIWHkpfLIFICM/tkSVdoPC9qYAQRpxn9DdKNWNsKC0uk++akckyLq16Tx2WIinnZ6WRriAt6njQ==}

  base64-js@1.5.1:
    resolution: {integrity: sha512-AKpaYlHn8t4SVbOHCy+b5+KKgvR4vrsD8vbvrbiQJps7fKDTkjkDry6ji0rUJjC0kzbNePLwzxq8iypo41qeWA==}

  bech32@1.1.4:
    resolution: {integrity: sha512-s0IrSOzLlbvX7yp4WBfPITzpAU8sqQcpsmwXDiKwrG4r491vwCO/XpejasRNl0piBMe/DvP4Tz0mIS/X1DPJBQ==}

  better-path-resolve@1.0.0:
    resolution: {integrity: sha512-pbnl5XzGBdrFU/wT4jqmJVPn2B6UHPBOhzMQkY/SPUPB6QtUXtmBHBIwCbXJol93mOpGMnQyP/+BB19q04xj7g==}
    engines: {node: '>=4'}

  bignumber.js@9.1.2:
    resolution: {integrity: sha512-2/mKyZH9K85bzOEfhXDBFZTGd1CTs+5IHpeFQo9luiBG7hghdC851Pj2WAhb6E3R6b9tZj/XKhbg4fum+Kepug==}

  binary-extensions@2.3.0:
    resolution: {integrity: sha512-Ceh+7ox5qe7LJuLHoY0feh3pHuUDHAcRUeyL2VYghZwfpkNIy/+8Ocg0a3UuSoYzavmylwuLWQOf3hl0jjMMIw==}
    engines: {node: '>=8'}

  bindings@1.5.0:
    resolution: {integrity: sha512-p2q/t/mhvuOj/UeLlV6566GD/guowlr0hHxClI0W9m7MWYkL1F0hLo+0Aexs9HSPCtR1SXQ0TD3MMKrXZajbiQ==}

  bl@4.1.0:
    resolution: {integrity: sha512-1W07cM9gS6DcLperZfFSj+bWLtaPGSOHWhPiGzXmvVJbRLdG82sH/Kn8EtW1VqWVA54AKf2h5k5BbnIbwF3h6w==}

  blakejs@1.2.1:
    resolution: {integrity: sha512-QXUSXI3QVc/gJME0dBpXrag1kbzOqCjCX8/b54ntNyW6sjtoqxqRk3LTmXzaJoh71zMsDCjM+47jS7XiwN/+fQ==}

  bn.js@4.11.6:
    resolution: {integrity: sha512-XWwnNNFCuuSQ0m3r3C4LE3EiORltHd9M05pq6FOlVeiophzRbMo50Sbz1ehl8K3Z+jw9+vmgnXefY1hz8X+2wA==}

  bn.js@4.12.0:
    resolution: {integrity: sha512-c98Bf3tPniI+scsdk237ku1Dc3ujXQTSgyiPUDEOe7tRkhrqridvh8klBv0HCEso1OLOYcHuCv/cS6DNxKH+ZA==}

  bn.js@5.2.1:
    resolution: {integrity: sha512-eXRvHzWyYPBuB4NBy0cmYQjGitUrtqwbvlzP3G6VFnNRbsZQIxQ10PbKKHt8gZ/HW/D/747aDl+QkDqg3KQLMQ==}

  boolean@3.2.0:
    resolution: {integrity: sha512-d0II/GO9uf9lfUHH2BQsjxzRJZBdsjgsBiW4BvhWk/3qoKwQFjIDVN19PfX8F2D/r9PCMTtLWjYVCFrpeYUzsw==}

  boxen@5.1.2:
    resolution: {integrity: sha512-9gYgQKXx+1nP8mP7CzFyaUARhg7D3n1dF/FnErWmu9l6JvGpNUN278h0aSb+QjoiKSWG+iZ3uHrcqk0qrY9RQQ==}
    engines: {node: '>=10'}

  brace-expansion@1.1.11:
    resolution: {integrity: sha512-iCuPHDFgrHX7H2vEI/5xpz07zSHB00TpugqhmYtVmMO6518mCuRMoOYFldEBl0g187ufozdaHgWKcYFb61qGiA==}

  brace-expansion@2.0.1:
    resolution: {integrity: sha512-XnAIvQ8eM+kC6aULx6wuQiwVsnzsi9d3WxzV3FpWTGA19F621kwdbsAcFKXgKUHZWsy+mY6iL1sHTxWEFCytDA==}

  braces@3.0.3:
    resolution: {integrity: sha512-yQbXgO/OSZVD2IsiLlro+7Hf6Q18EJrKSEsdoMzKePKXct3gvD8oLcOQdIzGupr5Fj+EDe8gO/lxc1BzfMpxvA==}
    engines: {node: '>=8'}

  brorand@1.1.0:
    resolution: {integrity: sha512-cKV8tMCEpQs4hK/ik71d6LrPOnpkpGBR0wzxqr68g2m/LB2GxVYQroAjMJZRVM1Y4BCjCKc3vAamxSzOY2RP+w==}

  browser-stdout@1.3.1:
    resolution: {integrity: sha512-qhAVI1+Av2X7qelOfAIYwXONood6XlZE/fXaBSmW/T5SzLAmCgzi+eiWE7fUvbHaeNBQH13UftjpXxsfLkMpgw==}

  browserify-aes@1.2.0:
    resolution: {integrity: sha512-+7CHXqGuspUn/Sl5aO7Ea0xWGAtETPXNSAjHo48JfLdPWcMng33Xe4znFvQweqc/uzk5zSOI3H52CYnjCfb5hA==}

  browserslist@4.23.3:
    resolution: {integrity: sha512-btwCFJVjI4YWDNfau8RhZ+B1Q/VLoUITrm3RlP6y1tYGWIOa+InuYiRGXUBXo8nA1qKmHMyLB/iVQg5TT4eFoA==}
    engines: {node: ^6 || ^7 || ^8 || ^9 || ^10 || ^11 || ^12 || >=13.7}
    hasBin: true

  bs58@4.0.1:
    resolution: {integrity: sha512-Ok3Wdf5vOIlBrgCvTq96gBkJw+JUEzdBgyaza5HLtPm7yTHkjRy8+JzNyHF7BHa0bNWOQIp3m5YF0nnFcOIKLw==}

  bs58check@2.1.2:
    resolution: {integrity: sha512-0TS1jicxdU09dwJMNZtVAfzPi6Q6QeN0pM1Fkzrjn+XYHvzMKPU3pHVpva+769iNVSfIYWf7LJ6WR+BuuMf8cA==}

  buffer-from@1.1.2:
    resolution: {integrity: sha512-E+XQCRwSbaaiChtv6k6Dwgc+bx+Bs6vuKJHHl5kox/BaKbhiXzqQOwK4cO22yElGp2OCmjwVhT3HmxgyPGnJfQ==}

  buffer-xor@1.0.3:
    resolution: {integrity: sha512-571s0T7nZWK6vB67HI5dyUF7wXiNcfaPPPTl6zYCNApANjIvYJTg7hlud/+cJpdAhS7dVzqMLmfhfHR3rAcOjQ==}

  buffer@5.7.1:
    resolution: {integrity: sha512-EHcyIPBQ4BSGlvjB16k5KgAJ27CIsHY/2JBmCRReo48y9rQ3MaUzWX3KVlBa4U7MyX02HdVj0K7C3WaB3ju7FQ==}

  builtin-modules@3.3.0:
    resolution: {integrity: sha512-zhaCDicdLuWN5UbN5IMnFqNMhNfo919sH85y2/ea+5Yg9TsTkeZxpL+JLbp6cgYFS4sRLp3YV4S6yDuqVWHYOw==}
    engines: {node: '>=6'}

  builtins@5.1.0:
    resolution: {integrity: sha512-SW9lzGTLvWTP1AY8xeAMZimqDrIaSdLQUcVr9DMef51niJ022Ri87SwRRKYm4A6iHfkPaiVUu/Duw2Wc4J7kKg==}

  bytes@3.1.2:
    resolution: {integrity: sha512-/Nf7TyzTx6S3yRJObOAV7956r8cr2+Oj8AC5dt8wSP3BQAoeX58NoHyCU8P8zGkNXStjTSi6fzO6F0pBdcYbEg==}
    engines: {node: '>= 0.8'}

  caching-transform@4.0.0:
    resolution: {integrity: sha512-kpqOvwXnjjN44D89K5ccQC+RUrsy7jB/XLlRrx0D7/2HNcTPqzsb6XgYoErwko6QsV184CA2YgS1fxDiiDZMWA==}
    engines: {node: '>=8'}

  call-bind@1.0.7:
    resolution: {integrity: sha512-GHTSNSYICQ7scH7sZ+M2rFopRoLh8t2bLSW6BbgrtLsahOIB5iyAVJf9GjWK3cYTDaMj4XdBpM1cA6pIS0Kv2w==}
    engines: {node: '>= 0.4'}

  callsites@3.1.0:
    resolution: {integrity: sha512-P8BjAsXvZS+VIDUI11hHCQEv74YT67YUi5JJFNWIqL235sBmjX4+qx9Muvls5ivyNENctx46xQLQ3aTuE7ssaQ==}
    engines: {node: '>=6'}

  camelcase@5.3.1:
    resolution: {integrity: sha512-L28STB170nwWS63UjtlEOE3dldQApaJXZkOI1uMFfzf3rRuPegHaHesyee+YxQ+W6SvRDQV6UrdOdRiR153wJg==}
    engines: {node: '>=6'}

  camelcase@6.3.0:
    resolution: {integrity: sha512-Gmy6FhYlCY7uOElZUSbxo2UCDH8owEk996gkbrpsgGtrJLM3J7jGxl9Ic7Qwwj4ivOE5AWZWRMecDdF7hqGjFA==}
    engines: {node: '>=10'}

  caniuse-lite@1.0.30001653:
    resolution: {integrity: sha512-XGWQVB8wFQ2+9NZwZ10GxTYC5hk0Fa+q8cSkr0tgvMhYhMHP/QC+WTgrePMDBWiWc/pV+1ik82Al20XOK25Gcw==}

  caseless@0.12.0:
    resolution: {integrity: sha512-4tYFyifaFfGacoiObjJegolkwSU4xQNGbVgUiNYVUxbQ2x2lUsFvY4hVgVzGiIe6WLOPqycWXA40l+PWsxthUw==}

  cbor@8.1.0:
    resolution: {integrity: sha512-DwGjNW9omn6EwP70aXsn7FQJx5kO12tX0bZkaTjzdVFM6/7nhA4t0EENocKGx6D2Bch9PE2KzCUf5SceBdeijg==}
    engines: {node: '>=12.19'}

  cbor@9.0.2:
    resolution: {integrity: sha512-JPypkxsB10s9QOWwa6zwPzqE1Md3vqpPc+cai4sAecuCsRyAtAl/pMyhPlMbT/xtPnm2dznJZYRLui57qiRhaQ==}
    engines: {node: '>=16'}

  chai-as-promised@7.1.2:
    resolution: {integrity: sha512-aBDHZxRzYnUYuIAIPBH2s511DjlKPzXNlXSGFC8CwmroWQLfrW0LtE1nK3MAwwNhJPa9raEjNCmRoFpG0Hurdw==}
    peerDependencies:
      chai: '>= 2.1.2 < 6'

  chai@4.5.0:
    resolution: {integrity: sha512-RITGBfijLkBddZvnn8jdqoTypxvqbOLYQkGGxXzeFjVHvudaPw0HNFD9x928/eUwYWd2dPCugVqspGALTZZQKw==}
    engines: {node: '>=4'}

  chalk@0.4.0:
    resolution: {integrity: sha512-sQfYDlfv2DGVtjdoQqxS0cEZDroyG8h6TamA6rvxwlrU5BaSLDx9xhatBYl2pxZ7gmpNaPFVwBtdGdu5rQ+tYQ==}
    engines: {node: '>=0.8.0'}

  chalk@2.4.2:
    resolution: {integrity: sha512-Mti+f9lpJNcwF4tWV8/OrTTtF1gZi+f8FqlyAdouralcFWFQWF2+NgCHShjkCb+IFBLq9buZwE1xckQU4peSuQ==}
    engines: {node: '>=4'}

  chalk@4.1.2:
    resolution: {integrity: sha512-oKnbhFyRIXpUuez8iBMmyEa4nbj4IOQyuhc/wy9kY7/WVPcwIO9VA668Pu8RkO7+0G76SLROeyw9CpQ061i4mA==}
    engines: {node: '>=10'}

  chalk@5.3.0:
    resolution: {integrity: sha512-dLitG79d+GV1Nb/VYcCDFivJeK1hiukt9QjRNVOsUtTy1rR1YJsmpGGTZ3qJos+uw7WmWF4wUwBd9jxjocFC2w==}
    engines: {node: ^12.17.0 || ^14.13 || >=16.0.0}

  chardet@0.7.0:
    resolution: {integrity: sha512-mT8iDcrh03qDGRRmoA2hmBJnxpllMR+0/0qlzjqZES6NdiWDcZkCNAk4rPFZ9Q85r27unkiNNg8ZOiwZXBHwcA==}

  charenc@0.0.2:
    resolution: {integrity: sha512-yrLQ/yVUFXkzg7EDQsPieE/53+0RlaWTs+wBrvW36cyilJ2SaDWfl4Yj7MtLTXleV9uEKefbAGUPv2/iWSooRA==}

  check-error@1.0.3:
    resolution: {integrity: sha512-iKEoDYaRmd1mxM90a2OEfWhjsjPpYPuQ+lMYsoxB126+t8fw7ySEO48nmDg5COTjxDI65/Y2OWpeEHk3ZOe8zg==}

  chokidar@3.6.0:
    resolution: {integrity: sha512-7VT13fmjotKpGipCW9JEQAusEPE+Ei8nl6/g4FBAmIm0GOOLMua9NDDo/DWp0ZAxCr3cPq5ZpBqmPAQgDda2Pw==}
    engines: {node: '>= 8.10.0'}

  chownr@1.1.4:
    resolution: {integrity: sha512-jJ0bqzaylmJtVnNgzTeSOs8DPavpbYgEr/b0YL8/2GO3xJEhInFmhKMUnEJQjZumK7KXGFhUy89PrsJWlakBVg==}

  ci-info@2.0.0:
    resolution: {integrity: sha512-5tK7EtrZ0N+OLFMthtqOj4fI2Jeb88C4CAZPu25LDVUgXJ0A3Js4PMGqrn0JU1W0Mh1/Z8wZzYPxqUrXeBboCQ==}

  ci-info@3.9.0:
    resolution: {integrity: sha512-NIxF55hv4nSqQswkAeiOi1r83xy8JldOFDTWiug55KBu9Jnblncd2U6ViHmYgHf01TPZS77NJBhBMKdWj9HQMQ==}
    engines: {node: '>=8'}

  cipher-base@1.0.4:
    resolution: {integrity: sha512-Kkht5ye6ZGmwv40uUDZztayT2ThLQGfnj/T71N/XzeZeo3nf8foyW7zGTsPYkEya3m5f3cAypH+qe7YOrM1U2Q==}

  clean-stack@2.2.0:
    resolution: {integrity: sha512-4diC9HaTE+KRAMWhDhrGOECgWZxoevMc5TlkObMqNSsVU62PYzXZ/SMTjzyGAFF1YusgxGcSWTEXBhp0CPwQ1A==}
    engines: {node: '>=6'}

  cli-boxes@2.2.1:
    resolution: {integrity: sha512-y4coMcylgSCdVinjiDBuR8PCC2bLjyGTwEmPb9NHR/QaNU6EUOXcTY/s6VjGMD6ENSEaeQYHCY0GNGS5jfMwPw==}
    engines: {node: '>=6'}

  cli-cursor@3.1.0:
    resolution: {integrity: sha512-I/zHAwsKf9FqGoXM4WWRACob9+SNukZTd94DWF57E4toouRulbCxcUh6RKUEOQlYTHJnzkPMySvPNaaSLNfLZw==}
    engines: {node: '>=8'}

  cli-spinners@2.9.2:
    resolution: {integrity: sha512-ywqV+5MmyL4E7ybXgKys4DugZbX0FC6LnwrhjuykIjnK9k8OQacQ7axGKnjDXWNhns0xot3bZI5h55H8yo9cJg==}
    engines: {node: '>=6'}

  cli-table3@0.5.1:
    resolution: {integrity: sha512-7Qg2Jrep1S/+Q3EceiZtQcDPWxhAvBw+ERf1162v4sikJrvojMHFqXt8QIVha8UlH9rgU0BeWPytZ9/TzYqlUw==}
    engines: {node: '>=6'}

  cliui@6.0.0:
    resolution: {integrity: sha512-t6wbgtoCXvAzst7QgXxJYqPt0usEfbgQdftEPbLL/cvv6HPE5VgvqCuAIDR0NgU52ds6rFwqrgakNLrHEjCbrQ==}

  cliui@7.0.4:
    resolution: {integrity: sha512-OcRE68cOsVMXp1Yvonl/fzkQOyjLSu/8bhPDfQt0e0/Eb283TKP20Fs2MqoPsr9SwA595rRCA+QMzYc9nBP+JQ==}

  clone@1.0.4:
    resolution: {integrity: sha512-JQHZ2QMW6l3aH/j6xCqQThY/9OH4D/9ls34cgkUBiEeocRTU04tHfKPBsUK1PqZCUQM7GiA0IIXJSuXHI64Kbg==}
    engines: {node: '>=0.8'}

  color-convert@1.9.3:
    resolution: {integrity: sha512-QfAUtd+vFdAtFQcC8CCyYt1fYWxSqAiK2cSD6zDB8N3cpsEBAvRxp9zOGg6G/SHHJYAT88/az/IuDGALsNVbGg==}

  color-convert@2.0.1:
    resolution: {integrity: sha512-RRECPsj7iu/xb5oKYcsFHSppFNnsj/52OVTRKb4zP5onXwVF3zVmmToNcOfGC+CRDpfK/U584fMg38ZHCaElKQ==}
    engines: {node: '>=7.0.0'}

  color-name@1.1.3:
    resolution: {integrity: sha512-72fSenhMw2HZMTVHeCA9KCmpEIbzWiQsjN+BHcBbS9vr1mtt+vJjPdksIBNUmKAW8TFUDPJK5SUU3QhE9NEXDw==}

  color-name@1.1.4:
    resolution: {integrity: sha512-dOy+3AuW3a2wNbZHIuMZpTcgjGuLU/uBL/ubcZF9OXbDo8ff4O8yVp5Bf0efS8uEoYo5q4Fx7dY9OgQGXgAsQA==}

  colors@1.4.0:
    resolution: {integrity: sha512-a+UqTh4kgZg/SlGvfbzDHpgRu7AAQOmmqRHJnxhRZICKFUT91brVhNNt58CMWU9PsBbv3PDCZUHbVxuDiH2mtA==}
    engines: {node: '>=0.1.90'}

  combined-stream@1.0.8:
    resolution: {integrity: sha512-FQN4MRfuJeHf7cBbBMJFXhKSDq+2kAArBlmRBvcvFE5BB1HZKXtSFASDhdlz9zOYwxh8lDdnvmMOe/+5cdoEdg==}
    engines: {node: '>= 0.8'}

  command-exists@1.2.9:
    resolution: {integrity: sha512-LTQ/SGc+s0Xc0Fu5WaKnR0YiygZkm9eKFvyS+fRsU7/ZWFF8ykFM6Pc9aCVf1+xasOOZpO3BAVgVrKvsqKHV7w==}

  command-line-args@5.2.1:
    resolution: {integrity: sha512-H4UfQhZyakIjC74I9d34fGYDwk3XpSr17QhEd0Q3I9Xq1CETHo4Hcuo87WyWHpAF1aSLjLRf5lD9ZGX2qStUvg==}
    engines: {node: '>=4.0.0'}

  command-line-usage@6.1.3:
    resolution: {integrity: sha512-sH5ZSPr+7UStsloltmDh7Ce5fb8XPlHyoPzTpyyMuYCtervL65+ubVZ6Q61cFtFl62UyJlc8/JwERRbAFPUqgw==}
    engines: {node: '>=8.0.0'}

  commander@10.0.1:
    resolution: {integrity: sha512-y4Mg2tXshplEbSGzx7amzPwKKOCGuoSRP/CjEdwwk0FOGlUbq6lKuoyDZTNZkmxHdJtp54hdfY/JUrdL7Xfdug==}
    engines: {node: '>=14'}

  commander@3.0.2:
    resolution: {integrity: sha512-Gar0ASD4BDyKC4hl4DwHqDrmvjoxWKZigVnAbn5H1owvm4CxCPdb0HQDehwNYMJpla5+M2tPmPARzhtYuwpHow==}

  commander@8.3.0:
    resolution: {integrity: sha512-OkTL9umf+He2DZkUq8f8J9of7yL6RJKI24dVITBmNfZBmri9zYZQrKkuXiKhyfPSu8tUhnVBB1iKXevvnlR4Ww==}
    engines: {node: '>= 12'}

  commondir@1.0.1:
    resolution: {integrity: sha512-W9pAhw0ja1Edb5GVdIF1mjZw/ASI0AlShXM83UUGe2DVr5TdAPEA1OA8m/g8zWp9x6On7gqufY+FatDbC3MDQg==}

  concat-map@0.0.1:
    resolution: {integrity: sha512-/Srv4dswyQNBfohGpz9o6Yb3Gz3SrUDqBH5rTuhGR7ahtlbYKnVxw2bCFMRljaA7EXHaXZ8wsHdodFvbkhKmqg==}

  concat-stream@1.6.2:
    resolution: {integrity: sha512-27HBghJxjiZtIk3Ycvn/4kbJk/1uZuJFfuPEns6LaEvpvG1f0hTea8lilrouyo9mVc2GWdcEZ8OLoGmSADlrCw==}
    engines: {'0': node >= 0.8}

  convert-source-map@1.9.0:
    resolution: {integrity: sha512-ASFBup0Mz1uyiIjANan1jzLQami9z1PoYSZCiiYW2FczPbenXc45FZdBZLzOT+r6+iciuEModtmCti+hjaAk0A==}

  convert-source-map@2.0.0:
    resolution: {integrity: sha512-Kvp459HrV2FEJ1CAsi1Ku+MY3kasH19TFykTz2xWmMeq6bk2NU3XXvfJ+Q61m0xktWwt+1HSYf3JZsTms3aRJg==}

  cookie@0.4.2:
    resolution: {integrity: sha512-aSWTXFzaKWkvHO1Ny/s+ePFpvKsPnjc551iI41v3ny/ow6tBG5Vd+FuqGNhh1LxOmVzOlGUriIlOaokOvhaStA==}
    engines: {node: '>= 0.6'}

  core-util-is@1.0.3:
    resolution: {integrity: sha512-ZQBvi1DcpJ4GDqanjucZ2Hj3wEO5pZDS89BWbkcrvdxksJorwUDDZamX9ldFkp9aw2lmBDLgkObEA4DWNJ9FYQ==}

  cosmiconfig@8.3.6:
    resolution: {integrity: sha512-kcZ6+W5QzcJ3P1Mt+83OUv/oHFqZHIx8DuxG6eZ5RGMERoLqp4BuGjhHLYGK+Kf5XVkQvqBSmAy/nGWN3qDgEA==}
    engines: {node: '>=14'}
    peerDependencies:
      typescript: '>=4.9.5'
    peerDependenciesMeta:
      typescript:
        optional: true

  crc-32@1.2.2:
    resolution: {integrity: sha512-ROmzCKrTnOwybPcJApAA6WBWij23HVfGVNKqqrZpuyZOHqK2CwHSvpGuyt/UNNvaIjEd8X5IFGp4Mh+Ie1IHJQ==}
    engines: {node: '>=0.8'}
    hasBin: true

  create-hash@1.2.0:
    resolution: {integrity: sha512-z00bCGNHDG8mHAkP7CtT1qVu+bFQUPjYq/4Iv3C3kWjTFV10zIjfSoeqXo9Asws8gwSHDGj/hl2u4OGIjapeCg==}

  create-hmac@1.1.7:
    resolution: {integrity: sha512-MJG9liiZ+ogc4TzUwuvbER1JRdgvUFSB5+VR/g5h82fGaIRWMWddtKBHi7/sVhfjQZ6SehlyhvQYrcYkaUIpLg==}

  create-require@1.1.1:
    resolution: {integrity: sha512-dcKFX3jn0MpIaXjisoRvexIJVEKzaq7z2rZKxf+MSr9TkdmHmsU4m2lcLojrj/FHl8mk5VxMmYA+ftRkP/3oKQ==}

  cross-fetch@4.0.0:
    resolution: {integrity: sha512-e4a5N8lVvuLgAWgnCrLr2PP0YyDOTHa9H/Rj54dirp61qXnNq46m82bRhNqIA5VccJtWBvPTFRV3TtvHUKPB1g==}

  cross-spawn@5.1.0:
    resolution: {integrity: sha512-pTgQJ5KC0d2hcY8eyL1IzlBPYjTkyH72XRZPnLyKus2mBfNjQs3klqbJU2VILqZryAZUt9JOb3h/mWMy23/f5A==}

  cross-spawn@7.0.3:
    resolution: {integrity: sha512-iRDPJKUPVEND7dHPO8rkbOnPpyDygcDFtWjpeWNCgy8WP2rXcxXL8TskReQl6OrB2G7+UJrags1q15Fudc7G6w==}
    engines: {node: '>= 8'}

  crypt@0.0.2:
    resolution: {integrity: sha512-mCxBlsHFYh9C+HVpiEacem8FEBnMXgU9gy4zmNC+SXAZNB/1idgp/aulFJ4FgCi7GPEVbfyng092GqL2k2rmow==}

  crypto-js@4.2.0:
    resolution: {integrity: sha512-KALDyEYgpY+Rlob/iriUtjV6d5Eq+Y191A5g4UqLAi8CyGP9N1+FdVbkc1SxKc2r4YAYqG8JzO2KGL+AizD70Q==}

  data-view-buffer@1.0.1:
    resolution: {integrity: sha512-0lht7OugA5x3iJLOWFhWK/5ehONdprk0ISXqVFn/NFrDu+cuc8iADFrGQz5BnRK7LLU3JmkbXSxaqX+/mXYtUA==}
    engines: {node: '>= 0.4'}

  data-view-byte-length@1.0.1:
    resolution: {integrity: sha512-4J7wRJD3ABAzr8wP+OcIcqq2dlUKp4DVflx++hs5h5ZKydWMI6/D/fAot+yh6g2tHh8fLFTvNOaVN357NvSrOQ==}
    engines: {node: '>= 0.4'}

  data-view-byte-offset@1.0.0:
    resolution: {integrity: sha512-t/Ygsytq+R995EJ5PZlD4Cu56sWa8InXySaViRzw9apusqsOO2bQP+SbYzAhR0pFKoB+43lYy8rWban9JSuXnA==}
    engines: {node: '>= 0.4'}

  date-time@0.1.1:
    resolution: {integrity: sha512-p4psdkgdNA6x0600SKbfWiOomNb33ADBMRHf49GMhYVgJsPefZlMSLXXVWWUpbqSxB3DL5/cxKa6a8i3XPK5Xg==}
    engines: {node: '>=0.10.0'}

  death@1.1.0:
    resolution: {integrity: sha512-vsV6S4KVHvTGxbEcij7hkWRv0It+sGGWVOM67dQde/o5Xjnr+KmLjxWJii2uEObIrt1CcM9w0Yaovx+iOlIL+w==}

  debug@3.2.7:
    resolution: {integrity: sha512-CFjzYYAi4ThfiQvizrFQevTTXHtnCqWfe7x1AhgEscTz6ZbLbfoLRLPugTQyBth6f8ZERVUSyWHFD/7Wu4t1XQ==}
    peerDependencies:
      supports-color: '*'
    peerDependenciesMeta:
      supports-color:
        optional: true

  debug@4.3.6:
    resolution: {integrity: sha512-O/09Bd4Z1fBrU4VzkhFqVgpPzaGbw6Sm9FEkBT1A/YBXQFGuuSxa1dN2nxgxS34JmKXqYx8CZAwEVoJFImUXIg==}
    engines: {node: '>=6.0'}
    peerDependencies:
      supports-color: '*'
    peerDependenciesMeta:
      supports-color:
        optional: true

  decamelize@1.2.0:
    resolution: {integrity: sha512-z2S+W9X73hAUUki+N+9Za2lBlun89zigOyGrsax+KUQ6wKW4ZoWpEYBkGhQjwAjjDCkWxhY0VKEhk8wzY7F5cA==}
    engines: {node: '>=0.10.0'}

  decamelize@4.0.0:
    resolution: {integrity: sha512-9iE1PgSik9HeIIw2JO94IidnE3eBoQrFJ3w7sFuzSX4DpmZ3v5sZpUiV5Swcf6mQEF+Y0ru8Neo+p+nyh2J+hQ==}
    engines: {node: '>=10'}

  decompress-response@6.0.0:
    resolution: {integrity: sha512-aW35yZM6Bb/4oJlZncMH2LCoZtJXTRxES17vE3hoRiowU2kWHaJKFkSBDnDR+cm9J+9QhXmREyIfv0pji9ejCQ==}
    engines: {node: '>=10'}

  deep-eql@4.1.4:
    resolution: {integrity: sha512-SUwdGfqdKOwxCPeVYjwSyRpJ7Z+fhpwIAtmCUdZIWZ/YP5R9WAsyuSgpLVDi9bjWoN2LXHNss/dk3urXtdQxGg==}
    engines: {node: '>=6'}

  deep-extend@0.6.0:
    resolution: {integrity: sha512-LOHxIOaPYdHlJRtCQfDIVZtfw/ufM8+rVj649RIHzcm/vGwQRXFt6OPqIFWsm2XEMrNIEtWR64sY1LEKD2vAOA==}
    engines: {node: '>=4.0.0'}

  deep-is@0.1.4:
    resolution: {integrity: sha512-oIPzksmTg4/MriiaYGO+okXDT7ztn/w3Eptv/+gSIdMdKsJo0u4CfYNFJPy+4SKMuCqGw2wxnA+URMg3t8a/bQ==}

  deepmerge@4.3.1:
    resolution: {integrity: sha512-3sUqbMEc77XqpdNO7FRyRog+eW3ph+GYCbj+rK+uYyRMuwsVy0rMiVtPn+QJlKFvWP/1PYpapqYn0Me2knFn+A==}
    engines: {node: '>=0.10.0'}

  default-require-extensions@3.0.1:
    resolution: {integrity: sha512-eXTJmRbm2TIt9MgWTsOH1wEuhew6XGZcMeGKCtLedIg/NCsg1iBePXkceTdK4Fii7pzmN9tGsZhKzZ4h7O/fxw==}
    engines: {node: '>=8'}

  defaults@1.0.4:
    resolution: {integrity: sha512-eFuaLoy/Rxalv2kr+lqMlUnrDWV+3j4pljOIJgLIhI058IQfWJ7vXhyEIHu+HtC738klGALYxOKDO0bQP3tg8A==}

  define-data-property@1.1.4:
    resolution: {integrity: sha512-rBMvIzlpA8v6E+SJZoo++HAYqsLrkg7MSfIinMPFhmkorw7X+dOXVJQs+QT69zGkzMyfDnIMN2Wid1+NbL3T+A==}
    engines: {node: '>= 0.4'}

  define-properties@1.2.1:
    resolution: {integrity: sha512-8QmQKqEASLd5nx0U1B1okLElbUuuttJ/AnYmRXbbbGDWh6uS208EjD4Xqq/I9wK7u0v6O08XhTWnt5XtEbR6Dg==}
    engines: {node: '>= 0.4'}

  delayed-stream@1.0.0:
    resolution: {integrity: sha512-ZySD7Nf91aLB0RxL4KGrKHBXl7Eds1DAmEdcoVawXnLD7SDhpNgtuII2aAkg7a7QS41jxPSZ17p4VdGnMHk3MQ==}
    engines: {node: '>=0.4.0'}

  depd@2.0.0:
    resolution: {integrity: sha512-g7nH6P6dyDioJogAAGprGpCtVImJhpPk/roCzdb3fIh61/s/nPsfR6onyMwkCAR/OlC3yBC0lESvUoQEAssIrw==}
    engines: {node: '>= 0.8'}

  detect-indent@6.1.0:
    resolution: {integrity: sha512-reYkTUJAZb9gUuZ2RvVCNhVHdg62RHnJ7WJl8ftMi4diZ6NWlciOzQN88pUhSELEwflJht4oQDv0F0BMlwaYtA==}
    engines: {node: '>=8'}

  detect-libc@2.0.3:
    resolution: {integrity: sha512-bwy0MGW55bG41VqxxypOsdSdGqLwXPI/focwgTYCFMbdUiBAxLg9CFzG08sz2aqzknwiX7Hkl0bQENjg8iLByw==}
    engines: {node: '>=8'}

  detect-port@1.6.1:
    resolution: {integrity: sha512-CmnVc+Hek2egPx1PeTFVta2W78xy2K/9Rkf6cC4T59S50tVnzKj+tnx5mmx5lwvCkujZ4uRrpRSuV+IVs3f90Q==}
    engines: {node: '>= 4.0.0'}
    hasBin: true

  diff-sequences@29.6.3:
    resolution: {integrity: sha512-EjePK1srD3P08o2j4f0ExnylqRs5B9tJjcp9t1krH2qRi8CCdsYfwe9JgSLurFBWwq4uOlipzfk5fHNvwFKr8Q==}
    engines: {node: ^14.15.0 || ^16.10.0 || >=18.0.0}

  diff@4.0.2:
    resolution: {integrity: sha512-58lmxKSA4BNyLz+HHMUzlOEpg09FV+ev6ZMe3vJihgdxzgcwZ8VoEEPmALCZG9LmqfVoNMMKpttIYTVG6uDY7A==}
    engines: {node: '>=0.3.1'}

  diff@5.2.0:
    resolution: {integrity: sha512-uIFDxqpRZGZ6ThOk84hEfqWoHx2devRFvpTZcTHur85vImfaxUbTW9Ryh4CpCuDnToOP1CEtXKIgytHBPVff5A==}
    engines: {node: '>=0.3.1'}

  difflib@0.2.4:
    resolution: {integrity: sha512-9YVwmMb0wQHQNr5J9m6BSj6fk4pfGITGQOOs+D9Fl+INODWFOfvhIU1hNv6GgR1RBoC/9NJcwu77zShxV0kT7w==}

  dir-glob@3.0.1:
    resolution: {integrity: sha512-WkrWp9GR4KXfKGYzOLmTuGVi1UWFfws377n9cc55/tb6DuqyF6pcQ5AbiHEshaDpY9v6oaSr2XCDidGmMwdzIA==}
    engines: {node: '>=8'}

  doctrine@2.1.0:
    resolution: {integrity: sha512-35mSku4ZXK0vfCuHEDAwt55dg2jNajHZ1odvF+8SSr82EsZY4QmXfuWso8oEd8zRhVObSN18aM0CjSdoBX7zIw==}
    engines: {node: '>=0.10.0'}

  doctrine@3.0.0:
    resolution: {integrity: sha512-yS+Q5i3hBf7GBkd4KG8a7eBNNWNGLTaEwwYWUijIYM7zrlYDM0BFXHjjPWlWZ1Rg7UaddZeIDmi9jF3HmqiQ2w==}
    engines: {node: '>=6.0.0'}

  dot-prop@7.2.0:
    resolution: {integrity: sha512-Ol/IPXUARn9CSbkrdV4VJo7uCy1I3VuSiWCaFSg+8BdUOzF9n3jefIpcgAydvUZbTdEBZs2vEiTiS9m61ssiDA==}
    engines: {node: ^12.20.0 || ^14.13.1 || >=16.0.0}

  eastasianwidth@0.2.0:
    resolution: {integrity: sha512-I88TYZWc9XiYHRQ4/3c5rjjfgkjhLyW2luGIheGERbNQ6OY7yTybanSpDXZa8y7VUP9YmDcYa+eyq4ca7iLqWA==}

  eip55@2.1.1:
    resolution: {integrity: sha512-WcagVAmNu2Ww2cDUfzuWVntYwFxbvZ5MvIyLZpMjTTkjD6sCvkGOiS86jTppzu9/gWsc8isLHAeMBWK02OnZmA==}

  electron-to-chromium@1.5.13:
    resolution: {integrity: sha512-lbBcvtIJ4J6sS4tb5TLp1b4LyfCdMkwStzXPyAgVgTRAsep4bvrAGaBOP7ZJtQMNJpSQ9SqG4brWOroNaQtm7Q==}

  elliptic@6.5.4:
    resolution: {integrity: sha512-iLhC6ULemrljPZb+QutR5TQGB+pdW6KGD5RSegS+8sorOZT+rdQFbsQFJgvN3eRqNALqJer4oQ16YvJHlU8hzQ==}

  elliptic@6.5.7:
    resolution: {integrity: sha512-ESVCtTwiA+XhY3wyh24QqRGBoP3rEdDUl3EDUUo9tft074fi19IrdpH7hLCMMP3CIj7jb3W96rn8lt/BqIlt5Q==}

  emoji-regex@8.0.0:
    resolution: {integrity: sha512-MSjYzcWNOA0ewAHpz0MxpYFvwg6yjy1NG3xteoqz644VCo/RPgnr1/GGt+ic3iJTzQ8Eu3TdM14SawnVUmGE6A==}

  emoji-regex@9.2.2:
    resolution: {integrity: sha512-L18DaJsXSUk2+42pv8mLs5jJT2hqFkFE4j21wOmgbUqsZ2hL72NsUU785g9RXgo3s0ZNgVl42TiHp3ZtOv/Vyg==}

  end-of-stream@1.4.4:
    resolution: {integrity: sha512-+uw1inIHVPQoaVuHzRyXd21icM+cnt4CzD5rW+NC1wjOUSTOs+Te7FOv7AhN7vS9x/oIyhLP5PR1H+phQAHu5Q==}

  enhanced-resolve@5.17.1:
    resolution: {integrity: sha512-LMHl3dXhTcfv8gM4kEzIUeTQ+7fpdA0l2tUf34BddXPkz2A5xJ5L/Pchd5BL6rdccM9QGvu0sWZzK1Z1t4wwyg==}
    engines: {node: '>=10.13.0'}

  enquirer@2.4.1:
    resolution: {integrity: sha512-rRqJg/6gd538VHvR3PSrdRBb/1Vy2YfzHqzvbhGIQpDRKIa4FgV/54b5Q1xYSxOOwKvjXweS26E0Q+nAMwp2pQ==}
    engines: {node: '>=8.6'}

  env-paths@2.2.1:
    resolution: {integrity: sha512-+h1lkLKhZMTYjog1VEpJNG7NZJWcuc2DDk/qsqSTRRCOXiLjeQ1d1/udrUGhqMxUgAlwKNZ0cf2uqan5GLuS2A==}
    engines: {node: '>=6'}

  error-ex@1.3.2:
    resolution: {integrity: sha512-7dFHNmqeFSEt2ZBsCriorKnn3Z2pj+fd9kmI6QoWw4//DL+icEBfc0U7qJCisqrTsKTjw4fNFy2pW9OqStD84g==}

  es-abstract@1.23.3:
    resolution: {integrity: sha512-e+HfNH61Bj1X9/jLc5v1owaLYuHdeHHSQlkhCBiTK8rBvKaULl/beGMxwrMXjpYrv4pz22BlY570vVePA2ho4A==}
    engines: {node: '>= 0.4'}

  es-define-property@1.0.0:
    resolution: {integrity: sha512-jxayLKShrEqqzJ0eumQbVhTYQM27CfT1T35+gCgDFoL82JLsXqTJ76zv6A0YLOgEnLUMvLzsDsGIrl8NFpT2gQ==}
    engines: {node: '>= 0.4'}

  es-errors@1.3.0:
    resolution: {integrity: sha512-Zf5H2Kxt2xjTvbJvP2ZWLEICxA6j+hAmMzIlypy4xcBg1vKVnx89Wy0GbS+kf5cwCVFFzdCFh2XSCFNULS6csw==}
    engines: {node: '>= 0.4'}

  es-object-atoms@1.0.0:
    resolution: {integrity: sha512-MZ4iQ6JwHOBQjahnjwaC1ZtIBH+2ohjamzAO3oaHcXYup7qxjF2fixyH+Q71voWHeOkI2q/TnJao/KfXYIZWbw==}
    engines: {node: '>= 0.4'}

  es-set-tostringtag@2.0.3:
    resolution: {integrity: sha512-3T8uNMC3OQTHkFUsFq8r/BwAXLHvU/9O9mE0fBc/MY5iq/8H7ncvO947LmYA6ldWw9Uh8Yhf25zu6n7nML5QWQ==}
    engines: {node: '>= 0.4'}

  es-shim-unscopables@1.0.2:
    resolution: {integrity: sha512-J3yBRXCzDu4ULnQwxyToo/OjdMx6akgVC7K6few0a7F/0wLtmKKN7I73AH5T2836UuXRqN7Qg+IIUw/+YJksRw==}

  es-to-primitive@1.2.1:
    resolution: {integrity: sha512-QCOllgZJtaUo9miYBcLChTUaHNjJF3PYs1VidD7AwiEj1kYxKeQTctLAezAOH5ZKRH0g2IgPn6KwB4IT8iRpvA==}
    engines: {node: '>= 0.4'}

  es6-error@4.1.1:
    resolution: {integrity: sha512-Um/+FxMr9CISWh0bi5Zv0iOD+4cFh5qLeks1qhAopKVAJw3drgKbKySikp7wGhDL0HPeaja0P5ULZrxLkniUVg==}

  esbuild@0.23.1:
    resolution: {integrity: sha512-VVNz/9Sa0bs5SELtn3f7qhJCDPCF5oMEl5cO9/SSinpE9hbPVvxbd572HH5AKiP7WD8INO53GgfDDhRjkylHEg==}
    engines: {node: '>=18'}
    hasBin: true

  escalade@3.1.2:
    resolution: {integrity: sha512-ErCHMCae19vR8vQGe50xIsVomy19rg6gFu3+r3jkEO46suLMWBksvVyoGgQV+jOfl84ZSOSlmv6Gxa89PmTGmA==}
    engines: {node: '>=6'}

  escape-string-regexp@1.0.5:
    resolution: {integrity: sha512-vbRorB5FUQWvla16U8R/qgaFIya2qGzwDrNmCZuYKrbdSUMG6I1ZCGQRefkRVhuOkIGVne7BQ35DSfo1qvJqFg==}
    engines: {node: '>=0.8.0'}

  escape-string-regexp@4.0.0:
    resolution: {integrity: sha512-TtpcNJ3XAzx3Gq8sWRzJaVajRs0uVxA2YAkdb1jm2YkPz4G6egUFAyA3n5vtEIZefPk5Wa4UXbKuS5fKkJWdgA==}
    engines: {node: '>=10'}

  escodegen@1.8.1:
    resolution: {integrity: sha512-yhi5S+mNTOuRvyW4gWlg5W1byMaQGWWSYHXsuFZ7GBo7tpyOwi2EdzMP/QWxh9hwkD2m+wDVHJsxhRIj+v/b/A==}
    engines: {node: '>=0.12.0'}
    hasBin: true

  eslint-compat-utils@0.5.1:
    resolution: {integrity: sha512-3z3vFexKIEnjHE3zCMRo6fn/e44U7T1khUjg+Hp0ZQMCigh28rALD0nPFBcGZuiLC5rLZa2ubQHDRln09JfU2Q==}
    engines: {node: '>=12'}
    peerDependencies:
      eslint: '>=6.0.0'

  eslint-config-prettier@8.3.0:
    resolution: {integrity: sha512-BgZuLUSeKzvlL/VUjx/Yb787VQ26RU3gGjA3iiFvdsp/2bMfVIWUVP7tjxtjS0e+HP409cPlPvNkQloz8C91ew==}
    hasBin: true
    peerDependencies:
      eslint: '>=7.0.0'

  eslint-config-prettier@9.1.0:
    resolution: {integrity: sha512-NSWl5BFQWEPi1j4TjVNItzYV7dZXZ+wP6I6ZhrBGpChQhZRUaElihE9uRRkcbRnNb76UMKDF3r+WTmNcGPKsqw==}
    hasBin: true
    peerDependencies:
      eslint: '>=7.0.0'

  eslint-doc-generator@1.7.1:
    resolution: {integrity: sha512-i1Zjl+Xcy712SZhbceCeMVaIdhbFqY27i8d7f9gyb9P/6AQNnPA0VCWynAFVGYa0hpeR5kwUI09+GBELgC2nnA==}
    engines: {node: ^14.18.0 || ^16.0.0 || >=18.0.0}
    hasBin: true
    peerDependencies:
      eslint: '>= 7'

  eslint-import-resolver-node@0.3.9:
    resolution: {integrity: sha512-WFj2isz22JahUv+B788TlO3N6zL3nNJGU8CcZbPZvVEkBPaJdCV4vy5wyghty5ROFbCRnm132v8BScu5/1BQ8g==}

  eslint-import-resolver-typescript@3.6.3:
    resolution: {integrity: sha512-ud9aw4szY9cCT1EWWdGv1L1XR6hh2PaRWif0j2QjQ0pgTY/69iw+W0Z4qZv5wHahOl8isEr+k/JnyAqNQkLkIA==}
    engines: {node: ^14.18.0 || >=16.0.0}
    peerDependencies:
      eslint: '*'
      eslint-plugin-import: '*'
      eslint-plugin-import-x: '*'
    peerDependenciesMeta:
      eslint-plugin-import:
        optional: true
      eslint-plugin-import-x:
        optional: true

  eslint-module-utils@2.8.2:
    resolution: {integrity: sha512-3XnC5fDyc8M4J2E8pt8pmSVRX2M+5yWMCfI/kDZwauQeFgzQOuhcRBFKjTeJagqgk4sFKxe1mvNVnaWwImx/Tg==}
    engines: {node: '>=4'}
    peerDependencies:
      '@typescript-eslint/parser': '*'
      eslint: '*'
      eslint-import-resolver-node: '*'
      eslint-import-resolver-typescript: '*'
      eslint-import-resolver-webpack: '*'
    peerDependenciesMeta:
      '@typescript-eslint/parser':
        optional: true
      eslint:
        optional: true
      eslint-import-resolver-node:
        optional: true
      eslint-import-resolver-typescript:
        optional: true
      eslint-import-resolver-webpack:
        optional: true

  eslint-plugin-es-x@7.8.0:
    resolution: {integrity: sha512-7Ds8+wAAoV3T+LAKeu39Y5BzXCrGKrcISfgKEqTS4BDN8SFEDQd0S43jiQ8vIa3wUKD07qitZdfzlenSi8/0qQ==}
    engines: {node: ^14.18.0 || >=16.0.0}
    peerDependencies:
      eslint: '>=8'

  eslint-plugin-eslint-plugin@5.5.1:
    resolution: {integrity: sha512-9AmfZzcQ7QHwpzfAQpZ7xdtwHYViylmlnruCH0aV64/tuoH3igGXg91vr0e6ShLf/mrAYGqLw5LZ/gOxJeRXnw==}
    engines: {node: ^14.17.0 || ^16.0.0 || >= 18.0.0}
    peerDependencies:
      eslint: '>=7.0.0'

  eslint-plugin-import@2.27.5:
    resolution: {integrity: sha512-LmEt3GVofgiGuiE+ORpnvP+kAm3h6MLZJ4Q5HCyHADofsb4VzXFsRiWj3c0OFiV+3DWFh0qg3v9gcPlfc3zRow==}
    engines: {node: '>=4'}
    peerDependencies:
      '@typescript-eslint/parser': '*'
      eslint: ^2 || ^3 || ^4 || ^5 || ^6 || ^7.2.0 || ^8
    peerDependenciesMeta:
      '@typescript-eslint/parser':
        optional: true

  eslint-plugin-import@2.29.1:
    resolution: {integrity: sha512-BbPC0cuExzhiMo4Ff1BTVwHpjjv28C5R+btTOGaCRC7UEz801up0JadwkeSk5Ued6TG34uaczuVuH6qyy5YUxw==}
    engines: {node: '>=4'}
    peerDependencies:
      '@typescript-eslint/parser': '*'
      eslint: ^2 || ^3 || ^4 || ^5 || ^6 || ^7.2.0 || ^8
    peerDependenciesMeta:
      '@typescript-eslint/parser':
        optional: true

  eslint-plugin-mocha@10.4.1:
    resolution: {integrity: sha512-G85ALUgKaLzuEuHhoW3HVRgPTmia6njQC3qCG6CEvA8/Ja9PDZnRZOuzekMki+HaViEQXINuYsmhp5WR5/4MfA==}
    engines: {node: '>=14.0.0'}
    peerDependencies:
      eslint: '>=7.0.0'

  eslint-plugin-n@16.6.2:
    resolution: {integrity: sha512-6TyDmZ1HXoFQXnhCTUjVFULReoBPOAjpuiKELMkeP40yffI/1ZRO+d9ug/VC6fqISo2WkuIBk3cvuRPALaWlOQ==}
    engines: {node: '>=16.0.0'}
    peerDependencies:
      eslint: '>=7.0.0'

  eslint-plugin-no-only-tests@3.1.0:
    resolution: {integrity: sha512-Lf4YW/bL6Un1R6A76pRZyE1dl1vr31G/ev8UzIc/geCgFWyrKil8hVjYqWVKGB/UIGmb6Slzs9T0wNezdSVegw==}
    engines: {node: '>=5.0.0'}

  eslint-plugin-prettier@3.4.0:
    resolution: {integrity: sha512-UDK6rJT6INSfcOo545jiaOwB701uAIt2/dR7WnFQoGCVl1/EMqdANBmwUaqqQ45aXprsTGzSa39LI1PyuRBxxw==}
    engines: {node: '>=6.0.0'}
    peerDependencies:
      eslint: '>=5.0.0'
      eslint-config-prettier: '*'
      prettier: '>=1.13.0'
    peerDependenciesMeta:
      eslint-config-prettier:
        optional: true

  eslint-scope@5.1.1:
    resolution: {integrity: sha512-2NxwbF/hZ0KpepYN0cNbo+FN6XoK7GaHlQhgx/hIZl6Va0bF45RQOOwhLIy8lQDbuCiadSLCBnH2CFYquit5bw==}
    engines: {node: '>=8.0.0'}

  eslint-scope@7.2.2:
    resolution: {integrity: sha512-dOt21O7lTMhDM+X9mB4GX+DZrZtCUJPL/wlcTqxyrx5IvO0IYtILdtrQGQp+8n5S0gwSVmOf9NQrjMOgfQZlIg==}
    engines: {node: ^12.22.0 || ^14.17.0 || >=16.0.0}

  eslint-utils@3.0.0:
    resolution: {integrity: sha512-uuQC43IGctw68pJA1RgbQS8/NP7rch6Cwd4j3ZBtgo4/8Flj4eGE7ZYSZRN3iq5pVUv6GPdW5Z1RFleo84uLDA==}
    engines: {node: ^10.0.0 || ^12.0.0 || >= 14.0.0}
    peerDependencies:
      eslint: '>=5'

  eslint-visitor-keys@2.1.0:
    resolution: {integrity: sha512-0rSmRBzXgDzIsD6mGdJgevzgezI534Cer5L/vyMX0kHzT/jiB43jRhd9YUlMGYLQy2zprNmoT8qasCGtY+QaKw==}
    engines: {node: '>=10'}

  eslint-visitor-keys@3.4.3:
    resolution: {integrity: sha512-wpc+LXeiyiisxPlEkUzU6svyS1frIO3Mgxj1fdy7Pm8Ygzguax2N3Fa/D/ag1WqbOprdI+uY6wMUl8/a2G+iag==}
    engines: {node: ^12.22.0 || ^14.17.0 || >=16.0.0}

  eslint@8.57.0:
    resolution: {integrity: sha512-dZ6+mexnaTIbSBZWgou51U6OmzIhYM2VcNdtiTtI7qPNZm35Akpr0f6vtw3w1Kmn5PYo+tZVfh13WrhpS6oLqQ==}
    engines: {node: ^12.22.0 || ^14.17.0 || >=16.0.0}
    hasBin: true

  espree@9.6.1:
    resolution: {integrity: sha512-oruZaFkjorTpF32kDSI5/75ViwGeZginGGy2NoOSg3Q9bnwlnmDm4HLnkl0RE3n+njDXR037aY1+x58Z/zFdwQ==}
    engines: {node: ^12.22.0 || ^14.17.0 || >=16.0.0}

  esprima@2.7.3:
    resolution: {integrity: sha512-OarPfz0lFCiW4/AV2Oy1Rp9qu0iusTKqykwTspGCZtPxmF81JR4MmIebvF1F9+UOKth2ZubLQ4XGGaU+hSn99A==}
    engines: {node: '>=0.10.0'}
    hasBin: true

  esprima@4.0.1:
    resolution: {integrity: sha512-eGuFFw7Upda+g4p+QHvnW0RyTX/SVeJBDM/gCtMARO0cLuT2HcEKnTPvhjV6aGeqrCB/sbNop0Kszm0jsaWU4A==}
    engines: {node: '>=4'}
    hasBin: true

  esquery@1.6.0:
    resolution: {integrity: sha512-ca9pw9fomFcKPvFLXhBKUK90ZvGibiGOvRJNbjljY7s7uq/5YO4BOzcYtJqExdx99rF6aAcnRxHmcUHcz6sQsg==}
    engines: {node: '>=0.10'}

  esrecurse@4.3.0:
    resolution: {integrity: sha512-KmfKL3b6G+RXvP8N1vr3Tq1kL/oCFgn2NYXEtqP8/L3pKapUA4G8cFVaoF3SU323CD4XypR/ffioHmkti6/Tag==}
    engines: {node: '>=4.0'}

  estraverse@1.9.3:
    resolution: {integrity: sha512-25w1fMXQrGdoquWnScXZGckOv+Wes+JDnuN/+7ex3SauFRS72r2lFDec0EKPt2YD1wUJ/IrfEex+9yp4hfSOJA==}
    engines: {node: '>=0.10.0'}

  estraverse@4.3.0:
    resolution: {integrity: sha512-39nnKffWz8xN1BU/2c79n9nB9HDzo0niYUqx6xyqUnyoAnQyyWpOTdZEeiCch8BBu515t4wp9ZmgVfVhn9EBpw==}
    engines: {node: '>=4.0'}

  estraverse@5.3.0:
    resolution: {integrity: sha512-MMdARuVEQziNTeJD8DgMqmhwR11BRQ/cBP+pLtYdSTnf3MIO8fFeiINEbX36ZdNlfU/7A9f3gUw49B3oQsvwBA==}
    engines: {node: '>=4.0'}

  esutils@2.0.3:
    resolution: {integrity: sha512-kVscqXk4OCp68SZ0dkgEKVi6/8ij300KBWTJq32P/dYeWTSwK41WyTxalN1eRmA5Z9UU/LX9D7FWSmV9SAYx6g==}
    engines: {node: '>=0.10.0'}

  eth-gas-reporter@0.2.27:
    resolution: {integrity: sha512-femhvoAM7wL0GcI8ozTdxfuBtBFJ9qsyIAsmKVjlWAHUbdnnXHt+lKzz/kmldM5lA9jLuNHGwuIxorNpLbR1Zw==}
    peerDependencies:
      '@codechecks/client': ^0.1.0
    peerDependenciesMeta:
      '@codechecks/client':
        optional: true

  ethereum-bloom-filters@1.2.0:
    resolution: {integrity: sha512-28hyiE7HVsWubqhpVLVmZXFd4ITeHi+BUu05o9isf0GUpMtzBUi+8/gFrGaGYzvGAJQmJ3JKj77Mk9G98T84rA==}

  ethereum-cryptography@0.1.3:
    resolution: {integrity: sha512-w8/4x1SGGzc+tO97TASLja6SLd3fRIK2tLVcV2Gx4IB21hE19atll5Cq9o3d0ZmAYC/8aw0ipieTSiekAea4SQ==}

  ethereum-cryptography@1.1.1:
    resolution: {integrity: sha512-zp6caNCfG3S2LtSjCeZtOjfRCXNoPv16XTBzM/jOVVlWmO1m59QZdp+VpI8Org4UwPTJ/LzI/XbRHKqi4cMRVg==}

  ethereum-cryptography@2.2.1:
    resolution: {integrity: sha512-r/W8lkHSiTLxUxW8Rf3u4HGB0xQweG2RyETjywylKZSzLWoWAijRz8WCuOtJ6wah+avllXBqZuk29HCCvhEIRg==}

  ethereumjs-abi@0.6.8:
    resolution: {integrity: sha512-Tx0r/iXI6r+lRsdvkFDlut0N08jWMnKRZ6Gkq+Nmw75lZe4e6o3EkSnkaBP5NF6+m5PTGAr9JP43N3LyeoglsA==}

  ethereumjs-util@6.2.1:
    resolution: {integrity: sha512-W2Ktez4L01Vexijrm5EB6w7dg4n/TgpoYU4avuT5T3Vmnw/eCRtiBrJfQYS/DCSvDIOLn2k57GcHdeBcgVxAqw==}

  ethereumjs-util@7.1.5:
    resolution: {integrity: sha512-SDl5kKrQAudFBUe5OJM9Ac6WmMyYmXX/6sTmLZ3ffG2eY6ZIGBes3pEDxNN6V72WyOw4CPD5RomKdsa8DAAwLg==}
    engines: {node: '>=10.0.0'}

  ethers@5.7.2:
    resolution: {integrity: sha512-wswUsmWo1aOK8rR7DIKiWSw9DbLWe6x98Jrn8wcTflTVvaXhAMaB5zGAXy0GYQEQp9iO1iSHWVyARQm11zUtyg==}

  ethers@6.13.2:
    resolution: {integrity: sha512-9VkriTTed+/27BGuY1s0hf441kqwHJ1wtN2edksEtiRvXx+soxRX3iSXTfFqq2+YwrOqbDoTHjIhQnjJRlzKmg==}
    engines: {node: '>=14.0.0'}

  ethjs-unit@0.1.6:
    resolution: {integrity: sha512-/Sn9Y0oKl0uqQuvgFk/zQgR7aw1g36qX/jzSQ5lSwlO0GigPymk4eGQfeNTD03w1dPOqfz8V77Cy43jH56pagw==}
    engines: {node: '>=6.5.0', npm: '>=3'}

  ethjs-util@0.1.6:
    resolution: {integrity: sha512-CUnVOQq7gSpDHZVVrQW8ExxUETWrnrvXYvYz55wOU8Uj4VCgw56XC2B/fVqQN+f7gmrnRHSLVnFAwsCuNwji8w==}
    engines: {node: '>=6.5.0', npm: '>=3'}

  eventemitter3@5.0.1:
    resolution: {integrity: sha512-GWkBvjiSZK87ELrYOSESUYeVIc9mvLLf/nXalMOS5dYrgZq9o5OVkbZAVM06CVxYsCwH9BDZFPlQTlPA1j4ahA==}

  events@3.3.0:
    resolution: {integrity: sha512-mQw+2fkQbALzQ7V0MY0IqdnXNOeTtP4r0lN9z7AAawCXgqea7bDii20AYrIBrFd/Hx0M2Ocz6S111CaFkUcb0Q==}
    engines: {node: '>=0.8.x'}

  evp_bytestokey@1.0.3:
    resolution: {integrity: sha512-/f2Go4TognH/KvCISP7OUsHn85hT9nUkxxA9BEWxFn+Oj9o8ZNLm/40hdlgSLyuOimsrTKLUMEorQexp/aPQeA==}

  expand-template@2.0.3:
    resolution: {integrity: sha512-XYfuKMvj4O35f/pOXLObndIRvyQ+/+6AhODh+OKWj9S9498pHHn/IMszH+gt0fBCRWMNfk1ZSp5x3AifmnI2vg==}
    engines: {node: '>=6'}

  expect-type@0.19.0:
    resolution: {integrity: sha512-piv9wz3IrAG4Wnk2A+n2VRCHieAyOSxrRLU872Xo6nyn39kYXKDALk4OcqnvLRnFvkz659CnWC8MWZLuuQnoqg==}
    engines: {node: '>=12.0.0'}

  extendable-error@0.1.7:
    resolution: {integrity: sha512-UOiS2in6/Q0FK0R0q6UY9vYpQ21mr/Qn1KOnte7vsACuNJf514WvCCUHSRCPcgjPT2bAhNIJdlE6bVap1GKmeg==}

  external-editor@3.1.0:
    resolution: {integrity: sha512-hMQ4CX1p1izmuLYyZqLMO/qGNw10wSv9QDCPfzXfyFrOaCSSoRfqE1Kf1s5an66J5JZC62NewG+mK49jOCtQew==}
    engines: {node: '>=4'}

  fast-deep-equal@3.1.3:
    resolution: {integrity: sha512-f3qQ9oQy9j2AhBe/H9VC91wLmKBCCU/gDOnKNAYG5hswO7BLKj09Hc5HYNz9cGI++xlpDCIgDaitVs03ATR84Q==}

  fast-diff@1.3.0:
    resolution: {integrity: sha512-VxPP4NqbUjj6MaAOafWeUn2cXWLcCtljklUtZf0Ind4XQ+QPtmA0b18zZy0jIQx+ExRVCR/ZQpBmik5lXshNsw==}

  fast-equals@5.0.1:
    resolution: {integrity: sha512-WF1Wi8PwwSY7/6Kx0vKXtw8RwuSGoM1bvDaJbu7MxDlR1vovZjIAKrnzyrThgAjm6JDTu0fVgWXDlMGspodfoQ==}
    engines: {node: '>=6.0.0'}

  fast-glob@3.3.2:
    resolution: {integrity: sha512-oX2ruAFQwf/Orj8m737Y5adxDQO0LAB7/S5MnxCdTNDd4p6BsyIVsv9JQsATbTSq8KHRpLwIHbVlUNatxd+1Ow==}
    engines: {node: '>=8.6.0'}

  fast-json-stable-stringify@2.1.0:
    resolution: {integrity: sha512-lhd/wF+Lk98HZoTCtlVraHtfh5XYijIjalXck7saUtuanSDyLMxnHhSXEDJqHxD7msR8D0uCmqlkwjCV8xvwHw==}

  fast-levenshtein@2.0.6:
    resolution: {integrity: sha512-DCXu6Ifhqcks7TZKY3Hxp3y6qphY5SJZmrWMDrKcERSOXWQdMhU9Ig/PYrzyw/ul9jOIyh0N4M0tbC5hodg8dw==}

  fast-uri@3.0.1:
    resolution: {integrity: sha512-MWipKbbYiYI0UC7cl8m/i/IWTqfC8YXsqjzybjddLsFjStroQzsHXkc73JutMvBiXmOvapk+axIl79ig5t55Bw==}

  fastq@1.17.1:
    resolution: {integrity: sha512-sRVD3lWVIXWg6By68ZN7vho9a1pQcN/WBFaAAsDDFzlJjvoGx0P8z7V1t72grFJfJhu3YPZBuu25f7Kaw2jN1w==}

  file-entry-cache@6.0.1:
    resolution: {integrity: sha512-7Gps/XWymbLk2QLYK4NzpMOrYjMhdIxXuIvy2QBsLE6ljuodKvdkWs/cpyJJ3CVIVpH0Oi1Hvg1ovbMzLdFBBg==}
    engines: {node: ^10.12.0 || >=12.0.0}

  file-uri-to-path@1.0.0:
    resolution: {integrity: sha512-0Zt+s3L7Vf1biwWZ29aARiVYLx7iMGnEUl9x33fbB/j3jR81u/O2LbqK+Bm1CDSNDKVtJ/YjwY7TUd5SkeLQLw==}

  fill-range@7.1.1:
    resolution: {integrity: sha512-YsGpe3WHLK8ZYi4tWDg2Jy3ebRz2rXowDxnld4bkQB00cc/1Zw9AWnC0i9ztDJitivtQvaI9KaLyKrc+hBW0yg==}
    engines: {node: '>=8'}

  find-cache-dir@3.3.2:
    resolution: {integrity: sha512-wXZV5emFEjrridIgED11OoUKLxiYjAcqot/NJdAkOhlJ+vGzwhOAfcG5OX1jP+S0PcjEn8bdMJv+g2jwQ3Onig==}
    engines: {node: '>=8'}

  find-replace@3.0.0:
    resolution: {integrity: sha512-6Tb2myMioCAgv5kfvP5/PkZZ/ntTpVK39fHY7WkWBgvbeE+VHd/tZuZ4mrC+bxh4cfOZeYKVPaJIZtZXV7GNCQ==}
    engines: {node: '>=4.0.0'}

  find-up@2.1.0:
    resolution: {integrity: sha512-NWzkk0jSJtTt08+FBFMvXoeZnOJD+jTtsRmBYbAIzJdX6l7dLgR7CTubCM5/eDdPUBvLCeVasP1brfVR/9/EZQ==}
    engines: {node: '>=4'}

  find-up@4.1.0:
    resolution: {integrity: sha512-PpOwAdQ/YlXQ2vj8a3h8IipDuYRi3wceVQQGYWxNINccq40Anw7BlsEXCMbt1Zt+OLA6Fq9suIpIWD0OsnISlw==}
    engines: {node: '>=8'}

  find-up@5.0.0:
    resolution: {integrity: sha512-78/PXT1wlLLDgTzDs7sjq9hzz0vXD+zn+7wypEe4fXQxCmdmqfGsEPQxmiCSQI3ajFV91bVSsvNtrJRiW6nGng==}
    engines: {node: '>=10'}

  find-yarn-workspace-root2@1.2.16:
    resolution: {integrity: sha512-hr6hb1w8ePMpPVUK39S4RlwJzi+xPLuVuG8XlwXU3KD5Yn3qgBWVfy3AzNlDhWvE1EORCE65/Qm26rFQt3VLVA==}

  flat-cache@3.2.0:
    resolution: {integrity: sha512-CYcENa+FtcUKLmhhqyctpclsq7QF38pKjZHsGNiSQF5r4FtoKDWabFDl3hzaEQMvT1LHEysw5twgLvpYYb4vbw==}
    engines: {node: ^10.12.0 || >=12.0.0}

  flat@5.0.2:
    resolution: {integrity: sha512-b6suED+5/3rTpUBdG1gupIl8MPFCAMA0QXwmljLhvCUKcUvdE4gWky9zpuGCcXHOsz4J9wPGNWq6OKpmIzz3hQ==}
    hasBin: true

  flatted@3.3.1:
    resolution: {integrity: sha512-X8cqMLLie7KsNUDSdzeN8FYK9rEt4Dt67OsG/DNGnYTSDBG4uFAJFBnUeiV+zCVAvwFy56IjM9sH51jVaEhNxw==}

  follow-redirects@1.15.6:
    resolution: {integrity: sha512-wWN62YITEaOpSK584EZXJafH1AGpO8RVgElfkuXbTOrPX4fIfOyEpW/CsiNd8JdYrAoOvafRTOEnvsO++qCqFA==}
    engines: {node: '>=4.0'}
    peerDependencies:
      debug: '*'
    peerDependenciesMeta:
      debug:
        optional: true

  for-each@0.3.3:
    resolution: {integrity: sha512-jqYfLp7mo9vIyQf8ykW2v7A+2N4QjeCeI5+Dz9XraiO1ign81wjiH7Fb9vSOWvQfNtmSa4H2RoQTrrXivdUZmw==}

  foreground-child@2.0.0:
    resolution: {integrity: sha512-dCIq9FpEcyQyXKCkyzmlPTFNgrCzPudOe+mhvJU5zAtlBnGVy2yKxtfsxK2tQBThwq225jcvBjpw1Gr40uzZCA==}
    engines: {node: '>=8.0.0'}

  foreground-child@3.3.0:
    resolution: {integrity: sha512-Ld2g8rrAyMYFXBhEqMz8ZAHBi4J4uS1i/CxGMDnjyFWddMXLVcDp051DZfu+t7+ab7Wv6SMqpWmyFIj5UbfFvg==}
    engines: {node: '>=14'}

  form-data@2.5.1:
    resolution: {integrity: sha512-m21N3WOmEEURgk6B9GLOE4RuWOFf28Lhh9qGYeNlGq4VDXUlJy2th2slBNU8Gp8EzloYZOibZJ7t5ecIrFSjVA==}
    engines: {node: '>= 0.12'}

  form-data@4.0.0:
    resolution: {integrity: sha512-ETEklSGi5t0QMZuiXoA/Q6vcnxcLQP5vdugSpuAyi6SVGi2clPPp+xgEhuMaHC+zGgn31Kd235W35f7Hykkaww==}
    engines: {node: '>= 6'}

  fp-ts@1.19.3:
    resolution: {integrity: sha512-H5KQDspykdHuztLTg+ajGN0Z2qUjcEf3Ybxc6hLt0k7/zPkn29XnKnxlBPyW2XIddWrGaJBzBl4VLYOtk39yZg==}

  fromentries@1.3.2:
    resolution: {integrity: sha512-cHEpEQHUg0f8XdtZCc2ZAhrHzKzT0MrFUTcvx+hfxYu7rGMDc5SKoXFh+n4YigxsHXRzc6OrCshdR1bWH6HHyg==}

  fs-constants@1.0.0:
    resolution: {integrity: sha512-y6OAwoSIf7FyjMIv94u+b5rdheZEjzR63GTyZJm5qh4Bi+2YgwLCcI/fPFZkL5PSixOt6ZNKm+w+Hfp/Bciwow==}

  fs-extra@0.30.0:
    resolution: {integrity: sha512-UvSPKyhMn6LEd/WpUaV9C9t3zATuqoqfWc3QdPhPLb58prN9tqYPlPWi8Krxi44loBoUzlobqZ3+8tGpxxSzwA==}

  fs-extra@10.1.0:
    resolution: {integrity: sha512-oRXApq54ETRj4eMiFzGnHWGy+zo5raudjuxN0b8H7s/RU2oW0Wvsx9O0ACRN/kRq9E8Vu/ReskGB5o3ji+FzHQ==}
    engines: {node: '>=12'}

  fs-extra@7.0.1:
    resolution: {integrity: sha512-YJDaCJZEnBmcbw13fvdAM9AwNOJwOzrE4pqMqBq5nFiEqXUqHwlK4B+3pUw6JNvfSPtX05xFHtYy/1ni01eGCw==}
    engines: {node: '>=6 <7 || >=8'}

  fs-extra@8.1.0:
    resolution: {integrity: sha512-yhlQgA6mnOJUKOsRUFsgJdQCvkKhcz8tlZG5HBQfReYZy46OwLcY+Zia0mtdHsOo9y/hP+CxMN0TU9QxoOtG4g==}
    engines: {node: '>=6 <7 || >=8'}

  fs-extra@9.1.0:
    resolution: {integrity: sha512-hcg3ZmepS30/7BSFqRvoo3DOMQu7IjqxO5nCDt+zM9XWjb33Wg7ziNT+Qvqbuc3+gWpzO02JubVyk2G4Zvo1OQ==}
    engines: {node: '>=10'}

  fs-readdir-recursive@1.1.0:
    resolution: {integrity: sha512-GNanXlVr2pf02+sPN40XN8HG+ePaNcvM0q5mZBd668Obwb0yD5GiUbZOFgwn8kGMY6I3mdyDJzieUy3PTYyTRA==}

  fs.realpath@1.0.0:
    resolution: {integrity: sha512-OO0pH2lK6a0hZnAdau5ItzHPI6pUlvI7jMVnxUQRtw4owF2wk8lOSabtGDCTP4Ggrg2MbGnWO9X8K1t4+fGMDw==}

  fsevents@2.3.3:
    resolution: {integrity: sha512-5xoDfX+fL7faATnagmWPpbFtwh/R77WmMMqqHGS65C3vvB0YHrgF+B1YmZ3441tMj5n63k0212XNoJwzlhffQw==}
    engines: {node: ^8.16.0 || ^10.6.0 || >=11.0.0}
    os: [darwin]

  function-bind@1.1.2:
    resolution: {integrity: sha512-7XHNxH7qX9xG5mIwxkhumTox/MIRNcOgDrxWsMt2pAr23WHp6MrRlN7FBSFpCpr+oVO0F744iUgR82nJMfG2SA==}

  function.prototype.name@1.1.6:
    resolution: {integrity: sha512-Z5kx79swU5P27WEayXM1tBi5Ze/lbIyiNgU3qyXUOf9b2rgXYyF9Dy9Cx+IQv/Lc8WCG6L82zwUPpSS9hGehIg==}
    engines: {node: '>= 0.4'}

  functions-have-names@1.2.3:
    resolution: {integrity: sha512-xckBUXyTIqT97tq2x2AMb+g163b5JFysYk0x4qxNFwbfQkmNZoiRHb6sPzI9/QV33WeuvVYBUIiD4NzNIyqaRQ==}

  gensync@1.0.0-beta.2:
    resolution: {integrity: sha512-3hN7NaskYvMDLQY55gnW3NQ+mesEAepTqlg+VEbj7zzqEMBVNhzcGYYeqFo/TlYz6eQiFcp1HcsCZO+nGgS8zg==}
    engines: {node: '>=6.9.0'}

  get-caller-file@2.0.5:
    resolution: {integrity: sha512-DyFP3BM/3YHTQOCUL/w0OZHR0lpKeGrxotcHWcqNEdnltqFwXVfhEBQ94eIo34AfQpo0rGki4cyIiftY06h2Fg==}
    engines: {node: 6.* || 8.* || >= 10.*}

  get-func-name@2.0.2:
    resolution: {integrity: sha512-8vXOvuE167CtIc3OyItco7N/dpRtBbYOsPsXCz7X/PMnlGjYjSGuZJgM1Y7mmew7BKf9BqvLX2tnOVy1BBUsxQ==}

  get-intrinsic@1.2.4:
    resolution: {integrity: sha512-5uYhsJH8VJBTv7oslg4BznJYhDoRI6waYCxMmCdnTrcCrHA/fCFKoTFz2JKKE0HdDFUF7/oQuhzumXJK7paBRQ==}
    engines: {node: '>= 0.4'}

  get-package-type@0.1.0:
    resolution: {integrity: sha512-pjzuKtY64GYfWizNAJ0fr9VqttZkNiK2iS430LtIHzjBEr6bX8Am2zm4sW4Ro5wjWW5cAlRL1qAMTcXbjNAO2Q==}
    engines: {node: '>=8.0.0'}

  get-port@3.2.0:
    resolution: {integrity: sha512-x5UJKlgeUiNT8nyo/AcnwLnZuZNcSjSw0kogRB+Whd1fjjFq4B1hySFxSFWWSn4mIBzg3sRNUDFYc4g5gjPoLg==}
    engines: {node: '>=4'}

  get-port@5.1.1:
    resolution: {integrity: sha512-g/Q1aTSDOxFpchXC4i8ZWvxA1lnPqx/JHqcpIw0/LX9T8x/GBbi6YnlN5nhaKIFkT8oFsscUKgDJYxfwfS6QsQ==}
    engines: {node: '>=8'}

  get-symbol-description@1.0.2:
    resolution: {integrity: sha512-g0QYk1dZBxGwk+Ngc+ltRH2IBp2f7zBkBMBJZCDerh6EhlhSR6+9irMCuT/09zD6qkarHUSn529sK/yL4S27mg==}
    engines: {node: '>= 0.4'}

  get-tsconfig@4.7.6:
    resolution: {integrity: sha512-ZAqrLlu18NbDdRaHq+AKXzAmqIUPswPWKUchfytdAjiRFnCe5ojG2bstg6mRiZabkKfCoL/e98pbBELIV/YCeA==}

  ghost-testrpc@0.0.2:
    resolution: {integrity: sha512-i08dAEgJ2g8z5buJIrCTduwPIhih3DP+hOCTyyryikfV8T0bNvHnGXO67i0DD1H4GBDETTclPy9njZbfluQYrQ==}
    hasBin: true

  github-from-package@0.0.0:
    resolution: {integrity: sha512-SyHy3T1v2NUXn29OsWdxmK6RwHD+vkj3v8en8AOBZ1wBQ/hCAQ5bAQTD02kW4W9tUp/3Qh6J8r9EvntiyCmOOw==}

  glob-parent@5.1.2:
    resolution: {integrity: sha512-AOIgSQCepiJYwP3ARnGx+5VnTu2HBYdzbGP45eLw1vr3zB3vZLeyed1sC9hnbcOc9/SrMyM5RPQrkGz4aS9Zow==}
    engines: {node: '>= 6'}

  glob-parent@6.0.2:
    resolution: {integrity: sha512-XxwI8EOhVQgWp6iDL+3b0r86f4d6AX6zSU55HfB4ydCEuXLXc5FcYeOu+nnGftS4TEju/11rt4KJPTMgbfmv4A==}
    engines: {node: '>=10.13.0'}

  glob@10.4.5:
    resolution: {integrity: sha512-7Bv8RF0k6xjo7d4A/PxYLbUCfb6c+Vpd2/mB2yRDlew7Jb5hEXiCD9ibfO7wpk8i4sevK6DFny9h7EYbM3/sHg==}
    hasBin: true

  glob@5.0.15:
    resolution: {integrity: sha512-c9IPMazfRITpmAAKi22dK1VKxGDX9ehhqfABDriL/lzO92xcUKEJPQHrVA/2YHSNFB4iFlykVmWvwo48nr3OxA==}
    deprecated: Glob versions prior to v9 are no longer supported

  glob@7.1.7:
    resolution: {integrity: sha512-OvD9ENzPLbegENnYP5UUfJIirTg4+XwMWGaQfQTY0JenxNvvIKP3U3/tAQSPIu/lHxXYSZmpXlUHeqAIdKzBLQ==}
    deprecated: Glob versions prior to v9 are no longer supported

  glob@7.2.0:
    resolution: {integrity: sha512-lmLf6gtyrPq8tTjSmrO94wBeQbFR3HbLHbuyD69wuyQkImp2hWqMGB47OX65FBkPffO641IP9jWa1z4ivqG26Q==}
    deprecated: Glob versions prior to v9 are no longer supported

  glob@8.1.0:
    resolution: {integrity: sha512-r8hpEjiQEYlF2QU0df3dS+nxxSIreXQS1qRhMJM0Q5NDdR386C7jb7Hwwod8Fgiuex+k0GFjgft18yvxm5XoCQ==}
    engines: {node: '>=12'}
    deprecated: Glob versions prior to v9 are no longer supported

  global-modules@2.0.0:
    resolution: {integrity: sha512-NGbfmJBp9x8IxyJSd1P+otYK8vonoJactOogrVfFRIAEY1ukil8RSKDz2Yo7wh1oihl51l/r6W4epkeKJHqL8A==}
    engines: {node: '>=6'}

  global-prefix@3.0.0:
    resolution: {integrity: sha512-awConJSVCHVGND6x3tmMaKcQvwXLhjdkmomy2W+Goaui8YPgYgXJZewhg3fWC+DlfqqQuWg8AwqjGTD2nAPVWg==}
    engines: {node: '>=6'}

  globals@11.12.0:
    resolution: {integrity: sha512-WOBp/EEGUiIsJSp7wcv/y6MO+lV9UoncWqxuFfm8eBwzWNgyfBd6Gz+IeKQ9jCmyhoH99g15M3T+QaVHFjizVA==}
    engines: {node: '>=4'}

  globals@13.24.0:
    resolution: {integrity: sha512-AhO5QUcj8llrbG09iWhPU2B204J1xnPeL8kQmVorSsy+Sjj1sk8gIyh6cUocGmH4L0UuhAJy+hJMRA4mgA4mFQ==}
    engines: {node: '>=8'}

  globalthis@1.0.4:
    resolution: {integrity: sha512-DpLKbNU4WylpxJykQujfCcwYWiV/Jhm50Goo0wrVILAv5jOr9d+H+UR3PhSCD2rCCEIg0uc+G+muBTwD54JhDQ==}
    engines: {node: '>= 0.4'}

  globby@10.0.2:
    resolution: {integrity: sha512-7dUi7RvCoT/xast/o/dLN53oqND4yk0nsHkhRgn9w65C4PofCLOoJ39iSOg+qVDdWQPIEj+eszMHQ+aLVwwQSg==}
    engines: {node: '>=8'}

  globby@11.1.0:
    resolution: {integrity: sha512-jhIXaOzy1sb8IyocaruWSn1TjmnBVs8Ayhcy83rmxNJ8q2uWKCAj3CnJY+KpGSXCueAPc0i05kVvVKtP1t9S3g==}
    engines: {node: '>=10'}

  gopd@1.0.1:
    resolution: {integrity: sha512-d65bNlIadxvpb/A2abVdlqKqV563juRnZ1Wtk6s1sIR8uNsXR70xqIzVqxVf1eTqDunwT2MkczEeaezCKTZhwA==}

  graceful-fs@4.2.11:
    resolution: {integrity: sha512-RbJ5/jmFcNNCcDV5o9eTnBLJ/HszWV0P73bc+Ff4nS/rJj+YaS6IGyiOL0VoBYX+l1Wrl3k63h/KrH+nhJ0XvQ==}

  graphemer@1.4.0:
    resolution: {integrity: sha512-EtKwoO6kxCL9WO5xipiHTZlSzBm7WLT627TqC/uVRd0HKmq8NXyebnNYxDoBi7wt8eTWrUrKXCOVaFq9x1kgag==}

  handlebars@4.7.8:
    resolution: {integrity: sha512-vafaFqs8MZkRrSX7sFVUdo3ap/eNiLnb4IakshzvP56X5Nr1iGKAIqdX6tMlm6HcNRIkr6AxO5jFEoJzzpT8aQ==}
    engines: {node: '>=0.4.7'}
    hasBin: true

  hardhat-gas-reporter@1.0.10:
    resolution: {integrity: sha512-02N4+So/fZrzJ88ci54GqwVA3Zrf0C9duuTyGt0CFRIh/CdNwbnTgkXkRfojOMLBQ+6t+lBIkgbsOtqMvNwikA==}
    peerDependencies:
      hardhat: ^2.0.2

  has-bigints@1.0.2:
    resolution: {integrity: sha512-tSvCKtBr9lkF0Ex0aQiP9N+OpV4zi2r/Nee5VkRDbaqv35RLYMzbwQfFSZZH0kR+Rd6302UJZ2p/bJCEoR3VoQ==}

  has-color@0.1.7:
    resolution: {integrity: sha512-kaNz5OTAYYmt646Hkqw50/qyxP2vFnTVu5AQ1Zmk22Kk5+4Qx6BpO8+u7IKsML5fOsFk0ZT0AcCJNYwcvaLBvw==}
    engines: {node: '>=0.10.0'}

  has-flag@1.0.0:
    resolution: {integrity: sha512-DyYHfIYwAJmjAjSSPKANxI8bFY9YtFrgkAfinBojQ8YJTOuOuav64tMUJv584SES4xl74PmuaevIyaLESHdTAA==}
    engines: {node: '>=0.10.0'}

  has-flag@3.0.0:
    resolution: {integrity: sha512-sKJf1+ceQBr4SMkvQnBDNDtf4TXpVhVGateu0t918bl30FnbE2m4vNLX+VWe/dpjlb+HugGYzW7uQXH98HPEYw==}
    engines: {node: '>=4'}

  has-flag@4.0.0:
    resolution: {integrity: sha512-EykJT/Q1KjTWctppgIAgfSO0tKVuZUjhgMr17kqTumMl6Afv3EISleU7qZUzoXDFTAHTDC4NOoG/ZxU3EvlMPQ==}
    engines: {node: '>=8'}

  has-property-descriptors@1.0.2:
    resolution: {integrity: sha512-55JNKuIW+vq4Ke1BjOTjM2YctQIvCT7GFzHwmfZPGo5wnrgkid0YQtnAleFSqumZm4az3n2BS+erby5ipJdgrg==}

  has-proto@1.0.3:
    resolution: {integrity: sha512-SJ1amZAJUiZS+PhsVLf5tGydlaVB8EdFpaSO4gmiUKUOxk8qzn5AIy4ZeJUmh22znIdk/uMAUT2pl3FxzVUH+Q==}
    engines: {node: '>= 0.4'}

  has-symbols@1.0.3:
    resolution: {integrity: sha512-l3LCuF6MgDNwTDKkdYGEihYjt5pRPbEg46rtlmnSPlUbgmB8LOIrKJbYYFBSbnPaJexMKtiPO8hmeRjRz2Td+A==}
    engines: {node: '>= 0.4'}

  has-tostringtag@1.0.2:
    resolution: {integrity: sha512-NqADB8VjPFLM2V0VvHUewwwsw0ZWBaIdgo+ieHtK3hasLz4qeCRjYcqfB6AQrBggRKppKF8L52/VqdVsO47Dlw==}
    engines: {node: '>= 0.4'}

  has@1.0.4:
    resolution: {integrity: sha512-qdSAmqLF6209RFj4VVItywPMbm3vWylknmB3nvNiUIs72xAimcM8nVYxYr7ncvZq5qzk9MKIZR8ijqD/1QuYjQ==}
    engines: {node: '>= 0.4.0'}

  hash-base@3.1.0:
    resolution: {integrity: sha512-1nmYp/rhMDiE7AYkDw+lLwlAzz0AntGIe51F3RfFfEqyQ3feY2eI/NcwC6umIQVOASPMsWJLJScWKSSvzL9IVA==}
    engines: {node: '>=4'}

  hash.js@1.1.7:
    resolution: {integrity: sha512-taOaskGt4z4SOANNseOviYDvjEJinIkRgmp7LbKP2YTTmVxWBl87s/uzK9r+44BclBSp2X7K1hqeNfz9JbBeXA==}

  hasha@5.2.2:
    resolution: {integrity: sha512-Hrp5vIK/xr5SkeN2onO32H0MgNZ0f17HRNH39WfL0SYUNOTZ5Lz1TJ8Pajo/87dYGEFlLMm7mIc/k/s6Bvz9HQ==}
    engines: {node: '>=8'}

  hasown@2.0.2:
    resolution: {integrity: sha512-0hJU9SCPvmMzIBdZFqNPXWa6dqh7WdH0cII9y+CyS8rG3nL48Bclra9HmKhVVUHyPWNH5Y7xDwAB7bfgSjkUMQ==}
    engines: {node: '>= 0.4'}

  he@1.2.0:
    resolution: {integrity: sha512-F/1DnUGPopORZi0ni+CvrCgHQ5FyEAHRLSApuYWMmrbSwoN2Mn/7k+Gl38gJnR7yyDZk6WLXwiGod1JOWNDKGw==}
    hasBin: true

  heap@0.2.7:
    resolution: {integrity: sha512-2bsegYkkHO+h/9MGbn6KWcE45cHZgPANo5LXF7EvWdT0yT2EguSVO1nDgU5c8+ZOPwp2vMNa7YFsJhVcDR9Sdg==}

  hmac-drbg@1.0.1:
    resolution: {integrity: sha512-Tti3gMqLdZfhOQY1Mzf/AanLiqh1WTiJgEj26ZuYQ9fbkLomzGchCws4FyrSd4VkpBfiNhaE1On+lOz894jvXg==}

  html-escaper@2.0.2:
    resolution: {integrity: sha512-H2iMtd0I4Mt5eYiapRdIDjp+XzelXQ0tFE4JS7YFwFevXXMmOp9myNrUvCg0D6ws8iqkRPBfKHgbwig1SmlLfg==}

  http-basic@8.1.3:
    resolution: {integrity: sha512-/EcDMwJZh3mABI2NhGfHOGOeOZITqfkEO4p/xK+l3NpyncIHUQBoMvCSF/b5GqvKtySC2srL/GGG3+EtlqlmCw==}
    engines: {node: '>=6.0.0'}

  http-errors@2.0.0:
    resolution: {integrity: sha512-FtwrG/euBzaEjYeRqOgly7G0qviiXoJWnvEH2Z1plBdXgbyjv34pHTSb9zoeHMyDy33+DWy5Wt9Wo+TURtOYSQ==}
    engines: {node: '>= 0.8'}

  http-response-object@3.0.2:
    resolution: {integrity: sha512-bqX0XTF6fnXSQcEJ2Iuyr75yVakyjIDCqroJQ/aHfSdlM743Cwqoi2nDYMzLGWUcuTWGWy8AAvOKXTfiv6q9RA==}

  https-proxy-agent@5.0.1:
    resolution: {integrity: sha512-dFcAjpTQFgoLMzC2VwU+C/CbS7uRL0lWmxDITmqm7C+7F0Odmj6s9l6alZc6AELXhrnggM2CeWSXHGOdX2YtwA==}
    engines: {node: '>= 6'}

  human-id@1.0.2:
    resolution: {integrity: sha512-UNopramDEhHJD+VR+ehk8rOslwSfByxPIZyJRfV739NDhN5LF1fa1MqnzKm2lGTQRjNrjK19Q5fhkgIfjlVUKw==}

  iconv-lite@0.4.24:
    resolution: {integrity: sha512-v3MXnZAcvnywkTUEZomIActle7RXXeedOR31wwl7VlyoXO4Qi9arvSenNQWne1TcRwhCL1HwLI21bEqdpj8/rA==}
    engines: {node: '>=0.10.0'}

  ieee754@1.2.1:
    resolution: {integrity: sha512-dcyqhDvX1C46lXZcVqCpK+FtMRQVdIMN6/Df5js2zouUsqG7I6sFxitIC+7KYK29KdXOLHdu9zL4sFnoVQnqaA==}

  ignore@5.3.2:
    resolution: {integrity: sha512-hsBTNUqQTDwkWtcdYI2i06Y/nUBEsNEDJKjWdigLvegy8kDuJAS8uRlpkkcQpyEXL0Z/pjDy5HBmMjRCJ2gq+g==}
    engines: {node: '>= 4'}

  immer@10.0.2:
    resolution: {integrity: sha512-Rx3CqeqQ19sxUtYV9CU911Vhy8/721wRFnJv3REVGWUmoAcIwzifTsdmJte/MV+0/XpM35LZdQMBGkRIoLPwQA==}

  immutable@4.3.7:
    resolution: {integrity: sha512-1hqclzwYwjRDFLjcFxOM5AYkkG0rpFPpr1RLPMEuGczoS7YA8gLhy8SWXYRAA/XwfEHpfo3cw5JGioS32fnMRw==}

  import-fresh@3.3.0:
    resolution: {integrity: sha512-veYYhQa+D1QBKznvhUHxb8faxlrwUnxseDAbAp457E0wLNio2bOSKnjYDhMj+YiAq61xrMGhQk9iXVk5FzgQMw==}
    engines: {node: '>=6'}

  imurmurhash@0.1.4:
    resolution: {integrity: sha512-JmXMZ6wuvDmLiHEml9ykzqO6lwFbof0GG4IkcGaENdCRDDmMVnny7s5HsIgHCbaq0w2MyPhDqkhTUgS2LU2PHA==}
    engines: {node: '>=0.8.19'}

  indent-string@4.0.0:
    resolution: {integrity: sha512-EdDDZu4A2OyIK7Lr/2zG+w5jmbuk1DVBnEwREQvBzspBJkCEbRa8GxU1lghYcaGJCnRWibjDXlq779X1/y5xwg==}
    engines: {node: '>=8'}

  inflight@1.0.6:
    resolution: {integrity: sha512-k92I/b08q4wvFscXCLvqfsHCrjrF7yiXsQuIVvVE7N82W3+aqpzuUdBbfhWcy/FZR3/4IgflMgKLOsvPDrGCJA==}
    deprecated: This module is not supported, and leaks memory. Do not use it. Check out lru-cache if you want a good and tested way to coalesce async requests by a key value, which is much more comprehensive and powerful.

  inherits@2.0.4:
    resolution: {integrity: sha512-k/vGaX4/Yla3WzyMCvTQOXYeIHvqOKtnqBduzTHpzpQZzAskKMhZ2K+EnBiSM9zGSoIFeMpXKxa4dYeZIQqewQ==}

  ini@1.3.8:
    resolution: {integrity: sha512-JV/yugV2uzW5iMRSiZAyDtQd+nxtUnjeLt0acNdw98kKLrvuRVyB80tsREOE7yvGVgalhZ6RNXCmEHkUKBKxew==}

  internal-slot@1.0.7:
    resolution: {integrity: sha512-NGnrKwXzSms2qUUih/ILZ5JBqNTSa1+ZmP6flaIp6KmSElgE9qdndzS3cqjrDovwFdmwsGsLdeFgB6suw+1e9g==}
    engines: {node: '>= 0.4'}

  interpret@1.4.0:
    resolution: {integrity: sha512-agE4QfB2Lkp9uICn7BAqoscw4SZP9kTE2hxiFI3jBPmXJfdqiahTbUuKGsMoN2GtqL9AxhYioAcVvgsb1HvRbA==}
    engines: {node: '>= 0.10'}

  invariant@2.2.4:
    resolution: {integrity: sha512-phJfQVBuaJM5raOpJjSfkiD6BpbCE4Ns//LaXl6wGYtUBY83nWS6Rf9tXm2e8VaK60JEjYldbPif/A2B1C2gNA==}

  io-ts@1.10.4:
    resolution: {integrity: sha512-b23PteSnYXSONJ6JQXRAlvJhuw8KOtkqa87W4wDtvMrud/DTJd5X+NpOOI+O/zZwVq6v0VLAaJ+1EDViKEuN9g==}

  is-arguments@1.1.1:
    resolution: {integrity: sha512-8Q7EARjzEnKpt/PCD7e1cgUS0a6X8u5tdSiMqXhojOdoV9TsMsiO+9VLC5vAmO8N7/GmXn7yjR8qnA6bVAEzfA==}
    engines: {node: '>= 0.4'}

  is-array-buffer@3.0.4:
    resolution: {integrity: sha512-wcjaerHw0ydZwfhiKbXJWLDY8A7yV7KhjQOpb83hGgGfId/aQa4TOvwyzn2PuswW2gPCYEL/nEAiSVpdOj1lXw==}
    engines: {node: '>= 0.4'}

  is-arrayish@0.2.1:
    resolution: {integrity: sha512-zz06S8t0ozoDXMG+ube26zeCTNXcKIPJZJi8hBrF4idCLms4CG9QtK7qBl1boi5ODzFpjswb5JPmHCbMpjaYzg==}

  is-bigint@1.0.4:
    resolution: {integrity: sha512-zB9CruMamjym81i2JZ3UMn54PKGsQzsJeo6xvN3HJJ4CAsQNB6iRutp2To77OfCNuoxspsIhzaPoO1zyCEhFOg==}

  is-binary-path@2.1.0:
    resolution: {integrity: sha512-ZMERYes6pDydyuGidse7OsHxtbI7WVeUEozgR/g7rd0xUimYNlvZRE/K2MgZTjWy725IfelLeVcEM97mmtRGXw==}
    engines: {node: '>=8'}

  is-boolean-object@1.1.2:
    resolution: {integrity: sha512-gDYaKHJmnj4aWxyj6YHyXVpdQawtVLHU5cb+eztPGczf6cjuTdwve5ZIEfgXqH4e57An1D1AKf8CZ3kYrQRqYA==}
    engines: {node: '>= 0.4'}

  is-builtin-module@3.2.1:
    resolution: {integrity: sha512-BSLE3HnV2syZ0FK0iMA/yUGplUeMmNz4AW5fnTunbCIqZi4vG3WjJT9FHMy5D69xmAYBHXQhJdALdpwVxV501A==}
    engines: {node: '>=6'}

  is-bun-module@1.1.0:
    resolution: {integrity: sha512-4mTAVPlrXpaN3jtF0lsnPCMGnq4+qZjVIKq0HCpfcqf8OC1SM5oATCIAPM5V5FN05qp2NNnFndphmdZS9CV3hA==}

  is-callable@1.2.7:
    resolution: {integrity: sha512-1BC0BVFhS/p0qtw6enp8e+8OD0UrK0oFLztSjNzhcKA3WDuJxxAPXzPuPtKkjEY9UUoEWlX/8fgKeu2S8i9JTA==}
    engines: {node: '>= 0.4'}

  is-core-module@2.15.1:
    resolution: {integrity: sha512-z0vtXSwucUJtANQWldhbtbt7BnL0vxiFjIdDLAatwhDYty2bad6s+rijD6Ri4YuYJubLzIJLUidCh09e1djEVQ==}
    engines: {node: '>= 0.4'}

  is-data-view@1.0.1:
    resolution: {integrity: sha512-AHkaJrsUVW6wq6JS8y3JnM/GJF/9cf+k20+iDzlSaJrinEo5+7vRiteOSwBhHRiAyQATN1AmY4hwzxJKPmYf+w==}
    engines: {node: '>= 0.4'}

  is-date-object@1.0.5:
    resolution: {integrity: sha512-9YQaSxsAiSwcvS33MBk3wTCVnWK+HhF8VZR2jRxehM16QcVOdHqPn4VPHmRK4lSr38n9JriurInLcP90xsYNfQ==}
    engines: {node: '>= 0.4'}

  is-extglob@2.1.1:
    resolution: {integrity: sha512-SbKbANkN603Vi4jEZv49LeVJMn4yGwsbzZworEoyEiutsN3nJYdbO36zfhGJ6QEDpOZIFkDtnq5JRxmvl3jsoQ==}
    engines: {node: '>=0.10.0'}

  is-fullwidth-code-point@2.0.0:
    resolution: {integrity: sha512-VHskAKYM8RfSFXwee5t5cbN5PZeq1Wrh6qd5bkyiXIf6UQcN6w/A0eXM9r6t8d+GYOh+o6ZhiEnb88LN/Y8m2w==}
    engines: {node: '>=4'}

  is-fullwidth-code-point@3.0.0:
    resolution: {integrity: sha512-zymm5+u+sCsSWyD9qNaejV3DFvhCKclKdizYaJUuHA83RLjb7nSuGnddCHGv0hk+KY7BMAlsWeK4Ueg6EV6XQg==}
    engines: {node: '>=8'}

  is-generator-function@1.0.10:
    resolution: {integrity: sha512-jsEjy9l3yiXEQ+PsXdmBwEPcOxaXWLspKdplFUVI9vq1iZgIekeC0L167qeu86czQaxed3q/Uzuw0swL0irL8A==}
    engines: {node: '>= 0.4'}

  is-glob@4.0.3:
    resolution: {integrity: sha512-xelSayHH36ZgE7ZWhli7pW34hNbNl8Ojv5KVmkJD4hBdD3th8Tfk9vYasLM+mXWOZhFkgZfxhLSnrwRr4elSSg==}
    engines: {node: '>=0.10.0'}

  is-hex-prefixed@1.0.0:
    resolution: {integrity: sha512-WvtOiug1VFrE9v1Cydwm+FnXd3+w9GaeVUss5W4v/SLy3UW00vP+6iNF2SdnfiBoLy4bTqVdkftNGTUeOFVsbA==}
    engines: {node: '>=6.5.0', npm: '>=3'}

  is-interactive@1.0.0:
    resolution: {integrity: sha512-2HvIEKRoqS62guEC+qBjpvRubdX910WCMuJTZ+I9yvqKU2/12eSL549HMwtabb4oupdj2sMP50k+XJfB/8JE6w==}
    engines: {node: '>=8'}

  is-negative-zero@2.0.3:
    resolution: {integrity: sha512-5KoIu2Ngpyek75jXodFvnafB6DJgr3u8uuK0LEZJjrU19DrMD3EVERaR8sjz8CCGgpZvxPl9SuE1GMVPFHx1mw==}
    engines: {node: '>= 0.4'}

  is-number-object@1.0.7:
    resolution: {integrity: sha512-k1U0IRzLMo7ZlYIfzRu23Oh6MiIFasgpb9X76eqfFZAqwH44UI4KTBvBYIZ1dSL9ZzChTB9ShHfLkR4pdW5krQ==}
    engines: {node: '>= 0.4'}

  is-number@7.0.0:
    resolution: {integrity: sha512-41Cifkg6e8TylSpdtTpeLVMqvSBEVzTttHvERD741+pnZ8ANv0004MRL43QKPDlK9cGvNp6NZWZUBlbGXYxxng==}
    engines: {node: '>=0.12.0'}

  is-path-inside@3.0.3:
    resolution: {integrity: sha512-Fd4gABb+ycGAmKou8eMftCupSir5lRxqf4aD/vd0cD2qc4HL07OjCeuHMr8Ro4CoMaeCKDB0/ECBOVWjTwUvPQ==}
    engines: {node: '>=8'}

  is-plain-obj@2.1.0:
    resolution: {integrity: sha512-YWnfyRwxL/+SsrWYfOpUtz5b3YD+nyfkHvjbcanzk8zgyO4ASD67uVMRt8k5bM4lLMDnXfriRhOpemw+NfT1eA==}
    engines: {node: '>=8'}

  is-regex@1.1.4:
    resolution: {integrity: sha512-kvRdxDsxZjhzUX07ZnLydzS1TU/TJlTUHHY4YLL87e37oUA49DfkLqgy+VjFocowy29cKvcSiu+kIv728jTTVg==}
    engines: {node: '>= 0.4'}

  is-shared-array-buffer@1.0.3:
    resolution: {integrity: sha512-nA2hv5XIhLR3uVzDDfCIknerhx8XUKnstuOERPNNIinXG7v9u+ohXF67vxm4TPTEPU6lm61ZkwP3c9PCB97rhg==}
    engines: {node: '>= 0.4'}

  is-stream@2.0.1:
    resolution: {integrity: sha512-hFoiJiTl63nn+kstHGBtewWSKnQLpyb155KHheA1l39uvtO9nWIop1p3udqPcUd/xbF1VLMO4n7OI6p7RbngDg==}
    engines: {node: '>=8'}

  is-string@1.0.7:
    resolution: {integrity: sha512-tE2UXzivje6ofPW7l23cjDOMa09gb7xlAqG6jG5ej6uPV32TlWP3NKPigtaGeHNu9fohccRYvIiZMfOOnOYUtg==}
    engines: {node: '>= 0.4'}

  is-subdir@1.2.0:
    resolution: {integrity: sha512-2AT6j+gXe/1ueqbW6fLZJiIw3F8iXGJtt0yDrZaBhAZEG1raiTxKWU+IPqMCzQAXOUCKdA4UDMgacKH25XG2Cw==}
    engines: {node: '>=4'}

  is-symbol@1.0.4:
    resolution: {integrity: sha512-C/CPBqKWnvdcxqIARxyOh4v1UUEOCHpgDa0WYgpKDFMszcrPcffg5uhwSgPCLD2WWxmq6isisz87tzT01tuGhg==}
    engines: {node: '>= 0.4'}

  is-typed-array@1.1.13:
    resolution: {integrity: sha512-uZ25/bUAlUY5fR4OKT4rZQEBrzQWYV9ZJYGGsUmEJ6thodVJ1HX64ePQ6Z0qPWP+m+Uq6e9UugrE38jeYsDSMw==}
    engines: {node: '>= 0.4'}

  is-typedarray@1.0.0:
    resolution: {integrity: sha512-cyA56iCMHAh5CdzjJIa4aohJyeO1YbwLi3Jc35MmRU6poroFjIGZzUzupGiRPOjgHg9TLu43xbpwXk523fMxKA==}

  is-unicode-supported@0.1.0:
    resolution: {integrity: sha512-knxG2q4UC3u8stRGyAVJCOdxFmv5DZiRcdlIaAQXAbSfJya+OhopNotLQrstBhququ4ZpuKbDc/8S6mgXgPFPw==}
    engines: {node: '>=10'}

  is-weakref@1.0.2:
    resolution: {integrity: sha512-qctsuLZmIQ0+vSSMfoVvyFe2+GSEvnmZ2ezTup1SBse9+twCCeial6EEi3Nc2KFcf6+qz2FBPnjXsk8xhKSaPQ==}

  is-windows@1.0.2:
    resolution: {integrity: sha512-eXK1UInq2bPmjyX6e3VHIzMLobc4J94i4AWn+Hpq3OU5KkrRC96OAcR3PRJ/pGu6m8TRnBHP9dkXQVsT/COVIA==}
    engines: {node: '>=0.10.0'}

  isarray@0.0.1:
    resolution: {integrity: sha512-D2S+3GLxWH+uhrNEcoh/fnmYeP8E8/zHl644d/jdA0g2uyXvy3sb0qxotE+ne0LtccHknQzWwZEzhak7oJ0COQ==}

  isarray@1.0.0:
    resolution: {integrity: sha512-VLghIWNM6ELQzo7zwmcg0NmTVyWKYjvIeM83yjp0wRDTmUnrM678fQbcKBo6n2CJEF0szoG//ytg+TKla89ALQ==}

  isarray@2.0.5:
    resolution: {integrity: sha512-xHjhDr3cNBK0BzdUJSPXZntQUx/mwMS5Rw4A7lPJ90XGAO6ISP/ePDNuo0vhqOZU+UD5JoodwCAAoZQd3FeAKw==}

  isexe@2.0.0:
    resolution: {integrity: sha512-RHxMLp9lnKHGHRng9QFhRCMbYAcVpn69smSGcq3f36xjgVVWThj4qqLbTLlq7Ssj8B+fIQ1EuCEGI2lKsyQeIw==}

  isomorphic-ws@5.0.0:
    resolution: {integrity: sha512-muId7Zzn9ywDsyXgTIafTry2sV3nySZeUDe6YedVd1Hvuuep5AsIlqK+XefWpYTyJG5e503F2xIuT2lcU6rCSw==}
    peerDependencies:
      ws: '*'

  isows@1.0.4:
    resolution: {integrity: sha512-hEzjY+x9u9hPmBom9IIAqdJCwNLax+xrPb51vEPpERoFlIxgmZcHzsT5jKG06nvInKOBGvReAVz80Umed5CczQ==}
    peerDependencies:
      ws: '*'

  istanbul-lib-coverage@3.2.2:
    resolution: {integrity: sha512-O8dpsF+r0WV/8MNRKfnmrtCWhuKjxrq2w+jpzBL5UZKTi2LeVWnWOmWRxFlesJONmc+wLAGvKQZEOanko0LFTg==}
    engines: {node: '>=8'}

  istanbul-lib-hook@3.0.0:
    resolution: {integrity: sha512-Pt/uge1Q9s+5VAZ+pCo16TYMWPBIl+oaNIjgLQxcX0itS6ueeaA+pEfThZpH8WxhFgCiEb8sAJY6MdUKgiIWaQ==}
    engines: {node: '>=8'}

  istanbul-lib-instrument@4.0.3:
    resolution: {integrity: sha512-BXgQl9kf4WTCPCCpmFGoJkz/+uhvm7h7PFKUYxh7qarQd3ER33vHG//qaE8eN25l07YqZPpHXU9I09l/RD5aGQ==}
    engines: {node: '>=8'}

  istanbul-lib-processinfo@2.0.3:
    resolution: {integrity: sha512-NkwHbo3E00oybX6NGJi6ar0B29vxyvNwoC7eJ4G4Yq28UfY758Hgn/heV8VRFhevPED4LXfFz0DQ8z/0kw9zMg==}
    engines: {node: '>=8'}

  istanbul-lib-report@3.0.1:
    resolution: {integrity: sha512-GCfE1mtsHGOELCU8e/Z7YWzpmybrx/+dSTfLrvY8qRmaY6zXTKWn6WQIjaAFw069icm6GVMNkgu0NzI4iPZUNw==}
    engines: {node: '>=10'}

  istanbul-lib-source-maps@4.0.1:
    resolution: {integrity: sha512-n3s8EwkdFIJCG3BPKBYvskgXGoy88ARzvegkitk60NxRdwltLOTaH7CUiMRXvwYorl0Q712iEjcWB+fK/MrWVw==}
    engines: {node: '>=10'}

  istanbul-reports@3.1.7:
    resolution: {integrity: sha512-BewmUXImeuRk2YY0PVbxgKAysvhRPUQE0h5QRM++nVWyubKGV0l8qQ5op8+B2DOmwSe63Jivj0BjkPQVf8fP5g==}
    engines: {node: '>=8'}

  jackspeak@3.4.3:
    resolution: {integrity: sha512-OGlZQpz2yfahA/Rd1Y8Cd9SIEsqvXkLVoSw/cgwhnhFMDbsQFeZYoJJ7bIZBS9BcamUW96asq/npPWugM+RQBw==}

  jest-diff@29.7.0:
    resolution: {integrity: sha512-LMIgiIrhigmPrs03JHpxUh2yISK3vLFPkAodPeo0+BuF7wA2FoQbkEg1u8gBYBThncu7e1oEDUfIXVuTqLRUjw==}
    engines: {node: ^14.15.0 || ^16.10.0 || >=18.0.0}

  jest-get-type@29.6.3:
    resolution: {integrity: sha512-zrteXnqYxfQh7l5FHyL38jL39di8H8rHoecLH3JNxH3BwOrBsNeabdap5e0I23lD4HHI8W5VFBZqG4Eaq5LNcw==}
    engines: {node: ^14.15.0 || ^16.10.0 || >=18.0.0}

  js-sha3@0.8.0:
    resolution: {integrity: sha512-gF1cRrHhIzNfToc802P800N8PpXS+evLLXfsVpowqmAFR9uwbi89WvXg2QspOmXL8QL86J4T1EpFu+yUkwJY3Q==}

  js-tokens@4.0.0:
    resolution: {integrity: sha512-RdJUflcE3cUzKiMqQgsCu06FPu9UdIJO0beYbPhHN4k6apgJtifcoCtT9bcxOpYBtpD2kCM6Sbzg4CausW/PKQ==}

  js-yaml@3.14.1:
    resolution: {integrity: sha512-okMH7OXXJ7YrN9Ok3/SXrnu4iX9yOk+25nqX4imS2npuvTYDmo/QEZoqwZkYaIDk3jVvBOTOIEgEhaLOynBS9g==}
    hasBin: true

  js-yaml@4.1.0:
    resolution: {integrity: sha512-wpxZs9NoxZaJESJGIZTyDEaYpl0FKSA+FB9aJiyemKhMwkxQg63h4T1KJgUGHpTqPDNRcmmYLugrRjJlBtWvRA==}
    hasBin: true

  jsesc@2.5.2:
    resolution: {integrity: sha512-OYu7XEzjkCQ3C5Ps3QIZsQfNpqoJyZZA99wd9aWd05NCtC5pWOkShK2mkL6HXQR6/Cy2lbNdPlZBpuQHXE63gA==}
    engines: {node: '>=4'}
    hasBin: true

  json-buffer@3.0.1:
    resolution: {integrity: sha512-4bV5BfR2mqfQTJm+V5tPPdf+ZpuhiIvTuAB5g8kcrXOZpTT/QwwVRWBywX1ozr6lEuPdbHxwaJlm9G6mI2sfSQ==}

  json-parse-even-better-errors@2.3.1:
    resolution: {integrity: sha512-xyFwyhro/JEof6Ghe2iz2NcXoj2sloNsWr/XsERDK/oiPCfaNhl5ONfp+jQdAZRQQ0IJWNzH9zIZF7li91kh2w==}

  json-schema-traverse@0.4.1:
    resolution: {integrity: sha512-xbbCH5dCYU5T8LcEhhuh7HJ88HXuW3qsI3Y0zOZFKfZEHcpWiHU/Jxzk629Brsab/mMiHQti9wMP+845RPe3Vg==}

  json-schema-traverse@1.0.0:
    resolution: {integrity: sha512-NM8/P9n3XjXhIZn1lLhkFaACTOURQXjWhV4BA/RnOv8xvgqtqpAX9IO4mRQxSx1Rlo4tqzeqb0sOlruaOy3dug==}

  json-stable-stringify-without-jsonify@1.0.1:
    resolution: {integrity: sha512-Bdboy+l7tA3OGW6FjyFHWkP5LuByj1Tk33Ljyq0axyzdk9//JSi2u3fP1QSmd1KNwq6VOKYGlAu87CisVir6Pw==}

  json-stringify-safe@5.0.1:
    resolution: {integrity: sha512-ZClg6AaYvamvYEE82d3Iyd3vSSIjQ+odgjaTzRuO3s7toCdFKczob2i0zCh7JE8kWn17yvAWhUVxvqGwUalsRA==}

  json5@1.0.2:
    resolution: {integrity: sha512-g1MWMLBiz8FKi1e4w0UyVL3w+iJceWAFBAaBnnGKOpNa5f8TLktkbre1+s6oICydWAm+HRUGTmI+//xv2hvXYA==}
    hasBin: true

  json5@2.2.3:
    resolution: {integrity: sha512-XmOWe7eyHYH14cLdVPoyg+GOH3rYX++KpzrylJwSW98t3Nk+U8XOl8FWKOgwtzdb8lXGf6zYwDUzeHMWfxasyg==}
    engines: {node: '>=6'}
    hasBin: true

  jsonfile@2.4.0:
    resolution: {integrity: sha512-PKllAqbgLgxHaj8TElYymKCAgrASebJrWpTnEkOaTowt23VKXXN0sUeriJ+eh7y6ufb/CC5ap11pz71/cM0hUw==}

  jsonfile@4.0.0:
    resolution: {integrity: sha512-m6F1R3z8jjlf2imQHS2Qez5sjKWQzbuuhuJ/FKYFRZvPE3PuHcSMVZzfsLhGVOkfd20obL5SWEBew5ShlquNxg==}

  jsonfile@6.1.0:
    resolution: {integrity: sha512-5dgndWOriYSm5cnYaJNhalLNDKOqFwyDB/rr1E9ZsGciGvKPs8R2xYGCacuf3z6K1YKDz182fd+fY3cn3pMqXQ==}

  jsonschema@1.4.1:
    resolution: {integrity: sha512-S6cATIPVv1z0IlxdN+zUk5EPjkGCdnhN4wVSBlvoUO1tOLJootbo9CquNJmbIh4yikWHiUedhRYrNPn1arpEmQ==}

  just-extend@4.2.1:
    resolution: {integrity: sha512-g3UB796vUFIY90VIv/WX3L2c8CS2MdWUww3CNrYmqza1Fg0DURc2K/O4YrnklBdQarSJ/y8JnJYDGc+1iumQjg==}

  keccak@3.0.4:
    resolution: {integrity: sha512-3vKuW0jV8J3XNTzvfyicFR5qvxrSAGl7KIhvgOu5cmWwM7tZRj3fMbj/pfIf4be7aznbc+prBWGjywox/g2Y6Q==}
    engines: {node: '>=10.0.0'}

  keyv@4.5.4:
    resolution: {integrity: sha512-oxVHkHR/EJf2CNXnWxRLW6mg7JyCCUcG0DtEGmL2ctUo1PNTin1PUil+r/+4r5MpVgC/fn1kjsx7mjSujKqIpw==}

  kind-of@6.0.3:
    resolution: {integrity: sha512-dcS1ul+9tmeD95T+x28/ehLgd9mENa3LsvDTtzm3vyBEO7RPptvAD+t44WVXaUjTBRcrpFeFlC8WCruUR456hw==}
    engines: {node: '>=0.10.0'}

  klaw@1.3.1:
    resolution: {integrity: sha512-TED5xi9gGQjGpNnvRWknrwAB1eL5GciPfVFOt3Vk1OJCVDQbzuSfrF3hkUQKlsgKrG1F+0t5W0m+Fje1jIt8rw==}

  kleur@3.0.3:
    resolution: {integrity: sha512-eTIzlVOSUR+JxdDFepEYcBMtZ9Qqdef+rnzWdRZuMbOywu5tO2w2N7rqjoANZ5k9vywhL6Br1VRjUIgTQx4E8w==}
    engines: {node: '>=6'}

  levn@0.3.0:
    resolution: {integrity: sha512-0OO4y2iOHix2W6ujICbKIaEQXvFQHue65vUG3pb5EUomzPI90z9hsA1VsO/dbIIpC53J8gxM9Q4Oho0jrCM/yA==}
    engines: {node: '>= 0.8.0'}

  levn@0.4.1:
    resolution: {integrity: sha512-+bT2uH4E5LGE7h/n3evcS/sQlJXCpIp6ym8OWJ5eV6+67Dsql/LaaT7qJBAt2rzfoa/5QBGBhxDix1dMt2kQKQ==}
    engines: {node: '>= 0.8.0'}

  lines-and-columns@1.2.4:
    resolution: {integrity: sha512-7ylylesZQ/PV29jhEDl3Ufjo6ZX7gCqJr5F7PKrqc93v7fzSymt1BpwEU8nAUXs8qzzvqhbjhK5QZg6Mt/HkBg==}

  load-yaml-file@0.2.0:
    resolution: {integrity: sha512-OfCBkGEw4nN6JLtgRidPX6QxjBQGQf72q3si2uvqyFEMbycSFFHwAZeXx6cJgFM9wmLrf9zBwCP3Ivqa+LLZPw==}
    engines: {node: '>=6'}

  locate-path@2.0.0:
    resolution: {integrity: sha512-NCI2kiDkyR7VeEKm27Kda/iQHyKJe1Bu0FlTbYp3CqJu+9IFe9bLyAjMxf5ZDDbEg+iMPzB5zYyUTSm8wVTKmA==}
    engines: {node: '>=4'}

  locate-path@5.0.0:
    resolution: {integrity: sha512-t7hw9pI+WvuwNJXwk5zVHpyhIqzg2qTlklJOf0mVxGSbe3Fp2VieZcduNYjaLDoy6p9uGpQEGWG87WpMKlNq8g==}
    engines: {node: '>=8'}

  locate-path@6.0.0:
    resolution: {integrity: sha512-iPZK6eYjbxRu3uB4/WZ3EsEIMJFMqAoopl3R+zuq0UjcAm/MO6KCweDgPfP3elTztoKP3KtnVHxTn2NHBSDVUw==}
    engines: {node: '>=10'}

  lodash.camelcase@4.3.0:
    resolution: {integrity: sha512-TwuEnCnxbc3rAvhf/LbG7tJUDzhqXyFnv3dtzLOPgCG/hODL7WFnsbwktkD7yUV0RrreP/l1PALq/YSg6VvjlA==}

  lodash.clonedeep@4.5.0:
    resolution: {integrity: sha512-H5ZhCF25riFd9uB5UCkVKo61m3S/xZk1x4wA6yp/L3RFP6Z/eHH1ymQcGLo7J3GMPfm0V/7m1tryHuGVxpqEBQ==}

  lodash.flattendeep@4.4.0:
    resolution: {integrity: sha512-uHaJFihxmJcEX3kT4I23ABqKKalJ/zDrDg0lsFtc1h+3uw49SIJ5beyhx5ExVRti3AvKoOJngIj7xz3oylPdWQ==}

  lodash.get@4.4.2:
    resolution: {integrity: sha512-z+Uw/vLuy6gQe8cfaFWD7p0wVv8fJl3mbzXh33RS+0oW2wvUqiRXiQ69gLWSLpgB5/6sU+r6BlQR0MBILadqTQ==}

  lodash.isequal@4.5.0:
    resolution: {integrity: sha512-pDo3lu8Jhfjqls6GkMgpahsF9kCyayhgykjyLMNFTKWrpVdAQtYyB4muAMWozBB4ig/dtWAmsMxLEI8wuz+DYQ==}

  lodash.memoize@4.1.2:
    resolution: {integrity: sha512-t7j+NzmgnQzTAYXcsHYLgimltOV1MXHtlOWf6GjL9Kj8GK5FInw5JotxvbOs+IvV1/Dzo04/fCGfLVs7aXb4Ag==}

  lodash.merge@4.6.2:
    resolution: {integrity: sha512-0KpjqXRVvrYyCsX1swR/XTK0va6VQkQM6MNo7PqW77ByjAhoARA8EfrP1N4+KlKj8YS0ZUCtRT/YUuhyYDujIQ==}

  lodash.startcase@4.4.0:
    resolution: {integrity: sha512-+WKqsK294HMSc2jEbNgpHpd0JfIBhp7rEV4aqXWqFr6AlXov+SlcgB1Fv01y2kGe3Gc8nMW7VA0SrGuSkRfIEg==}

  lodash.truncate@4.4.2:
    resolution: {integrity: sha512-jttmRe7bRse52OsWIMDLaXxWqRAmtIUccAQ3garviCqJjafXOfNMO0yMfNpdD6zbGaTU0P5Nz7e7gAT6cKmJRw==}

  lodash@4.17.21:
    resolution: {integrity: sha512-v2kDEe57lecTulaDIuNTPy3Ry4gLGJ6Z1O3vE1krgXZNrsQ+LFTGHVxVjcXPs17LhbZVGedAJv8XZ1tvj5FvSg==}

  log-symbols@4.1.0:
    resolution: {integrity: sha512-8XPvpAA8uyhfteu8pIvQxpJZ7SYYdpUivZpGy6sFsBuKRY/7rQGavedeB8aK+Zkyq6upMFVL/9AW6vOYzfRyLg==}
    engines: {node: '>=10'}

  loose-envify@1.4.0:
    resolution: {integrity: sha512-lyuxPGr/Wfhrlem2CL/UcnUc1zcqKAImBDzukY7Y5F/yQiNdko6+fRLevlw1HgMySw7f611UIY408EtxRSoK3Q==}
    hasBin: true

  loupe@2.3.7:
    resolution: {integrity: sha512-zSMINGVYkdpYSOBmLi0D1Uo7JU9nVdQKrHxC8eYlV+9YKK9WePqAlL7lSlorG/U2Fw1w0hTBmaa/jrQ3UbPHtA==}

  lower-case@2.0.2:
    resolution: {integrity: sha512-7fm3l3NAF9WfN6W3JOmf5drwpVqX78JtoGJ3A6W0a6ZnldM41w2fV5D490psKFTpMds8TJse/eHLFFsNHHjHgg==}

  lru-cache@10.4.3:
    resolution: {integrity: sha512-JNAzZcXrCt42VGLuYz0zfAzDfAvJWW6AfYlDBQyDV5DClI2m5sAmK+OIO7s59XfsRsWHp02jAJrRadPRGTt6SQ==}

  lru-cache@4.1.5:
    resolution: {integrity: sha512-sWZlbEP2OsHNkXrMl5GYk/jKk70MBng6UU4YI/qGDYbgf6YbP4EvmqISbXCoJiRKs+1bSpFHVgQxvJ17F2li5g==}

  lru-cache@5.1.1:
    resolution: {integrity: sha512-KpNARQA3Iwv+jTA0utUVVbrh+Jlrr1Fv0e56GGzAFOXN7dk/FviaDW8LHmK52DlcH4WP2n6gI8vN1aesBFgo9w==}

  lru_map@0.3.3:
    resolution: {integrity: sha512-Pn9cox5CsMYngeDbmChANltQl+5pi6XmTrraMSzhPmMBbmgcxmqWry0U3PGapCU1yB4/LqCcom7qhHZiF/jGfQ==}

  make-dir@3.1.0:
    resolution: {integrity: sha512-g3FeP20LNwhALb/6Cz6Dd4F2ngze0jz7tbzrD2wAV+o9FeNHe4rL+yK2md0J/fiSf1sa1ADhXqi5+oVwOM/eGw==}
    engines: {node: '>=8'}

  make-dir@4.0.0:
    resolution: {integrity: sha512-hXdUTZYIVOt1Ex//jAQi+wTZZpUpwBj/0QsOzqegb3rGMMeJiSEu5xLHnYfBrRV4RH2+OCSOO95Is/7x1WJ4bw==}
    engines: {node: '>=10'}

  make-error@1.3.6:
    resolution: {integrity: sha512-s8UhlNe7vPKomQhC1qFelMokr/Sc3AgNbso3n74mVPA5LTZwkB9NlXf4XPamLxJE8h0gh73rM94xvwRT2CVInw==}

  markdown-table@1.1.3:
    resolution: {integrity: sha512-1RUZVgQlpJSPWYbFSpmudq5nHY1doEIv89gBtF0s4gW1GF2XorxcA/70M5vq7rLv0a6mhOUccRsqkwhwLCIQ2Q==}

  markdown-table@3.0.3:
    resolution: {integrity: sha512-Z1NL3Tb1M9wH4XESsCDEksWoKTdlUafKc4pt0GRwjUyXaCFZ+dc3g2erqB6zm3szA2IUSi7VnPI+o/9jnxh9hw==}

  md5.js@1.3.5:
    resolution: {integrity: sha512-xitP+WxNPcTTOgnTJcrhM0xvdPepipPSf3I8EIpGKeFLjt3PlJLIDG3u8EX53ZIubkb+5U2+3rELYpEhHhzdkg==}

  memorystream@0.3.1:
    resolution: {integrity: sha512-S3UwM3yj5mtUSEfP41UZmt/0SCoVYUcU1rkXv+BQ5Ig8ndL4sPoJNBUJERafdPb5jjHJGuMgytgKvKIf58XNBw==}
    engines: {node: '>= 0.10.0'}

  merge2@1.4.1:
    resolution: {integrity: sha512-8q7VEgMJW4J8tcfVPy8g09NcQwZdbwFEqhe/WZkoIzjn/3TGDwtOCYtXGxA3O8tPzpczCCDgv+P2P5y00ZJOOg==}
    engines: {node: '>= 8'}

  micro-ftch@0.3.1:
    resolution: {integrity: sha512-/0LLxhzP0tfiR5hcQebtudP56gUurs2CLkGarnCiB/OqEyUFQ6U3paQi/tgLv0hBJYt2rnr9MNpxz4fiiugstg==}

  micromatch@4.0.8:
    resolution: {integrity: sha512-PXwfBhYu0hBCPw8Dn0E+WDYb7af3dSLVWKi3HGv84IdF4TyFoC0ysxFd0Goxw7nSv4T/PzEJQxsYsEiFCKo2BA==}
    engines: {node: '>=8.6'}

  mime-db@1.52.0:
    resolution: {integrity: sha512-sPU4uV7dYlvtWJxwwxHD0PuihVNiE7TyAbQ5SWxDCB9mUYvOgroQOwYQQOKPJ8CIbE+1ETVlOoK1UC2nU3gYvg==}
    engines: {node: '>= 0.6'}

  mime-types@2.1.35:
    resolution: {integrity: sha512-ZDY+bPm5zTTF+YpCrAU9nK0UgICYPT0QtT1NZWFv4s++TNkcgVaT0g6+4R2uI4MjQjzysHB1zxuWL50hzaeXiw==}
    engines: {node: '>= 0.6'}

  mimic-fn@2.1.0:
    resolution: {integrity: sha512-OqbOk5oEQeAZ8WXWydlu9HJjz9WVdEIvamMCcXmuqUYjTknH/sqsWvhQ3vgwKFRR1HpjvNBKQ37nbJgYzGqGcg==}
    engines: {node: '>=6'}

  mimic-response@3.1.0:
    resolution: {integrity: sha512-z0yWI+4FDrrweS8Zmt4Ej5HdJmky15+L2e6Wgn3+iK5fWzb6T3fhNFq2+MeTRb064c6Wr4N/wv0DzQTjNzHNGQ==}
    engines: {node: '>=10'}

  minimalistic-assert@1.0.1:
    resolution: {integrity: sha512-UtJcAD4yEaGtjPezWuO9wC4nwUnVH/8/Im3yEHQP4b67cXlD/Qr9hdITCU1xDbSEXg2XKNaP8jsReV7vQd00/A==}

  minimalistic-crypto-utils@1.0.1:
    resolution: {integrity: sha512-JIYlbt6g8i5jKfJ3xz7rF0LXmv2TkDxBLUkiBeZ7bAx4GnnNMr8xFpGnOxn6GhTEHx3SjRrZEoU+j04prX1ktg==}

  minimatch@3.1.2:
    resolution: {integrity: sha512-J7p63hRiAjw1NDEww1W7i37+ByIrOWO5XQQAzZ3VOcL0PNybwpfmV/N05zFAzwQ9USyEcX6t3UO+K5aqBQOIHw==}

  minimatch@5.1.6:
    resolution: {integrity: sha512-lKwV/1brpG6mBUFHtb7NUmtABCb2WZZmm2wNiOA5hAb8VdCS4B3dtMWyvcoViccwAW/COERjXLt0zP1zXUN26g==}
    engines: {node: '>=10'}

  minimatch@9.0.5:
    resolution: {integrity: sha512-G6T0ZX48xgozx7587koeX9Ys2NYy6Gmv//P89sEte9V9whIapMNF4idKxnW2QtCcLiTWlb/wfCabAtAFWhhBow==}
    engines: {node: '>=16 || 14 >=14.17'}

  minimist@1.2.8:
    resolution: {integrity: sha512-2yyAR8qBkN3YuheJanUpWC5U3bb5osDywNB8RzDVlDwDHbocAJveqqj1u8+SVD7jkWT4yvsHCpWqqWqAxb0zCA==}

  minipass@7.1.2:
    resolution: {integrity: sha512-qOOzS1cBTWYF4BH8fVePDBOO9iptMnGUEZwNc/cMWnTV2nVLZ7VoNWEPHkYczZA0pdoA7dl6e7FL659nX9S2aw==}
    engines: {node: '>=16 || 14 >=14.17'}

  mkdirp-classic@0.5.3:
    resolution: {integrity: sha512-gKLcREMhtuZRwRAfqP3RFW+TK4JqApVBtOIftVgjuABpAtpxhPGaDcfvbhNvD0B8iD1oUr/txX35NjcaY6Ns/A==}

  mkdirp@0.5.6:
    resolution: {integrity: sha512-FP+p8RB8OWpF3YZBCrP5gtADmtXApB5AMLn+vdyA+PyxCjrCs00mjyUozssO33cwDeT3wNGdLxJ5M//YqtHAJw==}
    hasBin: true

  mkdirp@1.0.4:
    resolution: {integrity: sha512-vVqVZQyf3WLx2Shd0qJ9xuvqgAyKPLAiqITEtqW0oIUjzo3PePDd6fW9iFz30ef7Ysp/oiWqbhszeGWW2T6Gzw==}
    engines: {node: '>=10'}
    hasBin: true

  mnemonist@0.38.5:
    resolution: {integrity: sha512-bZTFT5rrPKtPJxj8KSV0WkPyNxl72vQepqqVUAW2ARUpUSF2qXMB6jZj7hW5/k7C1rtpzqbD/IIbJwLXUjCHeg==}

  mocha@10.7.3:
    resolution: {integrity: sha512-uQWxAu44wwiACGqjbPYmjo7Lg8sFrS3dQe7PP2FQI+woptP4vZXSMcfMyFL/e1yFEeEpV4RtyTpZROOKmxis+A==}
    engines: {node: '>= 14.0.0'}
    hasBin: true

  mri@1.2.0:
    resolution: {integrity: sha512-tzzskb3bG8LvYGFF/mDTpq3jpI6Q9wc3LEmBaghu+DdCssd1FakN7Bc0hVNmEyGq1bq3RgfkCb3cmQLpNPOroA==}
    engines: {node: '>=4'}

  ms@2.1.2:
    resolution: {integrity: sha512-sGkPx+VjMtmA6MX27oA4FBFELFCZZ4S4XqeGOXCv68tT+jb3vk/RyaKWP0PTKyWtmLSM0b+adUTEvbs1PEaH2w==}

  ms@2.1.3:
    resolution: {integrity: sha512-6FlzubTLZG3J2a/NVCAleEhjzq5oxgHyaCU9yYXvcLsvoVaHJq/s5xXI6/XXP6tz7R9xAOtHnSO/tXtF3WRTlA==}

  napi-build-utils@1.0.2:
    resolution: {integrity: sha512-ONmRUqK7zj7DWX0D9ADe03wbwOBZxNAfF20PlGfCWQcD3+/MakShIHrMqx9YwPTfxDdF1zLeL+RGZiR9kGMLdg==}

  natural-compare-lite@1.4.0:
    resolution: {integrity: sha512-Tj+HTDSJJKaZnfiuw+iaF9skdPpTo2GtEly5JHnWV/hfv2Qj/9RKsGISQtLh2ox3l5EAGw487hnBee0sIJ6v2g==}

  natural-compare@1.4.0:
    resolution: {integrity: sha512-OWND8ei3VtNC9h7V60qff3SVobHr996CTwgxubgyQYEpg290h9J0buyECNNJexkFm5sOajh5G116RYA1c8ZMSw==}

  ndjson@2.0.0:
    resolution: {integrity: sha512-nGl7LRGrzugTtaFcJMhLbpzJM6XdivmbkdlaGcrk/LXg2KL/YBC6z1g70xh0/al+oFuVFP8N8kiWRucmeEH/qQ==}
    engines: {node: '>=10'}
    hasBin: true

  neo-async@2.6.2:
    resolution: {integrity: sha512-Yd3UES5mWCSqR+qNT93S3UoYUkqAZ9lLg8a7g9rimsWmYGK8cVToA4/sF3RrshdyV3sAGMXVUmpMYOw+dLpOuw==}

  nise@4.1.0:
    resolution: {integrity: sha512-eQMEmGN/8arp0xsvGoQ+B1qvSkR73B1nWSCh7nOt5neMCtwcQVYQGdzQMhcNscktTsWB54xnlSQFzOAPJD8nXA==}

  no-case@3.0.4:
    resolution: {integrity: sha512-fgAN3jGAh+RoxUGZHTSOLJIqUc2wmoBwGR4tbpNAKmmovFoWq0OdRkb0VkldReO2a2iBT/OEulG9XSUc10r3zg==}

  node-abi@3.67.0:
    resolution: {integrity: sha512-bLn/fU/ALVBE9wj+p4Y21ZJWYFjUXLXPi/IewyLZkx3ApxKDNBWCKdReeKOtD8dWpOdDCeMyLh6ZewzcLsG2Nw==}
    engines: {node: '>=10'}

  node-addon-api@2.0.2:
    resolution: {integrity: sha512-Ntyt4AIXyaLIuMHF6IOoTakB3K+RWxwtsHNRxllEoA6vPwP9o4866g6YWDLUdnucilZhmkxiHwHr11gAENw+QA==}

  node-addon-api@3.2.1:
    resolution: {integrity: sha512-mmcei9JghVNDYydghQmeDX8KoAm0FAiYyIcUt/N4nhyAipB17pllZQDOJD2fotxABnt4Mdz+dKTO7eftLg4d0A==}

  node-addon-api@6.1.0:
    resolution: {integrity: sha512-+eawOlIgy680F0kBzPUNFhMZGtJ1YmqM6l4+Crf4IkImjYrO/mqPwRMh352g23uIaQKFItcQ64I7KMaJxHgAVA==}

  node-emoji@1.11.0:
    resolution: {integrity: sha512-wo2DpQkQp7Sjm2A0cq+sN7EHKO6Sl0ctXeBdFZrL9T9+UywORbufTcTZxom8YqpLQt/FqNMUkOpkZrJVYSKD3A==}

  node-fetch@2.7.0:
    resolution: {integrity: sha512-c4FRfUm/dbcWZ7U+1Wq0AwCyFL+3nt2bEw05wfxSz+DWpWsitgmSgYmy2dQdWyKC1694ELPqMs/YzUSNozLt8A==}
    engines: {node: 4.x || >=6.0.0}
    peerDependencies:
      encoding: ^0.1.0
    peerDependenciesMeta:
      encoding:
        optional: true

  node-gyp-build@4.8.1:
    resolution: {integrity: sha512-OSs33Z9yWr148JZcbZd5WiAXhh/n9z8TxQcdMhIOlpN9AhWpLfvVFO73+m77bBABQMaY9XSvIa+qk0jlI7Gcaw==}
    hasBin: true

  node-hid@2.1.2:
    resolution: {integrity: sha512-qhCyQqrPpP93F/6Wc/xUR7L8mAJW0Z6R7HMQV8jCHHksAxNDe/4z4Un/H9CpLOT+5K39OPyt9tIQlavxWES3lg==}
    engines: {node: '>=10'}
    hasBin: true

  node-preload@0.2.1:
    resolution: {integrity: sha512-RM5oyBy45cLEoHqCeh+MNuFAxO0vTFBLskvQbOKnEE7YTTSN4tbN8QWDIPQ6L+WvKsB/qLEGpYe2ZZ9d4W9OIQ==}
    engines: {node: '>=8'}

  node-releases@2.0.18:
    resolution: {integrity: sha512-d9VeXT4SJ7ZeOqGX6R5EM022wpL+eWPooLI+5UpWn2jCT1aosUQEhQP214x33Wkwx3JQMvIm+tIoVOdodFS40g==}

  nofilter@3.1.0:
    resolution: {integrity: sha512-l2NNj07e9afPnhAhvgVrCD/oy2Ai1yfLpuo3EpiO1jFTsB4sFz6oIfAfSZyQzVpkZQ9xS8ZS5g1jCBgq4Hwo0g==}
    engines: {node: '>=12.19'}

  nopt@3.0.6:
    resolution: {integrity: sha512-4GUt3kSEYmk4ITxzB/b9vaIDfUVWN/Ml1Fwl11IlnIG2iaJ9O6WXZ9SrYM9NLI8OCBieN2Y8SWC2oJV0RQ7qYg==}
    hasBin: true

  normalize-path@3.0.0:
    resolution: {integrity: sha512-6eZs5Ls3WtCisHWp9S2GUy8dqkpGi4BVSz3GaqiE6ezub0512ESztXUwUB6C6IKbQkY2Pnb/mD4WYojCRwcwLA==}
    engines: {node: '>=0.10.0'}

  number-to-bn@1.7.0:
    resolution: {integrity: sha512-wsJ9gfSz1/s4ZsJN01lyonwuxA1tml6X1yBDnfpMglypcBRFZZkus26EdPSlqS5GJfYddVZa22p3VNb3z5m5Ig==}
    engines: {node: '>=6.5.0', npm: '>=3'}

  nyc@15.1.0:
    resolution: {integrity: sha512-jMW04n9SxKdKi1ZMGhvUTHBN0EICCRkHemEoE5jm6mTYcqcdas0ATzgUgejlQUHMvpnOZqGB5Xxsv9KxJW1j8A==}
    engines: {node: '>=8.9'}
    hasBin: true

  object-assign@4.1.1:
    resolution: {integrity: sha512-rJgTQnkUnH1sFw8yT6VSU3zD3sWmu6sZhIseY8VX+GRu3P6F7Fu+JNDoXfklElbLJSnc3FUQHVe4cU5hj+BcUg==}
    engines: {node: '>=0.10.0'}

  object-inspect@1.13.2:
    resolution: {integrity: sha512-IRZSRuzJiynemAXPYtPe5BoI/RESNYR7TYm50MC5Mqbd3Jmw5y790sErYw3V6SryFJD64b74qQQs9wn5Bg/k3g==}
    engines: {node: '>= 0.4'}

  object-keys@1.1.1:
    resolution: {integrity: sha512-NuAESUOUMrlIXOfHKzD6bpPu3tYt3xvjNdRIQ+FeT0lNb4K8WR70CaDxhuNguS2XG+GjkyMwOzsN5ZktImfhLA==}
    engines: {node: '>= 0.4'}

  object.assign@4.1.5:
    resolution: {integrity: sha512-byy+U7gp+FVwmyzKPYhW2h5l3crpmGsxl7X2s8y43IgxvG4g3QZ6CffDtsNQy1WsmZpQbO+ybo0AlW7TY6DcBQ==}
    engines: {node: '>= 0.4'}

  object.fromentries@2.0.8:
    resolution: {integrity: sha512-k6E21FzySsSK5a21KRADBd/NGneRegFO5pLHfdQLpRDETUNJueLXs3WCzyQ3tFRDYgbq3KHGXfTbi2bs8WQ6rQ==}
    engines: {node: '>= 0.4'}

  object.groupby@1.0.3:
    resolution: {integrity: sha512-+Lhy3TQTuzXI5hevh8sBGqbmurHbbIjAi0Z4S63nthVLmLxfbj4T54a4CfZrXIrt9iP4mVAPYMo/v99taj3wjQ==}
    engines: {node: '>= 0.4'}

  object.values@1.2.0:
    resolution: {integrity: sha512-yBYjY9QX2hnRmZHAjG/f13MzmBzxzYgQhFrke06TTyKY5zSTEqkOeukBzIdVA3j3ulu8Qa3MbVFShV7T2RmGtQ==}
    engines: {node: '>= 0.4'}

  obliterator@2.0.4:
    resolution: {integrity: sha512-lgHwxlxV1qIg1Eap7LgIeoBWIMFibOjbrYPIPJZcI1mmGAI2m3lNYpK12Y+GBdPQ0U1hRwSord7GIaawz962qQ==}

  once@1.4.0:
    resolution: {integrity: sha512-lNaJgI+2Q5URQBkccEKHTQOPaXdUxnZZElQTZY0MFUAuaEqe1E+Nyvgdz/aIyNi6Z9MzO5dv1H8n58/GELp3+w==}

  onetime@5.1.2:
    resolution: {integrity: sha512-kbpaSSGJTWdAY5KPVeMOKXSrPtr8C8C7wodJbcsd51jRnmD+GZu8Y0VoU6Dm5Z4vWr0Ig/1NKuWRKf7j5aaYSg==}
    engines: {node: '>=6'}

  optionator@0.8.3:
    resolution: {integrity: sha512-+IW9pACdk3XWmmTXG8m3upGUJst5XRGzxMRjXzAuJ1XnIFNvfhjjIuYkDvysnPQ7qzqVzLt78BCruntqRhWQbA==}
    engines: {node: '>= 0.8.0'}

  optionator@0.9.4:
    resolution: {integrity: sha512-6IpQ7mKUxRcZNLIObR0hz7lxsapSSIYNZJwXPGeF0mTVqGKFIXj1DQcMoT22S3ROcLyY/rz0PWaWZ9ayWmad9g==}
    engines: {node: '>= 0.8.0'}

  ora@5.4.1:
    resolution: {integrity: sha512-5b6Y85tPxZZ7QytO+BQzysW31HJku27cRIlkbAXaNx+BdcVi+LlRFmVXzeF6a7JCwJpyw5c4b+YSVImQIrBpuQ==}
    engines: {node: '>=10'}

  ordinal@1.0.3:
    resolution: {integrity: sha512-cMddMgb2QElm8G7vdaa02jhUNbTSrhsgAGUz1OokD83uJTwSUn+nKoNoKVVaRa08yF6sgfO7Maou1+bgLd9rdQ==}

  os-tmpdir@1.0.2:
    resolution: {integrity: sha512-D2FR03Vir7FIu45XBY20mTb+/ZSWB00sjU9jdQXt83gDrI4Ztz5Fs7/yy74g2N5SVQY4xY1qDr4rNddwYRVX0g==}
    engines: {node: '>=0.10.0'}

  outdent@0.5.0:
    resolution: {integrity: sha512-/jHxFIzoMXdqPzTaCpFzAAWhpkSjZPF4Vsn6jAfNpmbH/ymsmd7Qc6VE9BGn0L6YMj6uwpQLxCECpus4ukKS9Q==}

  p-filter@2.1.0:
    resolution: {integrity: sha512-ZBxxZ5sL2HghephhpGAQdoskxplTwr7ICaehZwLIlfL6acuVgZPm8yBNuRAFBGEqtD/hmUeq9eqLg2ys9Xr/yw==}
    engines: {node: '>=8'}

  p-limit@1.3.0:
    resolution: {integrity: sha512-vvcXsLAJ9Dr5rQOPk7toZQZJApBl2K4J6dANSsEuh6QI41JYcsS/qhTGa9ErIUUgK3WNQoJYvylxvjqmiqEA9Q==}
    engines: {node: '>=4'}

  p-limit@2.3.0:
    resolution: {integrity: sha512-//88mFWSJx8lxCzwdAABTJL2MyWB12+eIY7MDL2SqLmAkeKU9qxRvWuSyTjm3FUmpBEMuFfckAIqEaVGUDxb6w==}
    engines: {node: '>=6'}

  p-limit@3.1.0:
    resolution: {integrity: sha512-TYOanM3wGwNGsZN2cVTYPArw454xnXj5qmWF1bEoAc4+cU/ol7GVh7odevjp1FNHduHc3KZMcFduxU5Xc6uJRQ==}
    engines: {node: '>=10'}

  p-locate@2.0.0:
    resolution: {integrity: sha512-nQja7m7gSKuewoVRen45CtVfODR3crN3goVQ0DDZ9N3yHxgpkuBhZqsaiotSQRrADUrne346peY7kT3TSACykg==}
    engines: {node: '>=4'}

  p-locate@4.1.0:
    resolution: {integrity: sha512-R79ZZ/0wAxKGu3oYMlz8jy/kbhsNrS7SKZ7PxEHBgJ5+F2mtFW2fK2cOtBh1cHYkQsbzFV7I+EoRKe6Yt0oK7A==}
    engines: {node: '>=8'}

  p-locate@5.0.0:
    resolution: {integrity: sha512-LaNjtRWUBY++zB5nE/NwcaoMylSPk+S+ZHNB1TzdbMJMny6dynpAGt7X/tl/QYq3TIeE6nxHppbo2LGymrG5Pw==}
    engines: {node: '>=10'}

  p-map@2.1.0:
    resolution: {integrity: sha512-y3b8Kpd8OAN444hxfBbFfj1FY/RjtTd8tzYwhUqNYXx0fXx2iX4maP4Qr6qhIKbQXI02wTLAda4fYUbDagTUFw==}
    engines: {node: '>=6'}

  p-map@3.0.0:
    resolution: {integrity: sha512-d3qXVTF/s+W+CdJ5A29wywV2n8CQQYahlgz2bFiA+4eVNJbHJodPZ+/gXwPGh0bOqA+j8S+6+ckmvLGPk1QpxQ==}
    engines: {node: '>=8'}

  p-map@4.0.0:
    resolution: {integrity: sha512-/bjOqmgETBYB5BoEeGVea8dmvHb2m9GLy1E9W43yeyfP6QQCZGFNa+XRceJEuDB6zqr+gKpIAmlLebMpykw/MQ==}
    engines: {node: '>=10'}

  p-try@1.0.0:
    resolution: {integrity: sha512-U1etNYuMJoIz3ZXSrrySFjsXQTWOx2/jdi86L+2pRvph/qMKL6sbcCYdH23fqsbm8TH2Gn0OybpT4eSFlCVHww==}
    engines: {node: '>=4'}

  p-try@2.2.0:
    resolution: {integrity: sha512-R4nPAVTAU0B9D35/Gk3uJf/7XYbQcyohSKdvAxIRSNghFl4e71hVoGnBNQz9cWaXxO2I10KTC+3jMdvvoKw6dQ==}
    engines: {node: '>=6'}

  package-hash@4.0.0:
    resolution: {integrity: sha512-whdkPIooSu/bASggZ96BWVvZTRMOFxnyUG5PnTSGKoJE2gd5mbVNmR2Nj20QFzxYYgAXpoqC+AiXzl+UMRh7zQ==}
    engines: {node: '>=8'}

  package-json-from-dist@1.0.0:
    resolution: {integrity: sha512-dATvCeZN/8wQsGywez1mzHtTlP22H8OEfPrVMLNr4/eGa+ijtLn/6M5f0dY8UKNrC2O9UCU6SSoG3qRKnt7STw==}

  parent-module@1.0.1:
    resolution: {integrity: sha512-GQ2EWRpQV8/o+Aw8YqtfZZPfNRWZYkbidE9k5rpl/hC3vtHHBfGm2Ifi6qWV+coDGkrUKZAxE3Lot5kcsRlh+g==}
    engines: {node: '>=6'}

  parse-cache-control@1.0.1:
    resolution: {integrity: sha512-60zvsJReQPX5/QP0Kzfd/VrpjScIQ7SHBW6bFCYfEP+fp0Eppr1SHhIO5nd1PjZtvclzSzES9D/p5nFJurwfWg==}

  parse-json@5.2.0:
    resolution: {integrity: sha512-ayCKvm/phCGxOkYRSCM82iDwct8/EonSEgCSxWxD7ve6jHggsFl4fZVQBPRNgQoKiuV/odhFrGzQXZwbifC8Rg==}
    engines: {node: '>=8'}

  parse-ms@0.1.2:
    resolution: {integrity: sha512-VwMglE9412ifMHcRFEVJePEpreQh90wjIiOdP0UQQGKV4l+QprdKI+p5noXTkmGjznBMb40s+VymcclATAVvYA==}
    engines: {node: '>=0.10.0'}

  path-exists@3.0.0:
    resolution: {integrity: sha512-bpC7GYwiDYQ4wYLe+FA8lhRjhQCMcQGuSgGGqDkg/QerRWw9CmGRT0iSOVRSZJ29NMLZgIzqaljJ63oaL4NIJQ==}
    engines: {node: '>=4'}

  path-exists@4.0.0:
    resolution: {integrity: sha512-ak9Qy5Q7jYb2Wwcey5Fpvg2KoAc/ZIhLSLOSBmRmygPsGwkVVt0fZa0qrtMz+m6tJTAHfZQ8FnmB4MG4LWy7/w==}
    engines: {node: '>=8'}

  path-is-absolute@1.0.1:
    resolution: {integrity: sha512-AVbw3UJ2e9bq64vSaS9Am0fje1Pa8pbGqTTsmXfaIiMpnr5DlDhfJOuLj9Sf95ZPVDAUerDfEk88MPmPe7UCQg==}
    engines: {node: '>=0.10.0'}

  path-key@3.1.1:
    resolution: {integrity: sha512-ojmeN0qd+y0jszEtoY48r0Peq5dwMEkIlCOu6Q5f41lfkswXuKtYrhgoTpLnyIcHm24Uhqx+5Tqm2InSwLhE6Q==}
    engines: {node: '>=8'}

  path-parse@1.0.7:
    resolution: {integrity: sha512-LDJzPVEEEPR+y48z93A0Ed0yXb8pAByGWo/k5YYdYgpY2/2EsOsksJrq7lOHxryrVOn1ejG6oAp8ahvOIQD8sw==}

  path-scurry@1.11.1:
    resolution: {integrity: sha512-Xa4Nw17FS9ApQFJ9umLiJS4orGjm7ZzwUrwamcGQuHSzDyth9boKDaycYdDcZDuqYATXw4HFXgaqWTctW/v1HA==}
    engines: {node: '>=16 || 14 >=14.18'}

  path-to-regexp@1.8.0:
    resolution: {integrity: sha512-n43JRhlUKUAlibEJhPeir1ncUID16QnEjNpwzNdO3Lm4ywrBpBZ5oLD0I6br9evr1Y9JTqwRtAh7JLoOzAQdVA==}

  path-type@4.0.0:
    resolution: {integrity: sha512-gDKb8aZMDeD/tZWs9P6+q0J9Mwkdl6xMV8TjnGP3qJVJ06bdMgkbBlLU8IdfOsIsFz2BW1rNVT3XuNEl8zPAvw==}
    engines: {node: '>=8'}

  pathval@1.1.1:
    resolution: {integrity: sha512-Dp6zGqpTdETdR63lehJYPeIOqpiNBNtc7BpWSLrOje7UaIsE5aY92r/AunQA7rsXvet3lrJ3JnZX29UPTKXyKQ==}

  pbkdf2@3.1.2:
    resolution: {integrity: sha512-iuh7L6jA7JEGu2WxDwtQP1ddOpaJNC4KlDEFfdQajSGgGPNi4OyDc2R7QnbY2bR9QjBVGwgvTdNJZoE7RaxUMA==}
    engines: {node: '>=0.12'}

  picocolors@1.0.1:
    resolution: {integrity: sha512-anP1Z8qwhkbmu7MFP5iTt+wQKXgwzf7zTyGlcdzabySa9vd0Xt392U0rVmz9poOaBj0uHJKyyo9/upk0HrEQew==}

  picomatch@2.3.1:
    resolution: {integrity: sha512-JU3teHTNjmE2VCGFzuY8EXzCDVwEqB2a8fsIvwaStHhAWJEeVd1o1QD80CU6+ZdEXXSLbSsuLwJjkCBWqRQUVA==}
    engines: {node: '>=8.6'}

  pify@4.0.1:
    resolution: {integrity: sha512-uB80kBFb/tfd68bVleG9T5GGsGPjJrLAUpR5PZIrhBnIaRTQRjqdJSsIKkOP6OAIFbj7GOrcudc5pNjZ+geV2g==}
    engines: {node: '>=6'}

  pkg-dir@4.2.0:
    resolution: {integrity: sha512-HRDzbaKjC+AOWVXxAU/x54COGeIv9eb+6CkDSQoNTt4XyWoIJvuPsXizxu/Fr23EiekbtZwmh1IcIG/l/a10GQ==}
    engines: {node: '>=8'}

  possible-typed-array-names@1.0.0:
    resolution: {integrity: sha512-d7Uw+eZoloe0EHDIYoe+bQ5WXnGMOpmiZFTuMWCwpjzzkL2nTjcKiAk4hh8TjnGye2TwWOk3UXucZ+3rbmBa8Q==}
    engines: {node: '>= 0.4'}

<<<<<<< HEAD
  postcss-values-parser@6.0.2:
    resolution: {integrity: sha512-YLJpK0N1brcNJrs9WatuJFtHaV9q5aAOj+S4DI5S7jgHlRfm0PIbDCAFRYMQD5SHq7Fy6xsDhyutgS0QOAs0qw==}
    engines: {node: '>=10'}
    peerDependencies:
      postcss: ^8.2.9

  postcss@8.4.41:
    resolution: {integrity: sha512-TesUflQ0WKZqAvg52PWL6kHgLKP6xB6heTOdoYM0Wt2UHyxNa4K25EZZMgKns3BH1RLVbZCREPpLY0rhnNoHVQ==}
    engines: {node: ^10 || ^12 || >=14}

=======
>>>>>>> e5d4f640
  prebuild-install@7.1.2:
    resolution: {integrity: sha512-UnNke3IQb6sgarcZIDU3gbMeTp/9SSU1DAIkil7PrqG1vZlBtY5msYccSKSHDqa3hNg436IXK+SNImReuA1wEQ==}
    engines: {node: '>=10'}
    hasBin: true

  preferred-pm@3.1.4:
    resolution: {integrity: sha512-lEHd+yEm22jXdCphDrkvIJQU66EuLojPPtvZkpKIkiD+l0DMThF/niqZKJSoU8Vl7iuvtmzyMhir9LdVy5WMnA==}
    engines: {node: '>=10'}

  prelude-ls@1.1.2:
    resolution: {integrity: sha512-ESF23V4SKG6lVSGZgYNpbsiaAkdab6ZgOxe52p7+Kid3W3u3bxR4Vfd/o21dmN7jSt0IwgZ4v5MUd26FEtXE9w==}
    engines: {node: '>= 0.8.0'}

  prelude-ls@1.2.1:
    resolution: {integrity: sha512-vkcDPrRZo1QZLbn5RLGPpg/WmIQ65qoWWhcGKf/b5eplkkarX0m9z8ppCat4mlOqUsWpyNuYgO3VRyrYHSzX5g==}
    engines: {node: '>= 0.8.0'}

  prettier-linter-helpers@1.0.0:
    resolution: {integrity: sha512-GbK2cP9nraSSUF9N2XwUwqfzlAFlMNYYl+ShE/V+H8a9uNl/oUqB1w2EL54Jh0OlyRSd8RfWYJ3coVS4TROP2w==}
    engines: {node: '>=6.0.0'}

  prettier@2.4.1:
    resolution: {integrity: sha512-9fbDAXSBcc6Bs1mZrDYb3XKzDLm4EXXL9sC1LqKP5rZkT6KRr/rf9amVUcODVXgguK/isJz0d0hP72WeaKWsvA==}
    engines: {node: '>=10.13.0'}
    hasBin: true

  prettier@2.8.8:
    resolution: {integrity: sha512-tdN8qQGvNjw4CHbY+XXk0JgCXn9QiF21a55rBe5LJAU+kDyC4WQn4+awm2Xfk2lQMk5fKup9XgzTZtGkjBdP9Q==}
    engines: {node: '>=10.13.0'}
    hasBin: true

  prettier@3.2.5:
    resolution: {integrity: sha512-3/GWa9aOC0YeD7LUfvOG2NiDyhOWRvt1k+rcKhOuYnMY24iiCphgneUfJDyFXd6rZCAnuLBv6UeAULtrhT/F4A==}
    engines: {node: '>=14'}
    hasBin: true

  pretty-format@29.7.0:
    resolution: {integrity: sha512-Pdlw/oPxN+aXdmM9R00JVC9WVFoCLTKJvDVLgmJ+qAffBMxsV85l/Lu7sNx4zSzPyoL2euImuEwHhOXdEgNFZQ==}
    engines: {node: ^14.15.0 || ^16.10.0 || >=18.0.0}

  pretty-ms@0.2.2:
    resolution: {integrity: sha512-ah/vWDJAT0arxQwVcSGp6etaLTZr4IsrXTy/khfjimzdYgSxYWzTMByrtpJUWinAnVY8szDg+qQhsE5MUMz3lQ==}
    engines: {node: '>=0.10.0'}
    hasBin: true

  process-nextick-args@2.0.1:
    resolution: {integrity: sha512-3ouUOpQhtgrbOa17J7+uxOTpITYWaGP7/AhoR3+A+/1e9skrzelGi/dXzEYyvbxubEF6Wn2ypscTKiKJFFn1ag==}

  process-on-spawn@1.0.0:
    resolution: {integrity: sha512-1WsPDsUSMmZH5LeMLegqkPDrsGgsWwk1Exipy2hvB0o/F0ASzbpIctSCcZIK1ykJvtTJULEH+20WOFjMvGnCTg==}
    engines: {node: '>=8'}

  promise@8.3.0:
    resolution: {integrity: sha512-rZPNPKTOYVNEEKFaq1HqTgOwZD+4/YHS5ukLzQCypkj+OkYx7iv0mA91lJlpPPZ8vMau3IIGj5Qlwrx+8iiSmg==}

  prompts@2.4.2:
    resolution: {integrity: sha512-NxNv/kLguCA7p3jE8oL2aEBsrJWgAakBpgmgK6lpPWV+WuOmY6r2/zbAVnP+T8bQlA0nzHXSJSJW0Hq7ylaD2Q==}
    engines: {node: '>= 6'}

  proxy-from-env@1.1.0:
    resolution: {integrity: sha512-D+zkORCbA9f1tdWRK0RaCR3GPv50cMxcrz4X8k5LTSUD1Dkw47mKJEZQNunItRTkWwgtaUSo1RVFRIG9ZXiFYg==}

  pseudomap@1.0.2:
    resolution: {integrity: sha512-b/YwNhb8lk1Zz2+bXXpS/LK9OisiZZ1SNsSLxN1x2OXVEhW2Ckr/7mWE5vrC1ZTiJlD9g19jWszTmJsB+oEpFQ==}

  pump@3.0.0:
    resolution: {integrity: sha512-LwZy+p3SFs1Pytd/jYct4wpv49HiYCqd9Rlc5ZVdk0V+8Yzv6jR5Blk3TRmPL1ft69TxP0IMZGJ+WPFU2BFhww==}

  punycode@2.3.1:
    resolution: {integrity: sha512-vYt7UD1U9Wg6138shLtLOvdAu+8DsC/ilFtEVHcH+wydcSpNE20AfSOduf6MkRFahL5FY7X1oU7nKVZFtfq8Fg==}
    engines: {node: '>=6'}

  qs@6.13.0:
    resolution: {integrity: sha512-+38qI9SOr8tfZ4QmJNplMUxqjbe7LKvvZgWdExBOmd+egZTtjLB67Gu0HRX3u/XOq7UU2Nx6nsjvS16Z9uwfpg==}
    engines: {node: '>=0.6'}

  queue-microtask@1.2.3:
    resolution: {integrity: sha512-NuaNSa6flKT5JaSYQzJok04JzTL1CA6aGhv5rfLW3PgqA+M2ChpZQnAC8h8i4ZFkBS8X5RqkDBHA7r4hej3K9A==}

  rambda@7.5.0:
    resolution: {integrity: sha512-y/M9weqWAH4iopRd7EHDEQQvpFPHj1AA3oHozE9tfITHUtTR7Z9PSlIRRG2l1GuW7sefC1cXFfIcF+cgnShdBA==}

  randombytes@2.1.0:
    resolution: {integrity: sha512-vYl3iOX+4CKUWuxGi9Ukhie6fsqXqS9FE2Zaic4tNFD2N2QQaXOMFbuKK4QmDHC0JO6B1Zp41J0LpT0oR68amQ==}

  raw-body@2.5.2:
    resolution: {integrity: sha512-8zGqypfENjCIqGhgXToC8aB2r7YrBX+AQAfIPs/Mlk+BtPTztOvTS01NRW/3Eh60J+a48lt8qsCzirQ6loCVfA==}
    engines: {node: '>= 0.8'}

  rc@1.2.8:
    resolution: {integrity: sha512-y3bGgqKj3QBdxLbLkomlohkvsA8gdAiUQlSBJnBhfn+BPxg4bc62d8TcBW15wavDfgexCgccckhcZvywyQYPOw==}
    hasBin: true

  react-dom@18.3.1:
    resolution: {integrity: sha512-5m4nQKp+rZRb09LNH59GM4BxTh9251/ylbKIbpe7TpGxfJ+9kv6BLkLBXIjjspbgbnIBNqlI23tRnTWT0snUIw==}
    peerDependencies:
      react: ^18.3.1

  react-is@18.3.1:
    resolution: {integrity: sha512-/LLMVyas0ljjAtoYiPqYiL8VWXzUUdThrmU5+n20DZv+a+ClRoevUzw5JxU+Ieh5/c87ytoTBV9G1FiKfNJdmg==}

  react@18.3.1:
    resolution: {integrity: sha512-wS+hAgJShR0KhEvPJArfuPVN1+Hz1t0Y6n5jLrGQbkb4urgPE/0Rve+1kMB1v/oWgHgm4WIcV+i7F2pTVj+2iQ==}
    engines: {node: '>=0.10.0'}

  read-yaml-file@1.1.0:
    resolution: {integrity: sha512-VIMnQi/Z4HT2Fxuwg5KrY174U1VdUIASQVWXXyqtNRtxSr9IYkn1rsI6Tb6HsrHCmB7gVpNwX6JxPTHcH6IoTA==}
    engines: {node: '>=6'}

  readable-stream@2.3.8:
    resolution: {integrity: sha512-8p0AUk4XODgIewSi0l8Epjs+EVnWiK7NoDIEGU0HhE7+ZyY8D1IMY7odu5lRrFXGg71L15KG8QrPmum45RTtdA==}

  readable-stream@3.6.2:
    resolution: {integrity: sha512-9u/sniCrY3D5WdsERHzHE4G2YCXqoG5FTHUiCC4SIbr6XcLZBY05ya9EKjYek9O5xOAwjGq+1JdGBAS7Q9ScoA==}
    engines: {node: '>= 6'}

  readdirp@3.6.0:
    resolution: {integrity: sha512-hOS089on8RduqdbhvQ5Z37A0ESjsqz6qnRcffsMU3495FuTdqSm+7bhJ29JvIOsBDEEnan5DPu9t3To9VRlMzA==}
    engines: {node: '>=8.10.0'}

  rechoir@0.6.2:
    resolution: {integrity: sha512-HFM8rkZ+i3zrV+4LQjwQ0W+ez98pApMGM3HUrN04j3CqzPOzl9nmP15Y8YXNm8QHGv/eacOVEjqhmWpkRV0NAw==}
    engines: {node: '>= 0.10'}

  recursive-readdir@2.2.3:
    resolution: {integrity: sha512-8HrF5ZsXk5FAH9dgsx3BlUer73nIhuj+9OrQwEbLTPOBzGkL1lsFCR01am+v+0m2Cmbs1nP12hLDl5FA7EszKA==}
    engines: {node: '>=6.0.0'}

  reduce-flatten@2.0.0:
    resolution: {integrity: sha512-EJ4UNY/U1t2P/2k6oqotuX2Cc3T6nxJwsM0N0asT7dhrtH1ltUxDn4NalSYmPE2rCkVpcf/X6R0wDwcFpzhd4w==}
    engines: {node: '>=6'}

  regenerator-runtime@0.14.1:
    resolution: {integrity: sha512-dYnhHh0nJoMfnkZs6GmmhFknAGRrLznOu5nc9ML+EJxGvrx6H7teuevqVqCuPcPK//3eDrrjQhehXVx9cnkGdw==}

  regexp.prototype.flags@1.5.2:
    resolution: {integrity: sha512-NcDiDkTLuPR+++OCKB0nWafEmhg/Da8aUPLPMQbK+bxKKCm1/S5he+AqYa4PlMCVBalb4/yxIRub6qkEx5yJbw==}
    engines: {node: '>= 0.4'}

  release-zalgo@1.0.0:
    resolution: {integrity: sha512-gUAyHVHPPC5wdqX/LG4LWtRYtgjxyX78oanFNTMMyFEfOqdC54s3eE82imuWKbOeqYht2CrNf64Qb8vgmmtZGA==}
    engines: {node: '>=4'}

  req-cwd@2.0.0:
    resolution: {integrity: sha512-ueoIoLo1OfB6b05COxAA9UpeoscNpYyM+BqYlA7H6LVF4hKGPXQQSSaD2YmvDVJMkk4UDpAHIeU1zG53IqjvlQ==}
    engines: {node: '>=4'}

  req-from@2.0.0:
    resolution: {integrity: sha512-LzTfEVDVQHBRfjOUMgNBA+V6DWsSnoeKzf42J7l0xa/B4jyPOuuF5MlNSmomLNGemWTnV2TIdjSSLnEn95fOQA==}
    engines: {node: '>=4'}

  require-directory@2.1.1:
    resolution: {integrity: sha512-fGxEI7+wsG9xrvdjsrlmL22OMTTiHRwAMroiEeMgq8gzoLC/PQr7RsRDSTLUg/bZAZtF+TVIkHc6/4RIKrui+Q==}
    engines: {node: '>=0.10.0'}

  require-from-string@2.0.2:
    resolution: {integrity: sha512-Xf0nWe6RseziFMu+Ap9biiUbmplq6S9/p+7w7YXP/JBHhrUDDUhwa+vANyubuqfZWTveU//DYVGsDG7RKL/vEw==}
    engines: {node: '>=0.10.0'}

  require-main-filename@2.0.0:
    resolution: {integrity: sha512-NKN5kMDylKuldxYLSUfrbo5Tuzh4hd+2E8NPPX02mZtn1VuREQToYe/ZdlJy+J3uCpfaiGF05e7B8W0iXbQHmg==}

  requireindex@1.2.0:
    resolution: {integrity: sha512-L9jEkOi3ASd9PYit2cwRfyppc9NoABujTP8/5gFcbERmo5jUoAKovIC3fsF17pkTnGsrByysqX+Kxd2OTNI1ww==}
    engines: {node: '>=0.10.5'}

  resolve-from@3.0.0:
    resolution: {integrity: sha512-GnlH6vxLymXJNMBo7XP1fJIzBFbdYt49CuTwmB/6N53t+kMPRMFKz783LlQ4tv28XoQfMWinAJX6WCGf2IlaIw==}
    engines: {node: '>=4'}

  resolve-from@4.0.0:
    resolution: {integrity: sha512-pb/MYmXstAkysRFx8piNI1tGFNQIFA3vkE3Gq4EuA1dF6gHp/+vgZqsCGJapvy8N3Q+4o7FwvquPJcnZ7RYy4g==}
    engines: {node: '>=4'}

  resolve-from@5.0.0:
    resolution: {integrity: sha512-qYg9KP24dD5qka9J47d0aVky0N+b4fTU89LN9iDnjB5waksiC49rvMB0PrUJQGoTmH50XPiqOvAjDfaijGxYZw==}
    engines: {node: '>=8'}

  resolve-pkg-maps@1.0.0:
    resolution: {integrity: sha512-seS2Tj26TBVOC2NIc2rOe2y2ZO7efxITtLZcGSOnHHNOQ7CkiUBfw0Iw2ck6xkIhPwLhKNLS8BO+hEpngQlqzw==}

  resolve@1.1.7:
    resolution: {integrity: sha512-9znBF0vBcaSN3W2j7wKvdERPwqTxSpCq+if5C0WoTCyV9n24rua28jeuQ2pL/HOf+yUe/Mef+H/5p60K0Id3bg==}

  resolve@1.17.0:
    resolution: {integrity: sha512-ic+7JYiV8Vi2yzQGFWOkiZD5Z9z7O2Zhm9XMaTxdJExKasieFCr+yXZ/WmXsckHiKl12ar0y6XiXDx3m4RHn1w==}

  resolve@1.22.8:
    resolution: {integrity: sha512-oKWePCxqpd6FlLvGV1VU0x7bkPmmCNolxzjMf4NczoDnQcIWrAF+cPtZn5i6n+RfD2d9i0tzpKnG6Yk168yIyw==}
    hasBin: true

  restore-cursor@3.1.0:
    resolution: {integrity: sha512-l+sSefzHpj5qimhFSE5a8nufZYAM3sBSVMAPtYkmC+4EH2anSGaEMXSD0izRQbu9nfyQ9y5JrVmp7E8oZrUjvA==}
    engines: {node: '>=8'}

  reusify@1.0.4:
    resolution: {integrity: sha512-U9nH88a3fc/ekCF1l0/UP1IosiuIjyTh7hBvXVMHYgVcfGvt897Xguj2UOLDeI5BG2m7/uwyaLVT6fbtCwTyzw==}
    engines: {iojs: '>=1.0.0', node: '>=0.10.0'}

  rfdc@1.4.1:
    resolution: {integrity: sha512-q1b3N5QkRUWUl7iyylaaj3kOpIT0N2i9MqIEQXP73GVsN9cw3fdx8X63cEmWhJGi2PPCF23Ijp7ktmd39rawIA==}

  rimraf@2.7.1:
    resolution: {integrity: sha512-uWjbaKIK3T1OSVptzX7Nl6PvQ3qAGtKEtVRjRuazjfL3Bx5eI409VZSqgND+4UNnmzLVdPj9FqFJNPqBZFve4w==}
    deprecated: Rimraf versions prior to v4 are no longer supported
    hasBin: true

  rimraf@3.0.2:
    resolution: {integrity: sha512-JZkJMZkAGFFPP2YqXZXPbMlMBgsxzE8ILs4lMIX/2o0L9UBw9O/Y3o6wFw/i9YLapcUJWwqbi3kdxIPdC62TIA==}
    deprecated: Rimraf versions prior to v4 are no longer supported
    hasBin: true

  rimraf@5.0.10:
    resolution: {integrity: sha512-l0OE8wL34P4nJH/H2ffoaniAokM2qSmrtXHmlpvYr5AVVX8msAyW0l8NVJFDxlSK4u3Uh/f41cQheDVdnYijwQ==}
    hasBin: true

  ripemd160@2.0.2:
    resolution: {integrity: sha512-ii4iagi25WusVoiC4B4lq7pbXfAp3D9v5CwfkY33vffw2+pkDjY1D8GaN7spsxvCSx8dkPqOZCEZyfxcmJG2IA==}

  rlp@2.2.7:
    resolution: {integrity: sha512-d5gdPmgQ0Z+AklL2NVXr/IoSjNZFfTVvQWzL/AM2AOcSzYP2xjlb0AC8YyCLc41MSNf6P6QVtjgPdmVtzb+4lQ==}
    hasBin: true

  run-parallel@1.2.0:
    resolution: {integrity: sha512-5l4VyZR86LZ/lDxZTR6jqL8AFE2S0IFLMP26AbjsLVADxHdhB/c0GUsH+y39UfCi3dzz8OlQuPmnaJOMoDHQBA==}

  rxjs@7.8.1:
    resolution: {integrity: sha512-AA3TVj+0A2iuIoQkWEK/tqFjBq2j+6PO6Y0zJcvzLAFhEFIO3HL0vls9hWLncZbAAbK0mar7oZ4V079I/qPMxg==}

  safe-array-concat@1.1.2:
    resolution: {integrity: sha512-vj6RsCsWBCf19jIeHEfkRMw8DPiBb+DMXklQ/1SGDHOMlHdPUkZXFQ2YdplS23zESTijAcurb1aSgJA3AgMu1Q==}
    engines: {node: '>=0.4'}

  safe-buffer@5.1.2:
    resolution: {integrity: sha512-Gd2UZBJDkXlY7GbJxfsE8/nvKkUEU1G38c1siN6QP6a9PT9MmHB8GnpscSmMJSoF8LOIrt8ud/wPtojys4G6+g==}

  safe-buffer@5.2.1:
    resolution: {integrity: sha512-rp3So07KcdmmKbGvgaNxQSJr7bGVSVk5S9Eq1F+ppbRo70+YeaDxkw5Dd8NPN+GD6bjnYm2VuPuCXmpuYvmCXQ==}

  safe-regex-test@1.0.3:
    resolution: {integrity: sha512-CdASjNJPvRa7roO6Ra/gLYBTzYzzPyyBXxIMdGW3USQLyjWEls2RgW5UBTXaQVp+OrpeCK3bLem8smtmheoRuw==}
    engines: {node: '>= 0.4'}

  safer-buffer@2.1.2:
    resolution: {integrity: sha512-YZo3K82SD7Riyi0E1EQPojLz7kpepnSQI9IyPbHHg1XXXevb5dJI7tpyN2ADxGcQbHG7vcyRHk0cbwqcQriUtg==}

  sc-istanbul@0.4.6:
    resolution: {integrity: sha512-qJFF/8tW/zJsbyfh/iT/ZM5QNHE3CXxtLJbZsL+CzdJLBsPD7SedJZoUA4d8iAcN2IoMp/Dx80shOOd2x96X/g==}
    hasBin: true

  scheduler@0.23.2:
    resolution: {integrity: sha512-UOShsPwz7NrMUqhR6t0hWjFduvOzbtv7toDH1/hIrfRNIDBnnBWd0CwJTGvTpngVlmwGCdP9/Zl/tVrDqcuYzQ==}

  scrypt-js@3.0.1:
    resolution: {integrity: sha512-cdwTTnqPu0Hyvf5in5asVdZocVDTNRmR7XEcJuIzMjJeSHybHl7vpB66AzwTaIg6CLSbtjcxc8fqcySfnTkccA==}

  secp256k1@4.0.3:
    resolution: {integrity: sha512-NLZVf+ROMxwtEj3Xa562qgv2BK5e2WNmXPiOdVIPLgs6lyTzMvBq0aWTYMI5XCP9jZMVKOcqZLw/Wc4vDkuxhA==}
    engines: {node: '>=10.0.0'}

  semver@5.7.2:
    resolution: {integrity: sha512-cBznnQ9KjJqU67B52RMC65CMarK2600WFnbkcaiwWq3xy/5haFJlshgnpjovMVJ+Hff49d8GEn0b87C5pDQ10g==}
    hasBin: true

  semver@6.3.1:
    resolution: {integrity: sha512-BR7VvDCVHO+q2xBEWskxS6DJE1qRnb7DxzUrogb71CWoSficBxYsiAGd+Kl0mmq/MprG9yArRkyrQxTO6XjMzA==}
    hasBin: true

  semver@7.6.3:
    resolution: {integrity: sha512-oVekP1cKtI+CTDvHWYFUcMtsK/00wmAEfyqKfNdARm8u1wNVhSgaX7A8d4UuIlUI5e84iEwOhs7ZPYRmzU9U6A==}
    engines: {node: '>=10'}
    hasBin: true

  serialize-javascript@6.0.2:
    resolution: {integrity: sha512-Saa1xPByTTq2gdeFZYLLo+RFE35NHZkAbqZeWNd3BpzppeVisAqpDjcp8dyf6uIvEqJRd46jemmyA4iFIeVk8g==}

  set-blocking@2.0.0:
    resolution: {integrity: sha512-KiKBS8AnWGEyLzofFfmvKwpdPzqiy16LvQfK3yv/fVH7Bj13/wl3JSR1J+rfgRE9q7xUJK4qvgS8raSOeLUehw==}

  set-function-length@1.2.2:
    resolution: {integrity: sha512-pgRc4hJ4/sNjWCSS9AmnS40x3bNMDTknHgL5UaMBTMyJnU90EgWh1Rz+MC9eFu4BuN/UwZjKQuY/1v3rM7HMfg==}
    engines: {node: '>= 0.4'}

  set-function-name@2.0.2:
    resolution: {integrity: sha512-7PGFlmtwsEADb0WYyvCMa1t+yke6daIG4Wirafur5kcf+MhUnPms1UeR0CKQdTZD81yESwMHbtn+TR+dMviakQ==}
    engines: {node: '>= 0.4'}

  setimmediate@1.0.5:
    resolution: {integrity: sha512-MATJdZp8sLqDl/68LfQmbP8zKPLQNV6BIZoIgrscFDQ+RsvK/BxeDQOgyxKKoh0y/8h3BqVFnCqQ/gd+reiIXA==}

  setprototypeof@1.2.0:
    resolution: {integrity: sha512-E5LDX7Wrp85Kil5bhZv46j8jOeboKq5JMmYM3gVGdGH8xFpPWXUMsNrlODCrkoxMEeNi/XZIwuRvY4XNwYMJpw==}

  sha.js@2.4.11:
    resolution: {integrity: sha512-QMEp5B7cftE7APOjk5Y6xgrbWu+WkLVQwk8JNjZ8nKRciZaByEW6MubieAiToS7+dwvrjGhH8jRXz3MVd0AYqQ==}
    hasBin: true

  sha1@1.1.1:
    resolution: {integrity: sha512-dZBS6OrMjtgVkopB1Gmo4RQCDKiZsqcpAQpkV/aaj+FCrCg8r4I4qMkDPQjBgLIxlmu9k4nUbWq6ohXahOneYA==}

  shebang-command@1.2.0:
    resolution: {integrity: sha512-EV3L1+UQWGor21OmnvojK36mhg+TyIKDh3iFBKBohr5xeXIhNBcx8oWdgkTEEQ+BEFFYdLRuqMfd5L84N1V5Vg==}
    engines: {node: '>=0.10.0'}

  shebang-command@2.0.0:
    resolution: {integrity: sha512-kHxr2zZpYtdmrN1qDjrrX/Z1rR1kG8Dx+gkpK1G4eXmvXswmcE1hTWBWYUzlraYw1/yZp6YuDY77YtvbN0dmDA==}
    engines: {node: '>=8'}

  shebang-regex@1.0.0:
    resolution: {integrity: sha512-wpoSFAxys6b2a2wHZ1XpDSgD7N9iVjg29Ph9uV/uaP9Ex/KXlkTZTeddxDPSYQpgvzKLGJke2UU0AzoGCjNIvQ==}
    engines: {node: '>=0.10.0'}

  shebang-regex@3.0.0:
    resolution: {integrity: sha512-7++dFhtcx3353uBaq8DDR4NuxBetBzC7ZQOhmTQInHEd6bSrXdiEyzCvG07Z44UYdLShWUyXt5M/yhz8ekcb1A==}
    engines: {node: '>=8'}

  shelljs@0.8.5:
    resolution: {integrity: sha512-TiwcRcrkhHvbrZbnRcFYMLl30Dfov3HKqzp5tO5b4pt6G/SezKcYhmDg15zXVBswHmctSAQKznqNW2LO5tTDow==}
    engines: {node: '>=4'}
    hasBin: true

  side-channel@1.0.6:
    resolution: {integrity: sha512-fDW/EZ6Q9RiO8eFG8Hj+7u/oW+XrPTIChwCOM2+th2A6OblDtYYIpve9m+KvI9Z4C9qSEXlaGR6bTEYHReuglA==}
    engines: {node: '>= 0.4'}

  signal-exit@3.0.7:
    resolution: {integrity: sha512-wnD2ZE+l+SPC/uoS0vXeE9L1+0wuaMqKlfz9AMUo38JsyLSBWSFcHR1Rri62LZc12vLr1gb3jl7iwQhgwpAbGQ==}

  signal-exit@4.1.0:
    resolution: {integrity: sha512-bzyZ1e88w9O1iNJbKnOlvYTrWPDl46O1bG0D3XInv+9tkPrxrN8jUUTiFlDkkmKWgn1M6CfIA13SuGqOa9Korw==}
    engines: {node: '>=14'}

  simple-concat@1.0.1:
    resolution: {integrity: sha512-cSFtAPtRhljv69IK0hTVZQ+OfE9nePi/rtJmw5UjHeVyVroEqJXP1sFztKUy1qU+xvz3u/sfYJLa947b7nAN2Q==}

  simple-get@4.0.1:
    resolution: {integrity: sha512-brv7p5WgH0jmQJr1ZDDfKDOSeWWg+OVypG99A/5vYGPqJ6pxiaHLy8nxtFjBA7oMa01ebA9gfh1uMCFqOuXxvA==}

  sinon-chai@3.7.0:
    resolution: {integrity: sha512-mf5NURdUaSdnatJx3uhoBOrY9dtL19fiOtAdT1Azxg3+lNJFiuN0uzaU3xX1LeAfL17kHQhTAJgpsfhbMJMY2g==}
    peerDependencies:
      chai: ^4.0.0
      sinon: '>=4.0.0'

  sinon@9.2.4:
    resolution: {integrity: sha512-zljcULZQsJxVra28qIAL6ow1Z9tpattkCTEJR4RBP3TGc00FcttsP5pK284Nas5WjMZU5Yzy3kAIp3B3KRf5Yg==}
    deprecated: 16.1.1

  sisteransi@1.0.5:
    resolution: {integrity: sha512-bLGGlR1QxBcynn2d5YmDX4MGjlZvy2MRBDRNHLJ8VI6l6+9FUiyTFNJ0IveOSP0bcXgVDPRcfGqA0pjaqUpfVg==}

  slash@3.0.0:
    resolution: {integrity: sha512-g9Q1haeby36OSStwb4ntCGGGaKsaVSjQ68fBxoQcutl5fS1vuY18H3wSt3jFyFtrkx+Kz0V1G85A4MyAdDMi2Q==}
    engines: {node: '>=8'}

  slice-ansi@4.0.0:
    resolution: {integrity: sha512-qMCMfhY040cVHT43K9BFygqYbUPFZKHOg7K73mtTWJRb8pyP3fzf4Ixd5SzdEJQ6MRUg/WBnOLxghZtKKurENQ==}
    engines: {node: '>=10'}

  solc@0.7.3:
    resolution: {integrity: sha512-GAsWNAjGzIDg7VxzP6mPjdurby3IkGCjQcM8GFYZT6RyaoUZKmMU6Y7YwG+tFGhv7dwZ8rmR4iwFDrrD99JwqA==}
    engines: {node: '>=8.0.0'}
    hasBin: true

  solc@0.8.26:
    resolution: {integrity: sha512-yiPQNVf5rBFHwN6SIf3TUUvVAFKcQqmSUFeq+fb6pNRCo0ZCgpYOZDi3BVoezCPIAcKrVYd/qXlBLUP9wVrZ9g==}
    engines: {node: '>=10.0.0'}
    hasBin: true

  solidity-coverage@0.8.12:
    resolution: {integrity: sha512-8cOB1PtjnjFRqOgwFiD8DaUsYJtVJ6+YdXQtSZDrLGf8cdhhh8xzTtGzVTGeBf15kTv0v7lYPJlV/az7zLEPJw==}
    hasBin: true
    peerDependencies:
      hardhat: ^2.11.0

  source-map-support@0.5.21:
    resolution: {integrity: sha512-uBHU3L3czsIyYXKX88fdrGovxdSCoTGDRZ6SYXtSRxLZUzHg5P/66Ht6uoUlHu9EZod+inXhKo3qQgwXUT/y1w==}

  source-map@0.2.0:
    resolution: {integrity: sha512-CBdZ2oa/BHhS4xj5DlhjWNHcan57/5YuvfdLf17iVmIpd9KRm+DFLmC6nBNj+6Ua7Kt3TmOjDpQT1aTYOQtoUA==}
    engines: {node: '>=0.8.0'}

  source-map@0.6.1:
    resolution: {integrity: sha512-UjgapumWlbMhkBgzT7Ykc5YXUT46F0iKu8SGXq0bcwP5dz/h0Plj6enJqjz1Zbq2l5WaqYnrVbwWOWMyF3F47g==}
    engines: {node: '>=0.10.0'}

  spawn-wrap@2.0.0:
    resolution: {integrity: sha512-EeajNjfN9zMnULLwhZZQU3GWBoFNkbngTUPfaawT4RkMiviTxcX0qfhVbGey39mfctfDHkWtuecgQ8NJcyQWHg==}
    engines: {node: '>=8'}

  spawndamnit@2.0.0:
    resolution: {integrity: sha512-j4JKEcncSjFlqIwU5L/rp2N5SIPsdxaRsIv678+TZxZ0SRDJTm8JrxJMjE/XuiEZNEir3S8l0Fa3Ke339WI4qA==}

  split2@3.2.2:
    resolution: {integrity: sha512-9NThjpgZnifTkJpzTZ7Eue85S49QwpNhZTq6GRJwObb6jnLFNGB7Qm73V5HewTROPyxD0C29xqmaI68bQtV+hg==}

  sprintf-js@1.0.3:
    resolution: {integrity: sha512-D9cPgkvLlV3t3IzL0D0YLvGA9Ahk4PcvVwUbN0dSGr1aP0Nrt4AEnTUbuGvquEC0mA64Gqt1fzirlRs5ibXx8g==}

  stacktrace-parser@0.1.10:
    resolution: {integrity: sha512-KJP1OCML99+8fhOHxwwzyWrlUuVX5GQ0ZpJTd1DFXhdkrvg1szxfHhawXUZ3g9TkXORQd4/WG68jMlQZ2p8wlg==}
    engines: {node: '>=6'}

  statuses@2.0.1:
    resolution: {integrity: sha512-RwNA9Z/7PrK06rYLIzFMlaF+l73iwpzsqRIFgbMLbTcLD6cOao82TaWefPXQvB2fOC4AjuYSEndS7N/mTCbkdQ==}
    engines: {node: '>= 0.8'}

  string-format@2.0.0:
    resolution: {integrity: sha512-bbEs3scLeYNXLecRRuk6uJxdXUSj6le/8rNPHChIJTn2V79aXVTR1EH2OH5zLKKoz0V02fOUKZZcw01pLUShZA==}

  string-width@2.1.1:
    resolution: {integrity: sha512-nOqH59deCq9SRHlxq1Aw85Jnt4w6KvLKqWVik6oA9ZklXLNIOlqg4F2yrT1MVaTjAqvVwdfeZ7w7aCvJD7ugkw==}
    engines: {node: '>=4'}

  string-width@4.2.3:
    resolution: {integrity: sha512-wKyQRQpjJ0sIp62ErSZdGsjMJWsap5oRNihHhu6G7JVO/9jIB6UyevL+tXuOqrng8j/cxKTWyWUwvSTriiZz/g==}
    engines: {node: '>=8'}

  string-width@5.1.2:
    resolution: {integrity: sha512-HnLOCR3vjcY8beoNLtcjZ5/nxn2afmME6lhrDrebokqMap+XbeW8n9TXpPDOqdGK5qcI3oT0GKTW6wC7EMiVqA==}
    engines: {node: '>=12'}

  string.prototype.trim@1.2.9:
    resolution: {integrity: sha512-klHuCNxiMZ8MlsOihJhJEBJAiMVqU3Z2nEXWfWnIqjN0gEFS9J9+IxKozWWtQGcgoa1WUZzLjKPTr4ZHNFTFxw==}
    engines: {node: '>= 0.4'}

  string.prototype.trimend@1.0.8:
    resolution: {integrity: sha512-p73uL5VCHCO2BZZ6krwwQE3kCzM7NKmis8S//xEC6fQonchbum4eP6kR4DLEjQFO3Wnj3Fuo8NM0kOSjVdHjZQ==}

  string.prototype.trimstart@1.0.8:
    resolution: {integrity: sha512-UXSH262CSZY1tfu3G3Secr6uGLCFVPMhIqHjlgCUtCCcgihYc/xKs9djMTMUOb2j1mVSeU8EU6NWc/iQKU6Gfg==}
    engines: {node: '>= 0.4'}

  string_decoder@1.1.1:
    resolution: {integrity: sha512-n/ShnvDi6FHbbVfviro+WojiFzv+s8MPMHBczVePfUpDJLwoLT0ht1l4YwBCbi8pJAveEEdnkHyPyTP/mzRfwg==}

  string_decoder@1.3.0:
    resolution: {integrity: sha512-hkRX8U1WjJFd8LsDJ2yQ/wWWxaopEsABU1XfkM8A+j0+85JAGppt16cr1Whg6KIbb4okU6Mql6BOj+uup/wKeA==}

  strip-ansi@0.1.1:
    resolution: {integrity: sha512-behete+3uqxecWlDAm5lmskaSaISA+ThQ4oNNBDTBJt0x2ppR6IPqfZNuj6BLaLJ/Sji4TPZlcRyOis8wXQTLg==}
    engines: {node: '>=0.8.0'}
    hasBin: true

  strip-ansi@4.0.0:
    resolution: {integrity: sha512-4XaJ2zQdCzROZDivEVIDPkcQn8LMFSa8kj8Gxb/Lnwzv9A8VctNZ+lfivC/sV3ivW8ElJTERXZoPBRrZKkNKow==}
    engines: {node: '>=4'}

  strip-ansi@6.0.1:
    resolution: {integrity: sha512-Y38VPSHcqkFrCpFnQ9vuSXmquuv5oXOKpGeT6aGrr3o3Gc9AlVa6JBfUSOCnbxGGZF+/0ooI7KrPuUSztUdU5A==}
    engines: {node: '>=8'}

  strip-ansi@7.1.0:
    resolution: {integrity: sha512-iq6eVVI64nQQTRYq2KtEg2d2uU7LElhTJwsH4YzIHZshxlgZms/wIc4VoDQTlG/IvVIrBKG06CrZnp0qv7hkcQ==}
    engines: {node: '>=12'}

  strip-bom@3.0.0:
    resolution: {integrity: sha512-vavAMRXOgBVNF6nyEEmL3DBK19iRpDcoIwW+swQ+CbGiu7lju6t+JklA1MHweoWtadgt4ISVUsXLyDq34ddcwA==}
    engines: {node: '>=4'}

  strip-bom@4.0.0:
    resolution: {integrity: sha512-3xurFv5tEgii33Zi8Jtp55wEIILR9eh34FAW00PZf+JnSsTmV/ioewSgQl97JHvgjoRGwPShsWm+IdrxB35d0w==}
    engines: {node: '>=8'}

  strip-hex-prefix@1.0.0:
    resolution: {integrity: sha512-q8d4ue7JGEiVcypji1bALTos+0pWtyGlivAWyPuTkHzuTCJqrK9sWxYQZUq6Nq3cuyv3bm734IhHvHtGGURU6A==}
    engines: {node: '>=6.5.0', npm: '>=3'}

  strip-json-comments@2.0.1:
    resolution: {integrity: sha512-4gB8na07fecVVkOI6Rs4e7T6NOTki5EmL7TUduTs6bu3EdnSycntVJ4re8kgZA+wx9IueI2Y11bfbgwtzuE0KQ==}
    engines: {node: '>=0.10.0'}

  strip-json-comments@3.1.1:
    resolution: {integrity: sha512-6fPc+R4ihwqP6N/aIv2f1gMH8lOVtWQHoqC4yK6oSDVVocumAsfCqjkXnqiYMhmMwS/mEHLp7Vehlt3ql6lEig==}
    engines: {node: '>=8'}

  supports-color@3.2.3:
    resolution: {integrity: sha512-Jds2VIYDrlp5ui7t8abHN2bjAu4LV/q4N2KivFPpGH0lrka0BMq/33AmECUXlKPcHigkNaqfXRENFju+rlcy+A==}
    engines: {node: '>=0.8.0'}

  supports-color@5.5.0:
    resolution: {integrity: sha512-QjVjwdXIt408MIiAqCX4oUKsgU2EqAGzs2Ppkm4aQYbjm+ZEWEcW4SfFNTr4uMNZma0ey4f5lgLrkB0aX0QMow==}
    engines: {node: '>=4'}

  supports-color@7.2.0:
    resolution: {integrity: sha512-qpCAvRl9stuOHveKsn7HncJRvv501qIacKzQlO/+Lwxc9+0q2wLyv4Dfvt80/DPn2pqOBsJdDiogXGR9+OvwRw==}
    engines: {node: '>=8'}

  supports-color@8.1.1:
    resolution: {integrity: sha512-MpUEN2OodtUzxvKQl72cUF7RQ5EiHsGvSsVG0ia9c5RbWGL2CI4C7EpPS8UTBIplnlzZiNuV56w+FuNxy3ty2Q==}
    engines: {node: '>=10'}

  supports-preserve-symlinks-flag@1.0.0:
    resolution: {integrity: sha512-ot0WnXS9fgdkgIcePe6RHNk1WA8+muPa6cSjeR3V8K27q9BB1rTE3R1p7Hv0z1ZyAc8s6Vvv8DIyWf681MAt0w==}
    engines: {node: '>= 0.4'}

  sync-request@6.1.0:
    resolution: {integrity: sha512-8fjNkrNlNCrVc/av+Jn+xxqfCjYaBoHqCsDz6mt030UMxJGr+GSfCV1dQt2gRtlL63+VPidwDVLr7V2OcTSdRw==}
    engines: {node: '>=8.0.0'}

  sync-rpc@1.3.6:
    resolution: {integrity: sha512-J8jTXuZzRlvU7HemDgHi3pGnh/rkoqR/OZSjhTyyZrEkkYQbk7Z33AXp37mkPfPpfdOuj7Ex3H/TJM1z48uPQw==}

  table-layout@1.0.2:
    resolution: {integrity: sha512-qd/R7n5rQTRFi+Zf2sk5XVVd9UQl6ZkduPFC3S7WEGJAmetDTjY3qPN50eSKzwuzEyQKy5TN2TiZdkIjos2L6A==}
    engines: {node: '>=8.0.0'}

  table@6.8.2:
    resolution: {integrity: sha512-w2sfv80nrAh2VCbqR5AK27wswXhqcck2AhfnNW76beQXskGZ1V12GwS//yYVa3d3fcvAip2OUnbDAjW2k3v9fA==}
    engines: {node: '>=10.0.0'}

  tapable@2.2.1:
    resolution: {integrity: sha512-GNzQvQTOIP6RyTfE2Qxb8ZVlNmw0n88vp1szwWRimP02mnTsx3Wtn5qRdqY9w2XduFNUgvOwhNnQsjwCp+kqaQ==}
    engines: {node: '>=6'}

  tar-fs@2.1.1:
    resolution: {integrity: sha512-V0r2Y9scmbDRLCNex/+hYzvp/zyYjvFbHPNgVTKfQvVrb6guiE/fxP+XblDNR011utopbkex2nM4dHNV6GDsng==}

  tar-stream@2.2.0:
    resolution: {integrity: sha512-ujeqbceABgwMZxEJnk2HDY2DlnUZ+9oEcb1KzTVfYHio0UE6dG71n60d8D2I4qNvleWrrXpmjpt7vZeF1LnMZQ==}
    engines: {node: '>=6'}

  term-size@2.2.1:
    resolution: {integrity: sha512-wK0Ri4fOGjv/XPy8SBHZChl8CM7uMc5VML7SqiQ0zG7+J5Vr+RMQDoHa2CNT6KHUnTGIXH34UDMkPzAUyapBZg==}
    engines: {node: '>=8'}

  test-exclude@6.0.0:
    resolution: {integrity: sha512-cAGWPIyOHU6zlmg88jwm7VRyXnMN7iV68OGAbYDk/Mh/xC/pzVPlQtY6ngoIH/5/tciuhGfvESU8GrHrcxD56w==}
    engines: {node: '>=8'}

  text-table@0.2.0:
    resolution: {integrity: sha512-N+8UisAXDGk8PFXP4HAzVR9nbfmVJ3zYLAWiTIoqC5v5isinhr+r5uaO8+7r3BMfuNIufIsA7RdpVgacC2cSpw==}

  then-request@6.0.2:
    resolution: {integrity: sha512-3ZBiG7JvP3wbDzA9iNY5zJQcHL4jn/0BWtXIkagfz7QgOL/LqjCEOBQuJNZfu0XYnv5JhKh+cDxCPM4ILrqruA==}
    engines: {node: '>=6.0.0'}

  through2@4.0.2:
    resolution: {integrity: sha512-iOqSav00cVxEEICeD7TjLB1sueEL+81Wpzp2bY17uZjZN0pWZPuo4suZ/61VujxmqSGFfgOcNuTZ85QJwNZQpw==}

  time-require@0.1.2:
    resolution: {integrity: sha512-IqcSpa1sVNleRbC9eHnN7p7vwEHNmsjsXUDqjlnvo4+2VLJ7/gIY2XACTBuRhMB4weYbDYKsR3av2ySykRhDIA==}
    engines: {node: '>= 0.10.0'}

  tmp@0.0.33:
    resolution: {integrity: sha512-jRCJlojKnZ3addtTOjdIqoRuPEKBvNXcGYqzO6zWZX8KfKEpnGY5jfggJQ3EjKuu8D4bJRr0y+cYJFmYbImXGw==}
    engines: {node: '>=0.6.0'}

  to-fast-properties@2.0.0:
    resolution: {integrity: sha512-/OaKK0xYrs3DmxRYqL/yDc+FxFUVYhDlXMhRmv3z915w2HF1tnN1omB354j8VUGO/hbRzyD6Y3sA7v7GS/ceog==}
    engines: {node: '>=4'}

  to-regex-range@5.0.1:
    resolution: {integrity: sha512-65P7iz6X5yEr1cwcgvQxbbIw7Uk3gOy5dIdtZ4rDveLqhrdJP+Li/Hx6tyK0NEb+2GCyneCMJiGqrADCSNk8sQ==}
    engines: {node: '>=8.0'}

  toidentifier@1.0.1:
    resolution: {integrity: sha512-o5sSPKEkg/DIQNmH43V0/uerLrpzVedkUh8tGNvaeXpfpuwjKenlSox/2O/BTlZUtEe+JG7s5YhEz608PlAHRA==}
    engines: {node: '>=0.6'}

  tr46@0.0.3:
    resolution: {integrity: sha512-N3WMsuqV66lT30CrXNbEjx4GEwlow3v6rr4mCcv6prnfwhS01rkgyFdjPNBYd9br7LpXV1+Emh01fHnq2Gdgrw==}

  ts-api-utils@1.3.0:
    resolution: {integrity: sha512-UQMIo7pb8WRomKR1/+MFVLTroIvDVtMX3K6OUir8ynLyzB8Jeriont2bTAtmNPa1ekAgN7YPDyf6V+ygrdU+eQ==}
    engines: {node: '>=16'}
    peerDependencies:
      typescript: '>=4.2.0'

  ts-command-line-args@2.5.1:
    resolution: {integrity: sha512-H69ZwTw3rFHb5WYpQya40YAX2/w7Ut75uUECbgBIsLmM+BNuYnxsltfyyLMxy6sEeKxgijLTnQtLd0nKd6+IYw==}
    hasBin: true

  ts-essentials@7.0.3:
    resolution: {integrity: sha512-8+gr5+lqO3G84KdiTSMRLtuyJ+nTBVRKuCrK4lidMPdVeEp0uqC875uE5NMcaA7YYMN7XsNiFQuMvasF8HT/xQ==}
    peerDependencies:
      typescript: '>=3.7.0'

  ts-node@10.9.2:
    resolution: {integrity: sha512-f0FFpIdcHgn8zcPSbf1dRevwt047YMnaiJM3u2w2RewrB+fob/zePZcrOyQoLMMO7aBIddLcQIEK5dYjkLnGrQ==}
    hasBin: true
    peerDependencies:
      '@swc/core': '>=1.2.50'
      '@swc/wasm': '>=1.2.50'
      '@types/node': '*'
      typescript: '>=2.7'
    peerDependenciesMeta:
      '@swc/core':
        optional: true
      '@swc/wasm':
        optional: true

  tsconfig-paths@3.15.0:
    resolution: {integrity: sha512-2Ac2RgzDe/cn48GvOe3M+o82pEFewD3UPbyoUHHdKasHwJKjds4fLXWf/Ux5kATBKN20oaFGu+jbElp1pos0mg==}

  tslib@1.14.1:
    resolution: {integrity: sha512-Xni35NKzjgMrwevysHTCArtLDpPvye8zV/0E4EyYn43P7/7qvQwPh9BGkHewbMulVntbigmcT7rdX3BNo9wRJg==}

  tslib@2.4.0:
    resolution: {integrity: sha512-d6xOpEDfsi2CZVlPQzGeux8XMwLT9hssAsaPYExaQMuYskwb+x1x7J371tWlbBdWHroy99KnVB6qIkUbs5X3UQ==}

  tslib@2.7.0:
    resolution: {integrity: sha512-gLXCKdN1/j47AiHiOkJN69hJmcbGTHI0ImLmbYLHykhgeN0jVGola9yVjFgzCUklsZQMW55o+dW7IXv3RCXDzA==}

  tsort@0.0.1:
    resolution: {integrity: sha512-Tyrf5mxF8Ofs1tNoxA13lFeZ2Zrbd6cKbuH3V+MQ5sb6DtBj5FjrXVsRWT8YvNAQTqNoz66dz1WsbigI22aEnw==}

  tsutils@3.21.0:
    resolution: {integrity: sha512-mHKK3iUXL+3UF6xL5k0PEhKRUBKPBCv/+RkEOpjRWxxx27KKRBmmA60A9pgOUvMi8GKhRMPEmjBRPzs2W7O1OA==}
    engines: {node: '>= 6'}
    peerDependencies:
      typescript: '>=2.8.0 || >= 3.2.0-dev || >= 3.3.0-dev || >= 3.4.0-dev || >= 3.5.0-dev || >= 3.6.0-dev || >= 3.6.0-beta || >= 3.7.0-dev || >= 3.7.0-beta'

  tsx@4.18.0:
    resolution: {integrity: sha512-a1jaKBSVQkd6yEc1/NI7G6yHFfefIcuf3QJST7ZEyn4oQnxLYrZR5uZAM8UrwUa3Ge8suiZHcNS1gNrEvmobqg==}
    engines: {node: '>=18.0.0'}
    hasBin: true

  tunnel-agent@0.6.0:
    resolution: {integrity: sha512-McnNiV1l8RYeY8tBgEpuodCC1mLUdbSN+CYBL7kJsJNInOP8UjDDEwdk6Mw60vdLLrr5NHKZhMAOSrR2NZuQ+w==}

  tunnel@0.0.6:
    resolution: {integrity: sha512-1h/Lnq9yajKY2PEbBadPXj3VxsDDu844OnaAo52UVmIzIvwwtBPIuNvkjuzBlTWpfJyUbG3ez0KSBibQkj4ojg==}
    engines: {node: '>=0.6.11 <=0.7.0 || >=0.7.3'}

  tweetnacl-util@0.15.1:
    resolution: {integrity: sha512-RKJBIj8lySrShN4w6i/BonWp2Z/uxwC3h4y7xsRrpP59ZboCd0GpEVsOnMDYLMmKBpYhb5TgHzZXy7wTfYFBRw==}

  tweetnacl@1.0.3:
    resolution: {integrity: sha512-6rt+RN7aOi1nGMyC4Xa5DdYiukl2UWCbcJft7YhxReBGQD7OAM8Pbxw6YMo4r2diNEA8FEmu32YOn9rhaiE5yw==}

  type-check@0.3.2:
    resolution: {integrity: sha512-ZCmOJdvOWDBYJlzAoFkC+Q0+bUyEOS1ltgp1MGU03fqHG+dbi9tBFU2Rd9QKiDZFAYrhPh2JUf7rZRIuHRKtOg==}
    engines: {node: '>= 0.8.0'}

  type-check@0.4.0:
    resolution: {integrity: sha512-XleUoc9uwGXqjWwXaUTZAmzMcFZ5858QA2vvx1Ur5xIcixXIP+8LnFDgRplU30us6teqdlskFfu+ae4K79Ooew==}
    engines: {node: '>= 0.8.0'}

  type-detect@4.0.8:
    resolution: {integrity: sha512-0fr/mIH1dlO+x7TlcMy+bIDqKPsw/70tVyeHW787goQjhmqaZe10uwLujubK9q9Lg6Fiho1KUKDYz0Z7k7g5/g==}
    engines: {node: '>=4'}

  type-detect@4.1.0:
    resolution: {integrity: sha512-Acylog8/luQ8L7il+geoSxhEkazvkslg7PSNKOX59mbB9cOveP5aq9h74Y7YU8yDpJwetzQQrfIwtf4Wp4LKcw==}
    engines: {node: '>=4'}

  type-fest@0.20.2:
    resolution: {integrity: sha512-Ne+eE4r0/iWnpAxD852z3A+N0Bt5RN//NjJwRd2VFHEmrywxf5vsZlh4R6lixl6B+wz/8d+maTSAkN1FIkI3LQ==}
    engines: {node: '>=10'}

  type-fest@0.21.3:
    resolution: {integrity: sha512-t0rzBq87m3fVcduHDUFhKmyyX+9eo6WQjZvf51Ea/M0Q7+T374Jp1aUiyUl0GKxp8M/OETVHSDvmkyPgvX+X2w==}
    engines: {node: '>=10'}

  type-fest@0.7.1:
    resolution: {integrity: sha512-Ne2YiiGN8bmrmJJEuTWTLJR32nh/JdL1+PSicowtNb0WFpn59GK8/lfD61bVtzguz7b3PBt74nxpv/Pw5po5Rg==}
    engines: {node: '>=8'}

  type-fest@0.8.1:
    resolution: {integrity: sha512-4dbzIzqvjtgiM5rw1k5rEHtBANKmdudhGyBEajN01fEyhaAIhsoKNy6y7+IN93IfpFtwY9iqi7kD+xwKhQsNJA==}
    engines: {node: '>=8'}

  type-fest@2.19.0:
    resolution: {integrity: sha512-RAH822pAdBgcNMAfWnCBU3CFZcfZ/i1eZjwFU/dsLKumyuuP3niueg2UAukXYF0E2AAoc82ZSSf9J0WQBinzHA==}
    engines: {node: '>=12.20'}

  type-fest@3.13.1:
    resolution: {integrity: sha512-tLq3bSNx+xSpwvAJnzrK0Ep5CLNWjvFTOp71URMaAEWBfRb9nnJiBoUe0tF8bI4ZFO3omgBR6NvnbzVUT3Ly4g==}
    engines: {node: '>=14.16'}

  typechain@8.3.2:
    resolution: {integrity: sha512-x/sQYr5w9K7yv3es7jo4KTX05CLxOf7TRWwoHlrjRh8H82G64g+k7VuWPJlgMo6qrjfCulOdfBjiaDtmhFYD/Q==}
    hasBin: true
    peerDependencies:
      typescript: '>=4.3.0'

  typed-array-buffer@1.0.2:
    resolution: {integrity: sha512-gEymJYKZtKXzzBzM4jqa9w6Q1Jjm7x2d+sh19AdsD4wqnMPDYyvwpsIc2Q/835kHuo3BEQ7CjelGhfTsoBb2MQ==}
    engines: {node: '>= 0.4'}

  typed-array-byte-length@1.0.1:
    resolution: {integrity: sha512-3iMJ9q0ao7WE9tWcaYKIptkNBuOIcZCCT0d4MRvuuH88fEoEH62IuQe0OtraD3ebQEoTRk8XCBoknUNc1Y67pw==}
    engines: {node: '>= 0.4'}

  typed-array-byte-offset@1.0.2:
    resolution: {integrity: sha512-Ous0vodHa56FviZucS2E63zkgtgrACj7omjwd/8lTEMEPFFyjfixMZ1ZXenpgCFBBt4EC1J2XsyVS2gkG0eTFA==}
    engines: {node: '>= 0.4'}

  typed-array-length@1.0.6:
    resolution: {integrity: sha512-/OxDN6OtAk5KBpGb28T+HZc2M+ADtvRxXrKKbUwtsLgdoxgX13hyy7ek6bFRl5+aBs2yZzB0c4CnQfAtVypW/g==}
    engines: {node: '>= 0.4'}

  typedarray-to-buffer@3.1.5:
    resolution: {integrity: sha512-zdu8XMNEDepKKR+XYOXAVPtWui0ly0NtohUscw+UmaHiAWT8hrV1rr//H6V+0DvJ3OQ19S979M0laLfX8rm82Q==}

  typedarray@0.0.6:
    resolution: {integrity: sha512-/aCDEGatGvZ2BIk+HmLf4ifCJFwvKFNb9/JeZPMulfgFracn9QFcAf5GO8B/mweUjSoblS5In0cWhqpfs/5PQA==}

  typescript-eslint@7.7.1:
    resolution: {integrity: sha512-ykEBfa3xx3odjZy6GRED4SCPrjo0rgHwstLlEgLX4EMEuv7QeIDSmfV+S6Kk+XkbsYn4BDEcPvsci1X26lRpMQ==}
    engines: {node: ^18.18.0 || >=20.0.0}
    peerDependencies:
      eslint: ^8.56.0
      typescript: '*'
    peerDependenciesMeta:
      typescript:
        optional: true

  typescript@5.0.4:
    resolution: {integrity: sha512-cW9T5W9xY37cc+jfEnaUvX91foxtHkza3Nw3wkoF4sSlKn0MONdkdEndig/qPBWXNkmplh3NzayQzCiHM4/hqw==}
    engines: {node: '>=12.20'}
    hasBin: true

  typescript@5.5.4:
    resolution: {integrity: sha512-Mtq29sKDAEYP7aljRgtPOpTvOfbwRWlS6dPRzwjdE+C0R4brX/GUyhHSecbHMFLNBLcJIPt9nl9yG5TZ1weH+Q==}
    engines: {node: '>=14.17'}
    hasBin: true

  typical@4.0.0:
    resolution: {integrity: sha512-VAH4IvQ7BDFYglMd7BPRDfLgxZZX4O4TFcRDA6EN5X7erNJJq+McIEp8np9aVtxrCJ6qx4GTYVfOWNjcqwZgRw==}
    engines: {node: '>=8'}

  typical@5.2.0:
    resolution: {integrity: sha512-dvdQgNDNJo+8B2uBQoqdb11eUCE1JQXhvjC/CZtgvZseVd5TYMXnq0+vuUemXbd/Se29cTaUuPX3YIc2xgbvIg==}
    engines: {node: '>=8'}

  uglify-js@3.19.2:
    resolution: {integrity: sha512-S8KA6DDI47nQXJSi2ctQ629YzwOVs+bQML6DAtvy0wgNdpi+0ySpQK0g2pxBq2xfF2z3YCscu7NNA8nXT9PlIQ==}
    engines: {node: '>=0.8.0'}
    hasBin: true

  unbox-primitive@1.0.2:
    resolution: {integrity: sha512-61pPlCD9h51VoreyJ0BReideM3MDKMKnh6+V9L08331ipq6Q8OFXZYiqP6n/tbHx4s5I9uRhcye6BrbkizkBDw==}

  undici-types@5.26.5:
    resolution: {integrity: sha512-JlCMO+ehdEIKqlFxk6IfVoAUVmgz7cU7zD/h9XZ0qzeosSHmUJVOzSQvvYSYWXkFXC+IfLKSIffhv0sVZup6pA==}

  undici-types@6.19.8:
    resolution: {integrity: sha512-ve2KP6f/JnbPBFyobGHuerC9g1FYGn/F8n1LWTwNxCEzd6IfqTwUQcNXgEtmmQ6DlRrC1hrSrBnCZPokRrDHjw==}

  undici@5.28.4:
    resolution: {integrity: sha512-72RFADWFqKmUb2hmmvNODKL3p9hcB6Gt2DOQMis1SEBaV6a4MH8soBvzg+95CYhCKPFedut2JY9bMfrDl9D23g==}
    engines: {node: '>=14.0'}

  undici@6.19.8:
    resolution: {integrity: sha512-U8uCCl2x9TK3WANvmBavymRzxbfFYG+tAu+fgx3zxQy3qdagQqBLwJVrdyO1TBfUXvfKveMKJZhpvUYoOjM+4g==}
    engines: {node: '>=18.17'}

  universalify@0.1.2:
    resolution: {integrity: sha512-rBJeI5CXAlmy1pV+617WB9J63U6XcazHHF2f2dbJix4XzpUF0RS3Zbj0FGIOCAva5P/d/GBOYaACQ1w+0azUkg==}
    engines: {node: '>= 4.0.0'}

  universalify@2.0.1:
    resolution: {integrity: sha512-gptHNQghINnc/vTGIk0SOFGFNXw7JVrlRUtConJRlvaw6DuX0wO5Jeko9sWrMBhh+PsYAZ7oXAiOnf/UKogyiw==}
    engines: {node: '>= 10.0.0'}

  unpipe@1.0.0:
    resolution: {integrity: sha512-pjy2bYhSsufwWlKwPc+l3cN7+wuJlK6uz0YdJEOlQDbl6jo/YlPi4mb8agUkVC8BF7V8NuzeyPNqRksA3hztKQ==}
    engines: {node: '>= 0.8'}

  untildify@4.0.0:
    resolution: {integrity: sha512-KK8xQ1mkzZeg9inewmFVDNkg3l5LUhoq9kN6iWYB/CC9YMG8HA+c1Q8HwDe6dEX7kErrEVNVBO3fWsVq5iDgtw==}
    engines: {node: '>=8'}

  update-browserslist-db@1.1.0:
    resolution: {integrity: sha512-EdRAaAyk2cUE1wOf2DkEhzxqOQvFOoRJFNS6NeyJ01Gp2beMRpBAINjM2iDXE3KCuKhwnvHIQCJm6ThL2Z+HzQ==}
    hasBin: true
    peerDependencies:
      browserslist: '>= 4.21.0'

  uri-js@4.4.1:
    resolution: {integrity: sha512-7rKUyy33Q1yc98pQ1DAmLtwX109F7TIfWlW1Ydo8Wl1ii1SeHieeh0HHfPeL2fMXK6z0s8ecKs9frCuLJvndBg==}

  usb@2.9.0:
    resolution: {integrity: sha512-G0I/fPgfHUzWH8xo2KkDxTTFruUWfppgSFJ+bQxz/kVY2x15EQ/XDB7dqD1G432G4gBG4jYQuF3U7j/orSs5nw==}
    engines: {node: '>=10.20.0 <11.x || >=12.17.0 <13.0 || >=14.0.0'}

  utf8@3.0.0:
    resolution: {integrity: sha512-E8VjFIQ/TyQgp+TZfS6l8yp/xWppSAHzidGiRrqe4bK4XP9pTRyKFgGJpO3SN7zdX4DeomTrwaseCHovfpFcqQ==}

  util-deprecate@1.0.2:
    resolution: {integrity: sha512-EPD5q1uXyFxJpCrLnCc1nHnq3gOa6DZBocAIiI2TaSCA7VCJ1UJDMagCzIkXNsUYfD1daK//LTEQ8xiIbrHtcw==}

  util@0.12.5:
    resolution: {integrity: sha512-kZf/K6hEIrWHI6XqOFUiiMa+79wE/D8Q+NCNAWclkyg3b4d2k7s0QGepNjiABc+aR3N1PAyHL7p6UcLY6LmrnA==}

  uuid@8.3.2:
    resolution: {integrity: sha512-+NYs2QeMWy+GWFOEm9xnn6HCDp0l7QBD7ml8zLUmJ+93Q5NF0NocErnwkTkXVFNiX3/fpC6afS8Dhb/gz7R7eg==}
    hasBin: true

  v8-compile-cache-lib@3.0.1:
    resolution: {integrity: sha512-wa7YjyUGfNZngI/vtK0UHAN+lgDCxBPCylVXGp0zu59Fz5aiGtNXaq3DhIov063MorB+VfufLh3JlF2KdTK3xg==}

<<<<<<< HEAD
  v8-to-istanbul@9.3.0:
    resolution: {integrity: sha512-kiGUalWN+rgBJ/1OHZsBtU4rXZOfj/7rKQxULKlIzwzQSvMJUUNgPwJEEh7gU6xEVxC0ahoOBvN2YI8GH6FNgA==}
    engines: {node: '>=10.12.0'}

  viem@2.20.0:
    resolution: {integrity: sha512-cM4vs81HnSNbfceI1MLkx4pCVzbVjl9xiNSv5SCutYjUyFFOVSPDlEyhpg2iHinxx1NM4Qne3END5eLT8rvUdg==}
=======
  viem@2.18.8:
    resolution: {integrity: sha512-Fi5d9fd/LBiVtJ5eV2c99yrdt4dJH5Vbkf2JajwCqHYuV4ErSk/sm+L6Ru3rzT67rfRHSOQibTZxByEBua/WLw==}
>>>>>>> e5d4f640
    peerDependencies:
      typescript: '>=5.0.4'
    peerDependenciesMeta:
      typescript:
        optional: true

  wcwidth@1.0.1:
    resolution: {integrity: sha512-XHPEwS0q6TaxcvG85+8EYkbiCux2XtWG2mkc47Ng2A77BQu9+DqIOJldST4HgPkuea7dvKSj5VgX3P1d4rW8Tg==}

  web3-core@4.5.1:
    resolution: {integrity: sha512-mFMOO/IWdKsLL1o2whh3oJ0LCG9P3l5c4lpiMoVsVln3QXh/B0Gf8gW3aY8S+Ixm0OHyzFDXJVc2CodxqmI4Gw==}
    engines: {node: '>=14', npm: '>=6.12.0'}

  web3-errors@1.3.0:
    resolution: {integrity: sha512-j5JkAKCtuVMbY3F5PYXBqg1vWrtF4jcyyMY1rlw8a4PV67AkqlepjGgpzWJZd56Mt+TvHy6DA1F/3Id8LatDSQ==}
    engines: {node: '>=14', npm: '>=6.12.0'}

  web3-eth-abi@4.2.3:
    resolution: {integrity: sha512-rPVwTn0O1CzbtfXwEfIjUP0W5Y7u1OFjugwKpSqJzPQE6+REBg6OELjomTGZBu+GThxHnv0rp15SOxvqp+tyXA==}
    engines: {node: '>=14', npm: '>=6.12.0'}

  web3-eth-accounts@4.2.1:
    resolution: {integrity: sha512-aOlEZFzqAgKprKs7+DGArU4r9b+ILBjThpeq42aY7LAQcP+mSpsWcQgbIRK3r/n3OwTYZ3aLPk0Ih70O/LwnYA==}
    engines: {node: '>=14', npm: '>=6.12.0'}

  web3-eth-contract@4.7.0:
    resolution: {integrity: sha512-fdStoBOjFyMHwlyJmSUt/BTDL1ATwKGmG3zDXQ/zTKlkkW/F/074ut0Vry4GuwSBg9acMHc0ycOiZx9ZKjNHsw==}
    engines: {node: '>=14', npm: '>=6.12.0'}

  web3-eth-ens@4.4.0:
    resolution: {integrity: sha512-DeyVIS060hNV9g8dnTx92syqvgbvPricE3MerCxe/DquNZT3tD8aVgFfq65GATtpCgDDJffO2bVeHp3XBemnSQ==}
    engines: {node: '>=14', npm: '>=6.12.0'}

  web3-eth-iban@4.0.7:
    resolution: {integrity: sha512-8weKLa9KuKRzibC87vNLdkinpUE30gn0IGY027F8doeJdcPUfsa4IlBgNC4k4HLBembBB2CTU0Kr/HAOqMeYVQ==}
    engines: {node: '>=14', npm: '>=6.12.0'}

  web3-eth-personal@4.0.8:
    resolution: {integrity: sha512-sXeyLKJ7ddQdMxz1BZkAwImjqh7OmKxhXoBNF3isDmD4QDpMIwv/t237S3q4Z0sZQamPa/pHebJRWVuvP8jZdw==}
    engines: {node: '>=14', npm: '>=6.12.0'}

  web3-eth@4.8.2:
    resolution: {integrity: sha512-DLV/fIMG6gBp/B0gv0+G4FzxZ4YCDQsY3lzqqv7avwh3uU7/O27aifCUcFd7Ye+3ixTqCjAvLEl9wYSeyG3zQw==}
    engines: {node: '>=14', npm: '>=6.12.0'}

  web3-net@4.1.0:
    resolution: {integrity: sha512-WWmfvHVIXWEoBDWdgKNYKN8rAy6SgluZ0abyRyXOL3ESr7ym7pKWbfP4fjApIHlYTh8tNqkrdPfM4Dyi6CA0SA==}
    engines: {node: '>=14', npm: '>=6.12.0'}

  web3-providers-http@4.2.0:
    resolution: {integrity: sha512-IPMnDtHB7dVwaB7/mMxAZzyq7d5ezfO1+Vw0bNfAeIi7gaDlJiggp85SdyAfOgov8AMUA/dyiY72kQ0KmjXKvQ==}
    engines: {node: '>=14', npm: '>=6.12.0'}

  web3-providers-ipc@4.0.7:
    resolution: {integrity: sha512-YbNqY4zUvIaK2MHr1lQFE53/8t/ejHtJchrWn9zVbFMGXlTsOAbNoIoZWROrg1v+hCBvT2c9z8xt7e/+uz5p1g==}
    engines: {node: '>=14', npm: '>=6.12.0'}

  web3-providers-ws@4.0.8:
    resolution: {integrity: sha512-goJdgata7v4pyzHRsg9fSegUG4gVnHZSHODhNnn6J93ykHkBI1nz4fjlGpcQLUMi4jAMz6SHl9Ibzs2jj9xqPw==}
    engines: {node: '>=14', npm: '>=6.12.0'}

  web3-rpc-methods@1.3.0:
    resolution: {integrity: sha512-/CHmzGN+IYgdBOme7PdqzF+FNeMleefzqs0LVOduncSaqsppeOEoskLXb2anSpzmQAP3xZJPaTrkQPWSJMORig==}
    engines: {node: '>=14', npm: '>=6.12.0'}

  web3-rpc-providers@1.0.0-rc.2:
    resolution: {integrity: sha512-ocFIEXcBx/DYQ90HhVepTBUVnL9pGsZw8wyPb1ZINSenwYus9SvcFkjU1Hfvd/fXjuhAv2bUVch9vxvMx1mXAQ==}
    engines: {node: '>=14', npm: '>=6.12.0'}

  web3-types@1.7.0:
    resolution: {integrity: sha512-nhXxDJ7a5FesRw9UG5SZdP/C/3Q2EzHGnB39hkAV+YGXDMgwxBXFWebQLfEzZzuArfHnvC0sQqkIHNwSKcVjdA==}
    engines: {node: '>=14', npm: '>=6.12.0'}

  web3-utils@1.10.4:
    resolution: {integrity: sha512-tsu8FiKJLk2PzhDl9fXbGUWTkkVXYhtTA+SmEFkKft+9BgwLxfCRpU96sWv7ICC8zixBNd3JURVoiR3dUXgP8A==}
    engines: {node: '>=8.0.0'}

  web3-utils@4.3.1:
    resolution: {integrity: sha512-kGwOk8FxOLJ9DQC68yqNQc7AzN+k9YDLaW+ZjlAXs3qORhf8zXk5SxWAAGLbLykMs3vTeB0FTb1Exut4JEYfFA==}
    engines: {node: '>=14', npm: '>=6.12.0'}

  web3-validator@2.0.6:
    resolution: {integrity: sha512-qn9id0/l1bWmvH4XfnG/JtGKKwut2Vokl6YXP5Kfg424npysmtRLe9DgiNBM9Op7QL/aSiaA0TVXibuIuWcizg==}
    engines: {node: '>=14', npm: '>=6.12.0'}

  web3@4.12.1:
    resolution: {integrity: sha512-zIFUPdgo2uG5Vbl7C4KrTv8dmWKN3sGnY/GundbiJzcaJZDxaCyu3a5HXAcgUM1VvvsVb1zaUQAFPceq05/q/Q==}
    engines: {node: '>=14.0.0', npm: '>=6.12.0'}

  webauthn-p256@0.0.5:
    resolution: {integrity: sha512-drMGNWKdaixZNobeORVIqq7k5DsRC9FnG201K2QjeOoQLmtSDaSsVZdkg6n5jUALJKcAG++zBPJXmv6hy0nWFg==}

  webidl-conversions@3.0.1:
    resolution: {integrity: sha512-2JAn3z8AR6rjK8Sm8orRC0h/bcl/DqL7tRPdGZ4I1CjdF+EaMLmYxBHyXuKL849eucPFhvBoxMsflfOb8kxaeQ==}

  whatwg-url@5.0.0:
    resolution: {integrity: sha512-saE57nupxk6v3HY35+jzBwYa0rKSy0XR8JSxZPwgLr7ys0IBzhGviA1/TUGJLmSVqs8pb9AnvICXEuOHLprYTw==}

  which-boxed-primitive@1.0.2:
    resolution: {integrity: sha512-bwZdv0AKLpplFY2KZRX6TvyuN7ojjr7lwkg6ml0roIy9YeuSr7JS372qlNW18UQYzgYK9ziGcerWqZOmEn9VNg==}

  which-module@2.0.1:
    resolution: {integrity: sha512-iBdZ57RDvnOR9AGBhML2vFZf7h8vmBjhoaZqODJBFWHVtKkDmKuHai3cx5PgVMrX5YDNp27AofYbAwctSS+vhQ==}

  which-pm@2.2.0:
    resolution: {integrity: sha512-MOiaDbA5ZZgUjkeMWM5EkJp4loW5ZRoa5bc3/aeMox/PJelMhE6t7S/mLuiY43DBupyxH+S0U1bTui9kWUlmsw==}
    engines: {node: '>=8.15'}

  which-typed-array@1.1.15:
    resolution: {integrity: sha512-oV0jmFtUky6CXfkqehVvBP/LSWJ2sy4vWMioiENyJLePrBO/yKyV9OyJySfAKosh+RYkIl5zJCNZ8/4JncrpdA==}
    engines: {node: '>= 0.4'}

  which@1.3.1:
    resolution: {integrity: sha512-HxJdYWq1MTIQbJ3nw0cqssHoTNU267KlrDuGZ1WYlxDStUtKUhOaJmh112/TZmHxxUfuJqPXSOm7tDyas0OSIQ==}
    hasBin: true

  which@2.0.2:
    resolution: {integrity: sha512-BLI3Tl1TW3Pvl70l3yq3Y64i+awpwXqsGBYWkkqMtnbXgrMD+yj7rhW0kuEDxzJaYXGjEW5ogapKNMEKNMjibA==}
    engines: {node: '>= 8'}
    hasBin: true

  widest-line@3.1.0:
    resolution: {integrity: sha512-NsmoXalsWVDMGupxZ5R08ka9flZjjiLvHVAWYOKtiKM8ujtZWr9cRffak+uSE48+Ob8ObalXpwyeUiyDD6QFgg==}
    engines: {node: '>=8'}

  word-wrap@1.2.5:
    resolution: {integrity: sha512-BN22B5eaMMI9UMtjrGd5g5eCYPpCPDUy0FJXbYsaT5zYxjFOckS53SQDE3pWkVoWpHXVb3BrYcEN4Twa55B5cA==}
    engines: {node: '>=0.10.0'}

  wordwrap@1.0.0:
    resolution: {integrity: sha512-gvVzJFlPycKc5dZN4yPkP8w7Dc37BtP1yczEneOb4uq34pXZcvrtRTmWV8W+Ume+XCxKgbjM+nevkyFPMybd4Q==}

  wordwrapjs@4.0.1:
    resolution: {integrity: sha512-kKlNACbvHrkpIw6oPeYDSmdCTu2hdMHoyXLTcUKala++lx5Y+wjJ/e474Jqv5abnVmwxw08DiTuHmw69lJGksA==}
    engines: {node: '>=8.0.0'}

  workerpool@6.5.1:
    resolution: {integrity: sha512-Fs4dNYcsdpYSAfVxhnl1L5zTksjvOJxtC5hzMNl+1t9B8hTJTdKDyZ5ju7ztgPy+ft9tBFXoOlDNiOT9WUXZlA==}

  wrap-ansi@6.2.0:
    resolution: {integrity: sha512-r6lPcBGxZXlIcymEu7InxDMhdW0KDxpLgoFLcguasxCaJ/SOIZwINatK9KY/tf+ZrlywOKU0UDj3ATXUBfxJXA==}
    engines: {node: '>=8'}

  wrap-ansi@7.0.0:
    resolution: {integrity: sha512-YVGIj2kamLSTxw6NsZjoBxfSwsn0ycdesmc4p+Q21c5zPuZ1pl+NfxVdxPtdHvmNVOQ6XSYG4AUtyt/Fi7D16Q==}
    engines: {node: '>=10'}

  wrap-ansi@8.1.0:
    resolution: {integrity: sha512-si7QWI6zUMq56bESFvagtmzMdGOtoxfR+Sez11Mobfc7tm+VkUckk9bW2UeffTGVUbOksxmSw0AA2gs8g71NCQ==}
    engines: {node: '>=12'}

  wrappy@1.0.2:
    resolution: {integrity: sha512-l4Sp/DRseor9wL6EvV2+TuQn63dMkPjZ/sp9XkghTEbV9KlPS1xUsZ3u7/IQO4wxtcFB4bgpQPRcR3QCvezPcQ==}

  write-file-atomic@3.0.3:
    resolution: {integrity: sha512-AvHcyZ5JnSfq3ioSyjrBkH9yW4m7Ayk8/9My/DD9onKeu/94fwrMocemO2QAJFAlnnDN+ZDS+ZjAR5ua1/PV/Q==}

  ws@7.4.6:
    resolution: {integrity: sha512-YmhHDO4MzaDLB+M9ym/mDA5z0naX8j7SIlT8f8z+I0VtzsRbekxEutHSme7NPS2qE8StCYQNUnfWdXta/Yu85A==}
    engines: {node: '>=8.3.0'}
    peerDependencies:
      bufferutil: ^4.0.1
      utf-8-validate: ^5.0.2
    peerDependenciesMeta:
      bufferutil:
        optional: true
      utf-8-validate:
        optional: true

  ws@7.5.10:
    resolution: {integrity: sha512-+dbF1tHwZpXcbOJdVOkzLDxZP1ailvSxM6ZweXTegylPny803bFhA+vqBYw4s31NSAk4S2Qz+AKXK9a4wkdjcQ==}
    engines: {node: '>=8.3.0'}
    peerDependencies:
      bufferutil: ^4.0.1
      utf-8-validate: ^5.0.2
    peerDependenciesMeta:
      bufferutil:
        optional: true
      utf-8-validate:
        optional: true

  ws@8.17.1:
    resolution: {integrity: sha512-6XQFvXTkbfUOZOKKILFG1PDK2NDQs4azKQl26T0YS5CxqWLgXajbPZ+h4gZekJyRqFU8pvnbAbbs/3TgRPy+GQ==}
    engines: {node: '>=10.0.0'}
    peerDependencies:
      bufferutil: ^4.0.1
      utf-8-validate: '>=5.0.2'
    peerDependenciesMeta:
      bufferutil:
        optional: true
      utf-8-validate:
        optional: true

  ws@8.18.0:
    resolution: {integrity: sha512-8VbfWfHLbbwu3+N6OKsOMpBdT4kXPDDB9cJk2bJ6mh9ucxdlnNvH1e+roYkKmN9Nxw2yjz7VzeO9oOz2zJ04Pw==}
    engines: {node: '>=10.0.0'}
    peerDependencies:
      bufferutil: ^4.0.1
      utf-8-validate: '>=5.0.2'
    peerDependenciesMeta:
      bufferutil:
        optional: true
      utf-8-validate:
        optional: true

  y18n@4.0.3:
    resolution: {integrity: sha512-JKhqTOwSrqNA1NY5lSztJ1GrBiUodLMmIZuLiDaMRJ+itFd+ABVE8XBjOvIWL+rSqNDC74LCSFmlb/U4UZ4hJQ==}

  y18n@5.0.8:
    resolution: {integrity: sha512-0pfFzegeDWJHJIAmTLRP2DwHjdF5s7jo9tuztdQxAhINCdvS+3nGINqPd00AphqJR/0LhANUS6/+7SCb98YOfA==}
    engines: {node: '>=10'}

  yallist@2.1.2:
    resolution: {integrity: sha512-ncTzHV7NvsQZkYe1DW7cbDLm0YpzHmZF5r/iyP3ZnQtMiJ+pjzisCiMNI+Sj+xQF5pXhSHxSB3uDbsBTzY/c2A==}

  yallist@3.1.1:
    resolution: {integrity: sha512-a4UGQaWPH59mOXUYnAG2ewncQS4i4F43Tv3JoAM+s2VDAmS9NsK8GpDMLrCHPksFT7h3K6TOoUNn2pb7RoXx4g==}

  yargs-parser@18.1.3:
    resolution: {integrity: sha512-o50j0JeToy/4K6OZcaQmW6lyXXKhq7csREXcDwk2omFPJEwUNOVtJKvmDr9EI1fAJZUyZcRF7kxGBWmRXudrCQ==}
    engines: {node: '>=6'}

  yargs-parser@20.2.9:
    resolution: {integrity: sha512-y11nGElTIV+CT3Zv9t7VKl+Q3hTQoT9a1Qzezhhl6Rp21gJ/IVTW7Z3y9EWXhuUBC2Shnf+DX0antecpAwSP8w==}
    engines: {node: '>=10'}

  yargs-unparser@2.0.0:
    resolution: {integrity: sha512-7pRTIA9Qc1caZ0bZ6RYRGbHJthJWuakf+WmHK0rVeLkNrrGhfoabBNdue6kdINI6r4if7ocq9aD/n7xwKOdzOA==}
    engines: {node: '>=10'}

  yargs@15.4.1:
    resolution: {integrity: sha512-aePbxDmcYW++PaqBsJ+HYUFwCdv4LVvdnhBy78E57PIor8/OVvhMrADFFEDh8DHDFRv/O9i3lPhsENjO7QX0+A==}
    engines: {node: '>=8'}

  yargs@16.2.0:
    resolution: {integrity: sha512-D1mvvtDG0L5ft/jGWkLpG1+m0eQxOfaBvTNELraWj22wSVUMWxZUvYgJYcKh6jGGIkJFhH4IZPQhR4TKpc8mBw==}
    engines: {node: '>=10'}

  yn@3.1.1:
    resolution: {integrity: sha512-Ux4ygGWsu2c7isFWe8Yu1YluJmqVhxqK2cLXNQA5AcC3QfbGNpM7fu0Y8b/z16pXLnFxZYvWhd3fhBY9DLmC6Q==}
    engines: {node: '>=6'}

  yocto-queue@0.1.0:
    resolution: {integrity: sha512-rVksvsnNCdJ/ohGc6xgPwyN8eheCxsiLM8mxuE/t/mOVqJewPuO1miLpTHQiRgTKCLexL4MeAFVagts7HmNZ2Q==}
    engines: {node: '>=10'}

  zod@3.23.8:
    resolution: {integrity: sha512-XBx9AXhXktjUqnepgTiE5flcKIYWi/rme0Eaj+5Y0lftuGBq+jyRu/md4WnuxqgP1ubdpNCsYEYPxrzVHD8d6g==}

snapshots:

  '@actions/core@1.10.1':
    dependencies:
      '@actions/http-client': 2.2.3
      uuid: 8.3.2

  '@actions/http-client@2.2.3':
    dependencies:
      tunnel: 0.0.6
      undici: 5.28.4

  '@adraffy/ens-normalize@1.10.0': {}

  '@adraffy/ens-normalize@1.10.1': {}

  '@ampproject/remapping@2.3.0':
    dependencies:
      '@jridgewell/gen-mapping': 0.3.5
      '@jridgewell/trace-mapping': 0.3.25

  '@babel/code-frame@7.24.7':
    dependencies:
      '@babel/highlight': 7.24.7
      picocolors: 1.0.1

  '@babel/compat-data@7.25.4': {}

  '@babel/core@7.25.2':
    dependencies:
      '@ampproject/remapping': 2.3.0
      '@babel/code-frame': 7.24.7
      '@babel/generator': 7.25.5
      '@babel/helper-compilation-targets': 7.25.2
      '@babel/helper-module-transforms': 7.25.2(@babel/core@7.25.2)
      '@babel/helpers': 7.25.0
      '@babel/parser': 7.25.4
      '@babel/template': 7.25.0
      '@babel/traverse': 7.25.4
      '@babel/types': 7.25.4
      convert-source-map: 2.0.0
      debug: 4.3.6(supports-color@8.1.1)
      gensync: 1.0.0-beta.2
      json5: 2.2.3
      semver: 6.3.1
    transitivePeerDependencies:
      - supports-color

  '@babel/generator@7.25.5':
    dependencies:
      '@babel/types': 7.25.4
      '@jridgewell/gen-mapping': 0.3.5
      '@jridgewell/trace-mapping': 0.3.25
      jsesc: 2.5.2

  '@babel/helper-compilation-targets@7.25.2':
    dependencies:
      '@babel/compat-data': 7.25.4
      '@babel/helper-validator-option': 7.24.8
      browserslist: 4.23.3
      lru-cache: 5.1.1
      semver: 6.3.1

  '@babel/helper-module-imports@7.24.7':
    dependencies:
      '@babel/traverse': 7.25.4
      '@babel/types': 7.25.4
    transitivePeerDependencies:
      - supports-color

  '@babel/helper-module-transforms@7.25.2(@babel/core@7.25.2)':
    dependencies:
      '@babel/core': 7.25.2
      '@babel/helper-module-imports': 7.24.7
      '@babel/helper-simple-access': 7.24.7
      '@babel/helper-validator-identifier': 7.24.7
      '@babel/traverse': 7.25.4
    transitivePeerDependencies:
      - supports-color

  '@babel/helper-simple-access@7.24.7':
    dependencies:
      '@babel/traverse': 7.25.4
      '@babel/types': 7.25.4
    transitivePeerDependencies:
      - supports-color

  '@babel/helper-string-parser@7.24.8': {}

  '@babel/helper-validator-identifier@7.24.7': {}

  '@babel/helper-validator-option@7.24.8': {}

  '@babel/helpers@7.25.0':
    dependencies:
      '@babel/template': 7.25.0
      '@babel/types': 7.25.4

  '@babel/highlight@7.24.7':
    dependencies:
      '@babel/helper-validator-identifier': 7.24.7
      chalk: 2.4.2
      js-tokens: 4.0.0
      picocolors: 1.0.1

  '@babel/parser@7.25.4':
    dependencies:
      '@babel/types': 7.25.4

  '@babel/runtime@7.25.4':
    dependencies:
      regenerator-runtime: 0.14.1

  '@babel/template@7.25.0':
    dependencies:
      '@babel/code-frame': 7.24.7
      '@babel/parser': 7.25.4
      '@babel/types': 7.25.4

  '@babel/traverse@7.25.4':
    dependencies:
      '@babel/code-frame': 7.24.7
      '@babel/generator': 7.25.5
      '@babel/parser': 7.25.4
      '@babel/template': 7.25.0
      '@babel/types': 7.25.4
      debug: 4.3.6(supports-color@8.1.1)
      globals: 11.12.0
    transitivePeerDependencies:
      - supports-color

  '@babel/types@7.25.4':
    dependencies:
      '@babel/helper-string-parser': 7.24.8
      '@babel/helper-validator-identifier': 7.24.7
      to-fast-properties: 2.0.0

  '@changesets/apply-release-plan@7.0.4':
    dependencies:
      '@babel/runtime': 7.25.4
      '@changesets/config': 3.0.2
      '@changesets/get-version-range-type': 0.4.0
      '@changesets/git': 3.0.0
      '@changesets/should-skip-package': 0.1.0
      '@changesets/types': 6.0.0
      '@manypkg/get-packages': 1.1.3
      detect-indent: 6.1.0
      fs-extra: 7.0.1
      lodash.startcase: 4.4.0
      outdent: 0.5.0
      prettier: 2.8.8
      resolve-from: 5.0.0
      semver: 7.6.3

  '@changesets/assemble-release-plan@6.0.3':
    dependencies:
      '@babel/runtime': 7.25.4
      '@changesets/errors': 0.2.0
      '@changesets/get-dependents-graph': 2.1.1
      '@changesets/should-skip-package': 0.1.0
      '@changesets/types': 6.0.0
      '@manypkg/get-packages': 1.1.3
      semver: 7.6.3

  '@changesets/changelog-git@0.2.0':
    dependencies:
      '@changesets/types': 6.0.0

  '@changesets/cli@2.27.7':
    dependencies:
      '@babel/runtime': 7.25.4
      '@changesets/apply-release-plan': 7.0.4
      '@changesets/assemble-release-plan': 6.0.3
      '@changesets/changelog-git': 0.2.0
      '@changesets/config': 3.0.2
      '@changesets/errors': 0.2.0
      '@changesets/get-dependents-graph': 2.1.1
      '@changesets/get-release-plan': 4.0.3
      '@changesets/git': 3.0.0
      '@changesets/logger': 0.1.0
      '@changesets/pre': 2.0.0
      '@changesets/read': 0.6.0
      '@changesets/should-skip-package': 0.1.0
      '@changesets/types': 6.0.0
      '@changesets/write': 0.3.1
      '@manypkg/get-packages': 1.1.3
      '@types/semver': 7.5.8
      ansi-colors: 4.1.3
      chalk: 2.4.2
      ci-info: 3.9.0
      enquirer: 2.4.1
      external-editor: 3.1.0
      fs-extra: 7.0.1
      human-id: 1.0.2
      mri: 1.2.0
      outdent: 0.5.0
      p-limit: 2.3.0
      preferred-pm: 3.1.4
      resolve-from: 5.0.0
      semver: 7.6.3
      spawndamnit: 2.0.0
      term-size: 2.2.1

  '@changesets/config@3.0.2':
    dependencies:
      '@changesets/errors': 0.2.0
      '@changesets/get-dependents-graph': 2.1.1
      '@changesets/logger': 0.1.0
      '@changesets/types': 6.0.0
      '@manypkg/get-packages': 1.1.3
      fs-extra: 7.0.1
      micromatch: 4.0.8

  '@changesets/errors@0.2.0':
    dependencies:
      extendable-error: 0.1.7

  '@changesets/get-dependents-graph@2.1.1':
    dependencies:
      '@changesets/types': 6.0.0
      '@manypkg/get-packages': 1.1.3
      chalk: 2.4.2
      fs-extra: 7.0.1
      semver: 7.6.3

  '@changesets/get-release-plan@4.0.3':
    dependencies:
      '@babel/runtime': 7.25.4
      '@changesets/assemble-release-plan': 6.0.3
      '@changesets/config': 3.0.2
      '@changesets/pre': 2.0.0
      '@changesets/read': 0.6.0
      '@changesets/types': 6.0.0
      '@manypkg/get-packages': 1.1.3

  '@changesets/get-version-range-type@0.4.0': {}

  '@changesets/git@3.0.0':
    dependencies:
      '@babel/runtime': 7.25.4
      '@changesets/errors': 0.2.0
      '@changesets/types': 6.0.0
      '@manypkg/get-packages': 1.1.3
      is-subdir: 1.2.0
      micromatch: 4.0.8
      spawndamnit: 2.0.0

  '@changesets/logger@0.1.0':
    dependencies:
      chalk: 2.4.2

  '@changesets/parse@0.4.0':
    dependencies:
      '@changesets/types': 6.0.0
      js-yaml: 3.14.1

  '@changesets/pre@2.0.0':
    dependencies:
      '@babel/runtime': 7.25.4
      '@changesets/errors': 0.2.0
      '@changesets/types': 6.0.0
      '@manypkg/get-packages': 1.1.3
      fs-extra: 7.0.1

  '@changesets/read@0.6.0':
    dependencies:
      '@babel/runtime': 7.25.4
      '@changesets/git': 3.0.0
      '@changesets/logger': 0.1.0
      '@changesets/parse': 0.4.0
      '@changesets/types': 6.0.0
      chalk: 2.4.2
      fs-extra: 7.0.1
      p-filter: 2.1.0

  '@changesets/should-skip-package@0.1.0':
    dependencies:
      '@babel/runtime': 7.25.4
      '@changesets/types': 6.0.0
      '@manypkg/get-packages': 1.1.3

  '@changesets/types@4.1.0': {}

  '@changesets/types@6.0.0': {}

  '@changesets/write@0.3.1':
    dependencies:
      '@babel/runtime': 7.25.4
      '@changesets/types': 6.0.0
      fs-extra: 7.0.1
      human-id: 1.0.2
      prettier: 2.8.8

  '@cspotcode/source-map-support@0.8.1':
    dependencies:
      '@jridgewell/trace-mapping': 0.3.9

<<<<<<< HEAD
  '@dependents/detective-less@4.1.0':
    dependencies:
      gonzales-pe: 4.3.0
      node-source-walk: 6.0.2

  '@esbuild/aix-ppc64@0.23.1':
=======
  '@esbuild/aix-ppc64@0.21.5':
>>>>>>> e5d4f640
    optional: true

  '@esbuild/android-arm64@0.23.1':
    optional: true

  '@esbuild/android-arm@0.23.1':
    optional: true

  '@esbuild/android-x64@0.23.1':
    optional: true

  '@esbuild/darwin-arm64@0.23.1':
    optional: true

  '@esbuild/darwin-x64@0.23.1':
    optional: true

  '@esbuild/freebsd-arm64@0.23.1':
    optional: true

  '@esbuild/freebsd-x64@0.23.1':
    optional: true

  '@esbuild/linux-arm64@0.23.1':
    optional: true

  '@esbuild/linux-arm@0.23.1':
    optional: true

  '@esbuild/linux-ia32@0.23.1':
    optional: true

  '@esbuild/linux-loong64@0.23.1':
    optional: true

  '@esbuild/linux-mips64el@0.23.1':
    optional: true

  '@esbuild/linux-ppc64@0.23.1':
    optional: true

  '@esbuild/linux-riscv64@0.23.1':
    optional: true

  '@esbuild/linux-s390x@0.23.1':
    optional: true

  '@esbuild/linux-x64@0.23.1':
    optional: true

  '@esbuild/netbsd-x64@0.23.1':
    optional: true

  '@esbuild/openbsd-arm64@0.23.1':
    optional: true

  '@esbuild/openbsd-x64@0.23.1':
    optional: true

  '@esbuild/sunos-x64@0.23.1':
    optional: true

  '@esbuild/win32-arm64@0.23.1':
    optional: true

  '@esbuild/win32-ia32@0.23.1':
    optional: true

  '@esbuild/win32-x64@0.23.1':
    optional: true

  '@eslint-community/eslint-plugin-eslint-comments@4.4.0(eslint@8.57.0)':
    dependencies:
      escape-string-regexp: 4.0.0
      eslint: 8.57.0
      ignore: 5.3.2

  '@eslint-community/eslint-utils@4.4.0(eslint@8.57.0)':
    dependencies:
      eslint: 8.57.0
      eslint-visitor-keys: 3.4.3

  '@eslint-community/regexpp@4.11.0': {}

  '@eslint/eslintrc@2.1.4':
    dependencies:
      ajv: 6.12.6
      debug: 4.3.6(supports-color@8.1.1)
      espree: 9.6.1
      globals: 13.24.0
      ignore: 5.3.2
      import-fresh: 3.3.0
      js-yaml: 4.1.0
      minimatch: 3.1.2
      strip-json-comments: 3.1.1
    transitivePeerDependencies:
      - supports-color

  '@eslint/js@8.57.0': {}

  '@ethereumjs/rlp@4.0.1': {}

  '@ethereumjs/rlp@5.0.2': {}

  '@ethereumjs/util@8.1.0':
    dependencies:
      '@ethereumjs/rlp': 4.0.1
      ethereum-cryptography: 2.2.1
      micro-ftch: 0.3.1

  '@ethersproject/abi@5.7.0':
    dependencies:
      '@ethersproject/address': 5.7.0
      '@ethersproject/bignumber': 5.7.0
      '@ethersproject/bytes': 5.7.0
      '@ethersproject/constants': 5.7.0
      '@ethersproject/hash': 5.7.0
      '@ethersproject/keccak256': 5.7.0
      '@ethersproject/logger': 5.7.0
      '@ethersproject/properties': 5.7.0
      '@ethersproject/strings': 5.7.0

  '@ethersproject/abstract-provider@5.7.0':
    dependencies:
      '@ethersproject/bignumber': 5.7.0
      '@ethersproject/bytes': 5.7.0
      '@ethersproject/logger': 5.7.0
      '@ethersproject/networks': 5.7.1
      '@ethersproject/properties': 5.7.0
      '@ethersproject/transactions': 5.7.0
      '@ethersproject/web': 5.7.1

  '@ethersproject/abstract-signer@5.7.0':
    dependencies:
      '@ethersproject/abstract-provider': 5.7.0
      '@ethersproject/bignumber': 5.7.0
      '@ethersproject/bytes': 5.7.0
      '@ethersproject/logger': 5.7.0
      '@ethersproject/properties': 5.7.0

  '@ethersproject/address@5.6.1':
    dependencies:
      '@ethersproject/bignumber': 5.7.0
      '@ethersproject/bytes': 5.7.0
      '@ethersproject/keccak256': 5.7.0
      '@ethersproject/logger': 5.7.0
      '@ethersproject/rlp': 5.7.0

  '@ethersproject/address@5.7.0':
    dependencies:
      '@ethersproject/bignumber': 5.7.0
      '@ethersproject/bytes': 5.7.0
      '@ethersproject/keccak256': 5.7.0
      '@ethersproject/logger': 5.7.0
      '@ethersproject/rlp': 5.7.0

  '@ethersproject/base64@5.7.0':
    dependencies:
      '@ethersproject/bytes': 5.7.0

  '@ethersproject/basex@5.7.0':
    dependencies:
      '@ethersproject/bytes': 5.7.0
      '@ethersproject/properties': 5.7.0

  '@ethersproject/bignumber@5.7.0':
    dependencies:
      '@ethersproject/bytes': 5.7.0
      '@ethersproject/logger': 5.7.0
      bn.js: 5.2.1

  '@ethersproject/bytes@5.7.0':
    dependencies:
      '@ethersproject/logger': 5.7.0

  '@ethersproject/constants@5.7.0':
    dependencies:
      '@ethersproject/bignumber': 5.7.0

  '@ethersproject/contracts@5.7.0':
    dependencies:
      '@ethersproject/abi': 5.7.0
      '@ethersproject/abstract-provider': 5.7.0
      '@ethersproject/abstract-signer': 5.7.0
      '@ethersproject/address': 5.7.0
      '@ethersproject/bignumber': 5.7.0
      '@ethersproject/bytes': 5.7.0
      '@ethersproject/constants': 5.7.0
      '@ethersproject/logger': 5.7.0
      '@ethersproject/properties': 5.7.0
      '@ethersproject/transactions': 5.7.0

  '@ethersproject/hash@5.7.0':
    dependencies:
      '@ethersproject/abstract-signer': 5.7.0
      '@ethersproject/address': 5.7.0
      '@ethersproject/base64': 5.7.0
      '@ethersproject/bignumber': 5.7.0
      '@ethersproject/bytes': 5.7.0
      '@ethersproject/keccak256': 5.7.0
      '@ethersproject/logger': 5.7.0
      '@ethersproject/properties': 5.7.0
      '@ethersproject/strings': 5.7.0

  '@ethersproject/hdnode@5.7.0':
    dependencies:
      '@ethersproject/abstract-signer': 5.7.0
      '@ethersproject/basex': 5.7.0
      '@ethersproject/bignumber': 5.7.0
      '@ethersproject/bytes': 5.7.0
      '@ethersproject/logger': 5.7.0
      '@ethersproject/pbkdf2': 5.7.0
      '@ethersproject/properties': 5.7.0
      '@ethersproject/sha2': 5.7.0
      '@ethersproject/signing-key': 5.7.0
      '@ethersproject/strings': 5.7.0
      '@ethersproject/transactions': 5.7.0
      '@ethersproject/wordlists': 5.7.0

  '@ethersproject/json-wallets@5.7.0':
    dependencies:
      '@ethersproject/abstract-signer': 5.7.0
      '@ethersproject/address': 5.7.0
      '@ethersproject/bytes': 5.7.0
      '@ethersproject/hdnode': 5.7.0
      '@ethersproject/keccak256': 5.7.0
      '@ethersproject/logger': 5.7.0
      '@ethersproject/pbkdf2': 5.7.0
      '@ethersproject/properties': 5.7.0
      '@ethersproject/random': 5.7.0
      '@ethersproject/strings': 5.7.0
      '@ethersproject/transactions': 5.7.0
      aes-js: 3.0.0
      scrypt-js: 3.0.1

  '@ethersproject/keccak256@5.7.0':
    dependencies:
      '@ethersproject/bytes': 5.7.0
      js-sha3: 0.8.0

  '@ethersproject/logger@5.7.0': {}

  '@ethersproject/networks@5.7.1':
    dependencies:
      '@ethersproject/logger': 5.7.0

  '@ethersproject/pbkdf2@5.7.0':
    dependencies:
      '@ethersproject/bytes': 5.7.0
      '@ethersproject/sha2': 5.7.0

  '@ethersproject/properties@5.7.0':
    dependencies:
      '@ethersproject/logger': 5.7.0

  '@ethersproject/providers@5.7.2':
    dependencies:
      '@ethersproject/abstract-provider': 5.7.0
      '@ethersproject/abstract-signer': 5.7.0
      '@ethersproject/address': 5.7.0
      '@ethersproject/base64': 5.7.0
      '@ethersproject/basex': 5.7.0
      '@ethersproject/bignumber': 5.7.0
      '@ethersproject/bytes': 5.7.0
      '@ethersproject/constants': 5.7.0
      '@ethersproject/hash': 5.7.0
      '@ethersproject/logger': 5.7.0
      '@ethersproject/networks': 5.7.1
      '@ethersproject/properties': 5.7.0
      '@ethersproject/random': 5.7.0
      '@ethersproject/rlp': 5.7.0
      '@ethersproject/sha2': 5.7.0
      '@ethersproject/strings': 5.7.0
      '@ethersproject/transactions': 5.7.0
      '@ethersproject/web': 5.7.1
      bech32: 1.1.4
      ws: 7.4.6
    transitivePeerDependencies:
      - bufferutil
      - utf-8-validate

  '@ethersproject/random@5.7.0':
    dependencies:
      '@ethersproject/bytes': 5.7.0
      '@ethersproject/logger': 5.7.0

  '@ethersproject/rlp@5.7.0':
    dependencies:
      '@ethersproject/bytes': 5.7.0
      '@ethersproject/logger': 5.7.0

  '@ethersproject/sha2@5.7.0':
    dependencies:
      '@ethersproject/bytes': 5.7.0
      '@ethersproject/logger': 5.7.0
      hash.js: 1.1.7

  '@ethersproject/signing-key@5.7.0':
    dependencies:
      '@ethersproject/bytes': 5.7.0
      '@ethersproject/logger': 5.7.0
      '@ethersproject/properties': 5.7.0
      bn.js: 5.2.1
      elliptic: 6.5.4
      hash.js: 1.1.7

  '@ethersproject/solidity@5.7.0':
    dependencies:
      '@ethersproject/bignumber': 5.7.0
      '@ethersproject/bytes': 5.7.0
      '@ethersproject/keccak256': 5.7.0
      '@ethersproject/logger': 5.7.0
      '@ethersproject/sha2': 5.7.0
      '@ethersproject/strings': 5.7.0

  '@ethersproject/strings@5.7.0':
    dependencies:
      '@ethersproject/bytes': 5.7.0
      '@ethersproject/constants': 5.7.0
      '@ethersproject/logger': 5.7.0

  '@ethersproject/transactions@5.7.0':
    dependencies:
      '@ethersproject/address': 5.7.0
      '@ethersproject/bignumber': 5.7.0
      '@ethersproject/bytes': 5.7.0
      '@ethersproject/constants': 5.7.0
      '@ethersproject/keccak256': 5.7.0
      '@ethersproject/logger': 5.7.0
      '@ethersproject/properties': 5.7.0
      '@ethersproject/rlp': 5.7.0
      '@ethersproject/signing-key': 5.7.0

  '@ethersproject/units@5.7.0':
    dependencies:
      '@ethersproject/bignumber': 5.7.0
      '@ethersproject/constants': 5.7.0
      '@ethersproject/logger': 5.7.0

  '@ethersproject/wallet@5.7.0':
    dependencies:
      '@ethersproject/abstract-provider': 5.7.0
      '@ethersproject/abstract-signer': 5.7.0
      '@ethersproject/address': 5.7.0
      '@ethersproject/bignumber': 5.7.0
      '@ethersproject/bytes': 5.7.0
      '@ethersproject/hash': 5.7.0
      '@ethersproject/hdnode': 5.7.0
      '@ethersproject/json-wallets': 5.7.0
      '@ethersproject/keccak256': 5.7.0
      '@ethersproject/logger': 5.7.0
      '@ethersproject/properties': 5.7.0
      '@ethersproject/random': 5.7.0
      '@ethersproject/signing-key': 5.7.0
      '@ethersproject/transactions': 5.7.0
      '@ethersproject/wordlists': 5.7.0

  '@ethersproject/web@5.7.1':
    dependencies:
      '@ethersproject/base64': 5.7.0
      '@ethersproject/bytes': 5.7.0
      '@ethersproject/logger': 5.7.0
      '@ethersproject/properties': 5.7.0
      '@ethersproject/strings': 5.7.0

  '@ethersproject/wordlists@5.7.0':
    dependencies:
      '@ethersproject/bytes': 5.7.0
      '@ethersproject/hash': 5.7.0
      '@ethersproject/logger': 5.7.0
      '@ethersproject/properties': 5.7.0
      '@ethersproject/strings': 5.7.0

  '@fastify/busboy@2.1.1': {}

  '@fvictorio/tabtab@0.0.3':
    dependencies:
      debug: 4.3.6(supports-color@8.1.1)
      enquirer: 2.4.1
      minimist: 1.2.8
      mkdirp: 1.0.4
      untildify: 4.0.0
    transitivePeerDependencies:
      - supports-color

  '@humanwhocodes/config-array@0.11.14':
    dependencies:
      '@humanwhocodes/object-schema': 2.0.3
      debug: 4.3.6(supports-color@8.1.1)
      minimatch: 3.1.2
    transitivePeerDependencies:
      - supports-color

  '@humanwhocodes/module-importer@1.0.1': {}

  '@humanwhocodes/object-schema@2.0.3': {}

  '@isaacs/cliui@8.0.2':
    dependencies:
      string-width: 5.1.2
      string-width-cjs: string-width@4.2.3
      strip-ansi: 7.1.0
      strip-ansi-cjs: strip-ansi@6.0.1
      wrap-ansi: 8.1.0
      wrap-ansi-cjs: wrap-ansi@7.0.0

  '@istanbuljs/load-nyc-config@1.1.0':
    dependencies:
      camelcase: 5.3.1
      find-up: 4.1.0
      get-package-type: 0.1.0
      js-yaml: 3.14.1
      resolve-from: 5.0.0

  '@istanbuljs/schema@0.1.3': {}

  '@jest/schemas@29.6.3':
    dependencies:
      '@sinclair/typebox': 0.27.8

  '@jridgewell/gen-mapping@0.3.5':
    dependencies:
      '@jridgewell/set-array': 1.2.1
      '@jridgewell/sourcemap-codec': 1.5.0
      '@jridgewell/trace-mapping': 0.3.25

  '@jridgewell/resolve-uri@3.1.2': {}

  '@jridgewell/set-array@1.2.1': {}

  '@jridgewell/sourcemap-codec@1.5.0': {}

  '@jridgewell/trace-mapping@0.3.25':
    dependencies:
      '@jridgewell/resolve-uri': 3.1.2
      '@jridgewell/sourcemap-codec': 1.5.0

  '@jridgewell/trace-mapping@0.3.9':
    dependencies:
      '@jridgewell/resolve-uri': 3.1.2
      '@jridgewell/sourcemap-codec': 1.5.0

  '@ledgerhq/cryptoassets@9.13.0':
    dependencies:
      invariant: 2.2.4

  '@ledgerhq/devices@8.4.2':
    dependencies:
      '@ledgerhq/errors': 6.18.0
      '@ledgerhq/logs': 6.12.0
      rxjs: 7.8.1
      semver: 7.6.3

  '@ledgerhq/domain-service@1.2.3(debug@4.3.6)':
    dependencies:
      '@ledgerhq/errors': 6.18.0
      '@ledgerhq/logs': 6.12.0
      '@ledgerhq/types-live': 6.50.0
      axios: 1.7.5(debug@4.3.6)
      eip55: 2.1.1
      react: 18.3.1
      react-dom: 18.3.1(react@18.3.1)
    transitivePeerDependencies:
      - debug

  '@ledgerhq/errors@6.18.0': {}

  '@ledgerhq/hw-app-eth@6.33.6(debug@4.3.6)':
    dependencies:
      '@ethersproject/abi': 5.7.0
      '@ethersproject/rlp': 5.7.0
      '@ledgerhq/cryptoassets': 9.13.0
      '@ledgerhq/domain-service': 1.2.3(debug@4.3.6)
      '@ledgerhq/errors': 6.18.0
      '@ledgerhq/hw-transport': 6.31.2
      '@ledgerhq/hw-transport-mocker': 6.29.2
      '@ledgerhq/logs': 6.12.0
      axios: 1.7.5(debug@4.3.6)
      bignumber.js: 9.1.2
      crypto-js: 4.2.0
    transitivePeerDependencies:
      - debug

  '@ledgerhq/hw-transport-mocker@6.29.2':
    dependencies:
      '@ledgerhq/hw-transport': 6.31.2
      '@ledgerhq/logs': 6.12.0
      rxjs: 7.8.1

  '@ledgerhq/hw-transport-node-hid-noevents@6.30.3':
    dependencies:
      '@ledgerhq/devices': 8.4.2
      '@ledgerhq/errors': 6.18.0
      '@ledgerhq/hw-transport': 6.31.2
      '@ledgerhq/logs': 6.12.0
      node-hid: 2.1.2

  '@ledgerhq/hw-transport-node-hid@6.29.3':
    dependencies:
      '@ledgerhq/devices': 8.4.2
      '@ledgerhq/errors': 6.18.0
      '@ledgerhq/hw-transport': 6.31.2
      '@ledgerhq/hw-transport-node-hid-noevents': 6.30.3
      '@ledgerhq/logs': 6.12.0
      lodash: 4.17.21
      node-hid: 2.1.2
      usb: 2.9.0

  '@ledgerhq/hw-transport@6.31.2':
    dependencies:
      '@ledgerhq/devices': 8.4.2
      '@ledgerhq/errors': 6.18.0
      '@ledgerhq/logs': 6.12.0
      events: 3.3.0

  '@ledgerhq/logs@6.12.0': {}

  '@ledgerhq/types-live@6.50.0':
    dependencies:
      bignumber.js: 9.1.2
      rxjs: 7.8.1

  '@manypkg/find-root@1.1.0':
    dependencies:
      '@babel/runtime': 7.25.4
      '@types/node': 12.20.55
      find-up: 4.1.0
      fs-extra: 8.1.0

  '@manypkg/get-packages@1.1.3':
    dependencies:
      '@babel/runtime': 7.25.4
      '@changesets/types': 4.1.0
      '@manypkg/find-root': 1.1.0
      fs-extra: 8.1.0
      globby: 11.1.0
      read-yaml-file: 1.1.0

  '@metamask/eth-sig-util@4.0.1':
    dependencies:
      ethereumjs-abi: 0.6.8
      ethereumjs-util: 6.2.1
      ethjs-util: 0.1.6
      tweetnacl: 1.0.3
      tweetnacl-util: 0.15.1

<<<<<<< HEAD
  '@microsoft/api-extractor-model@7.29.6(@types/node@20.16.1)':
    dependencies:
      '@microsoft/tsdoc': 0.15.0
      '@microsoft/tsdoc-config': 0.17.0
      '@rushstack/node-core-library': 5.7.0(@types/node@20.16.1)
    transitivePeerDependencies:
      - '@types/node'

  '@microsoft/api-extractor@7.47.7(@types/node@20.16.1)':
    dependencies:
      '@microsoft/api-extractor-model': 7.29.6(@types/node@20.16.1)
      '@microsoft/tsdoc': 0.15.0
      '@microsoft/tsdoc-config': 0.17.0
      '@rushstack/node-core-library': 5.7.0(@types/node@20.16.1)
      '@rushstack/rig-package': 0.5.3
      '@rushstack/terminal': 0.14.0(@types/node@20.16.1)
      '@rushstack/ts-command-line': 4.22.6(@types/node@20.16.1)
      lodash: 4.17.21
      minimatch: 3.0.8
      resolve: 1.22.8
      semver: 7.5.4
      source-map: 0.6.1
      typescript: 5.4.2
    transitivePeerDependencies:
      - '@types/node'

  '@microsoft/tsdoc-config@0.17.0':
    dependencies:
      '@microsoft/tsdoc': 0.15.0
      ajv: 8.12.0
      jju: 1.4.0
      resolve: 1.22.8

  '@microsoft/tsdoc@0.15.0': {}

=======
>>>>>>> e5d4f640
  '@noble/curves@1.2.0':
    dependencies:
      '@noble/hashes': 1.3.2

  '@noble/curves@1.4.0':
    dependencies:
      '@noble/hashes': 1.4.0

  '@noble/curves@1.4.2':
    dependencies:
      '@noble/hashes': 1.4.0

  '@noble/hashes@1.1.2': {}

  '@noble/hashes@1.3.2': {}

  '@noble/hashes@1.4.0': {}

  '@noble/secp256k1@1.6.2': {}

  '@nodelib/fs.scandir@2.1.5':
    dependencies:
      '@nodelib/fs.stat': 2.0.5
      run-parallel: 1.2.0

  '@nodelib/fs.stat@2.0.5': {}

  '@nodelib/fs.walk@1.2.8':
    dependencies:
      '@nodelib/fs.scandir': 2.1.5
      fastq: 1.17.1

  '@nolyfill/is-core-module@1.0.39': {}

  '@nomicfoundation/edr-darwin-arm64@0.5.2': {}

  '@nomicfoundation/edr-darwin-x64@0.5.2': {}

  '@nomicfoundation/edr-linux-arm64-gnu@0.5.2': {}

  '@nomicfoundation/edr-linux-arm64-musl@0.5.2': {}

  '@nomicfoundation/edr-linux-x64-gnu@0.5.2': {}

  '@nomicfoundation/edr-linux-x64-musl@0.5.2': {}

  '@nomicfoundation/edr-win32-x64-msvc@0.5.2': {}

  '@nomicfoundation/edr@0.5.2':
    dependencies:
      '@nomicfoundation/edr-darwin-arm64': 0.5.2
      '@nomicfoundation/edr-darwin-x64': 0.5.2
      '@nomicfoundation/edr-linux-arm64-gnu': 0.5.2
      '@nomicfoundation/edr-linux-arm64-musl': 0.5.2
      '@nomicfoundation/edr-linux-x64-gnu': 0.5.2
      '@nomicfoundation/edr-linux-x64-musl': 0.5.2
      '@nomicfoundation/edr-win32-x64-msvc': 0.5.2

  '@nomicfoundation/ethereumjs-block@5.0.4':
    dependencies:
      '@nomicfoundation/ethereumjs-common': 4.0.4
      '@nomicfoundation/ethereumjs-rlp': 5.0.4
      '@nomicfoundation/ethereumjs-trie': 6.0.4
      '@nomicfoundation/ethereumjs-tx': 5.0.4
      '@nomicfoundation/ethereumjs-util': 9.0.4
      ethereum-cryptography: 0.1.3
    transitivePeerDependencies:
      - c-kzg

  '@nomicfoundation/ethereumjs-common@4.0.4':
    dependencies:
      '@nomicfoundation/ethereumjs-util': 9.0.4
    transitivePeerDependencies:
      - c-kzg

  '@nomicfoundation/ethereumjs-rlp@5.0.4': {}

  '@nomicfoundation/ethereumjs-trie@6.0.4':
    dependencies:
      '@nomicfoundation/ethereumjs-rlp': 5.0.4
      '@nomicfoundation/ethereumjs-util': 9.0.4
      '@types/readable-stream': 2.3.15
      ethereum-cryptography: 0.1.3
      lru-cache: 10.4.3
      readable-stream: 3.6.2
    transitivePeerDependencies:
      - c-kzg

  '@nomicfoundation/ethereumjs-tx@5.0.4':
    dependencies:
      '@nomicfoundation/ethereumjs-common': 4.0.4
      '@nomicfoundation/ethereumjs-rlp': 5.0.4
      '@nomicfoundation/ethereumjs-util': 9.0.4
      ethereum-cryptography: 0.1.3

  '@nomicfoundation/ethereumjs-util@9.0.4':
    dependencies:
      '@nomicfoundation/ethereumjs-rlp': 5.0.4
      ethereum-cryptography: 0.1.3

  '@nomicfoundation/hardhat-ignition-ethers@0.15.5(@nomicfoundation/hardhat-ethers@packages+hardhat-ethers)(@nomicfoundation/hardhat-ignition@0.15.5(@nomicfoundation/hardhat-verify@packages+hardhat-verify)(hardhat@packages+hardhat-core))(@nomicfoundation/ignition-core@0.15.5)(ethers@6.13.2)(hardhat@packages+hardhat-core)':
    dependencies:
      '@nomicfoundation/hardhat-ethers': link:packages/hardhat-ethers
      '@nomicfoundation/hardhat-ignition': 0.15.5(@nomicfoundation/hardhat-verify@packages+hardhat-verify)(hardhat@packages+hardhat-core)
      '@nomicfoundation/ignition-core': 0.15.5
      ethers: 6.13.2
      hardhat: link:packages/hardhat-core

  '@nomicfoundation/hardhat-ignition-viem@0.15.5(@nomicfoundation/hardhat-ignition@0.15.5(@nomicfoundation/hardhat-verify@packages+hardhat-verify)(hardhat@packages+hardhat-core))(@nomicfoundation/hardhat-viem@packages+hardhat-viem)(@nomicfoundation/ignition-core@0.15.5)(hardhat@packages+hardhat-core)(viem@2.20.0(typescript@5.0.4)(zod@3.23.8))':
    dependencies:
      '@nomicfoundation/hardhat-ignition': 0.15.5(@nomicfoundation/hardhat-verify@packages+hardhat-verify)(hardhat@packages+hardhat-core)
      '@nomicfoundation/hardhat-viem': link:packages/hardhat-viem
      '@nomicfoundation/ignition-core': 0.15.5
      hardhat: link:packages/hardhat-core
      viem: 2.20.0(typescript@5.0.4)(zod@3.23.8)

  '@nomicfoundation/hardhat-ignition@0.15.5(@nomicfoundation/hardhat-verify@packages+hardhat-verify)(hardhat@packages+hardhat-core)':
    dependencies:
      '@nomicfoundation/hardhat-verify': link:packages/hardhat-verify
      '@nomicfoundation/ignition-core': 0.15.5
      '@nomicfoundation/ignition-ui': 0.15.5
      chalk: 4.1.2
      debug: 4.3.6(supports-color@8.1.1)
      fs-extra: 10.1.0
      hardhat: link:packages/hardhat-core
      prompts: 2.4.2
    transitivePeerDependencies:
      - bufferutil
      - supports-color
      - utf-8-validate

  '@nomicfoundation/ignition-core@0.15.5':
    dependencies:
      '@ethersproject/address': 5.6.1
      '@nomicfoundation/solidity-analyzer': 0.1.2
      cbor: 9.0.2
      debug: 4.3.6(supports-color@8.1.1)
      ethers: 6.13.2
      fs-extra: 10.1.0
      immer: 10.0.2
      lodash: 4.17.21
      ndjson: 2.0.0
    transitivePeerDependencies:
      - bufferutil
      - supports-color
      - utf-8-validate

  '@nomicfoundation/ignition-ui@0.15.5': {}

  '@nomicfoundation/solidity-analyzer-darwin-arm64@0.1.2':
    optional: true

  '@nomicfoundation/solidity-analyzer-darwin-x64@0.1.2':
    optional: true

  '@nomicfoundation/solidity-analyzer-linux-arm64-gnu@0.1.2':
    optional: true

  '@nomicfoundation/solidity-analyzer-linux-arm64-musl@0.1.2':
    optional: true

  '@nomicfoundation/solidity-analyzer-linux-x64-gnu@0.1.2':
    optional: true

  '@nomicfoundation/solidity-analyzer-linux-x64-musl@0.1.2':
    optional: true

  '@nomicfoundation/solidity-analyzer-win32-x64-msvc@0.1.2':
    optional: true

  '@nomicfoundation/solidity-analyzer@0.1.2':
    optionalDependencies:
      '@nomicfoundation/solidity-analyzer-darwin-arm64': 0.1.2
      '@nomicfoundation/solidity-analyzer-darwin-x64': 0.1.2
      '@nomicfoundation/solidity-analyzer-linux-arm64-gnu': 0.1.2
      '@nomicfoundation/solidity-analyzer-linux-arm64-musl': 0.1.2
      '@nomicfoundation/solidity-analyzer-linux-x64-gnu': 0.1.2
      '@nomicfoundation/solidity-analyzer-linux-x64-musl': 0.1.2
      '@nomicfoundation/solidity-analyzer-win32-x64-msvc': 0.1.2

  '@pkgjs/parseargs@0.11.0':
    optional: true

<<<<<<< HEAD
  '@rushstack/node-core-library@5.7.0(@types/node@20.16.1)':
    dependencies:
      ajv: 8.13.0
      ajv-draft-04: 1.0.0(ajv@8.13.0)
      ajv-formats: 3.0.1(ajv@8.13.0)
      fs-extra: 7.0.1
      import-lazy: 4.0.0
      jju: 1.4.0
      resolve: 1.22.8
      semver: 7.5.4
    optionalDependencies:
      '@types/node': 20.16.1

  '@rushstack/rig-package@0.5.3':
    dependencies:
      resolve: 1.22.8
      strip-json-comments: 3.1.1

  '@rushstack/terminal@0.14.0(@types/node@20.16.1)':
    dependencies:
      '@rushstack/node-core-library': 5.7.0(@types/node@20.16.1)
      supports-color: 8.1.1
    optionalDependencies:
      '@types/node': 20.16.1

  '@rushstack/ts-command-line@4.22.6(@types/node@20.16.1)':
    dependencies:
      '@rushstack/terminal': 0.14.0(@types/node@20.16.1)
      '@types/argparse': 1.0.38
      argparse: 1.0.10
      string-argv: 0.3.2
    transitivePeerDependencies:
      - '@types/node'

=======
>>>>>>> e5d4f640
  '@scure/base@1.1.7': {}

  '@scure/bip32@1.1.0':
    dependencies:
      '@noble/hashes': 1.1.2
      '@noble/secp256k1': 1.6.2
      '@scure/base': 1.1.7

  '@scure/bip32@1.4.0':
    dependencies:
      '@noble/curves': 1.4.0
      '@noble/hashes': 1.4.0
      '@scure/base': 1.1.7

  '@scure/bip39@1.1.0':
    dependencies:
      '@noble/hashes': 1.1.2
      '@scure/base': 1.1.7

  '@scure/bip39@1.3.0':
    dependencies:
      '@noble/hashes': 1.4.0
      '@scure/base': 1.1.7

  '@sentry/core@5.30.0':
    dependencies:
      '@sentry/hub': 5.30.0
      '@sentry/minimal': 5.30.0
      '@sentry/types': 5.30.0
      '@sentry/utils': 5.30.0
      tslib: 1.14.1

  '@sentry/hub@5.30.0':
    dependencies:
      '@sentry/types': 5.30.0
      '@sentry/utils': 5.30.0
      tslib: 1.14.1

  '@sentry/minimal@5.30.0':
    dependencies:
      '@sentry/hub': 5.30.0
      '@sentry/types': 5.30.0
      tslib: 1.14.1

  '@sentry/node@5.30.0':
    dependencies:
      '@sentry/core': 5.30.0
      '@sentry/hub': 5.30.0
      '@sentry/tracing': 5.30.0
      '@sentry/types': 5.30.0
      '@sentry/utils': 5.30.0
      cookie: 0.4.2
      https-proxy-agent: 5.0.1
      lru_map: 0.3.3
      tslib: 1.14.1
    transitivePeerDependencies:
      - supports-color

  '@sentry/tracing@5.30.0':
    dependencies:
      '@sentry/hub': 5.30.0
      '@sentry/minimal': 5.30.0
      '@sentry/types': 5.30.0
      '@sentry/utils': 5.30.0
      tslib: 1.14.1

  '@sentry/types@5.30.0': {}

  '@sentry/utils@5.30.0':
    dependencies:
      '@sentry/types': 5.30.0
      tslib: 1.14.1

  '@sinclair/typebox@0.27.8': {}

  '@sinonjs/commons@1.8.6':
    dependencies:
      type-detect: 4.0.8

  '@sinonjs/fake-timers@6.0.1':
    dependencies:
      '@sinonjs/commons': 1.8.6

  '@sinonjs/samsam@5.3.1':
    dependencies:
      '@sinonjs/commons': 1.8.6
      lodash.get: 4.4.2
      type-detect: 4.1.0

  '@sinonjs/text-encoding@0.7.3': {}

  '@solidity-parser/parser@0.14.5':
    dependencies:
      antlr4ts: 0.5.0-alpha.4

  '@solidity-parser/parser@0.18.0': {}

  '@tsconfig/node10@1.0.11': {}

  '@tsconfig/node12@1.0.11': {}

  '@tsconfig/node14@1.0.3': {}

  '@tsconfig/node16@1.0.4': {}

  '@typechain/ethers-v6@0.5.1(ethers@6.13.2)(typechain@8.3.2(typescript@5.0.4))(typescript@5.0.4)':
    dependencies:
      ethers: 6.13.2
      lodash: 4.17.21
      ts-essentials: 7.0.3(typescript@5.0.4)
      typechain: 8.3.2(typescript@5.0.4)
      typescript: 5.0.4

  '@typechain/hardhat@9.1.0(@typechain/ethers-v6@0.5.1(ethers@6.13.2)(typechain@8.3.2(typescript@5.0.4))(typescript@5.0.4))(ethers@6.13.2)(hardhat@packages+hardhat-core)(typechain@8.3.2(typescript@5.0.4))':
    dependencies:
      '@typechain/ethers-v6': 0.5.1(ethers@6.13.2)(typechain@8.3.2(typescript@5.0.4))(typescript@5.0.4)
      ethers: 6.13.2
      fs-extra: 9.1.0
      hardhat: link:packages/hardhat-core
      typechain: 8.3.2(typescript@5.0.4)

  '@types/async-eventemitter@0.2.4':
    dependencies:
      '@types/events': 3.0.3

  '@types/bn.js@4.11.6':
    dependencies:
      '@types/node': 20.16.1

  '@types/bn.js@5.1.5':
    dependencies:
      '@types/node': 18.19.46

  '@types/chai-as-promised@7.1.8':
    dependencies:
      '@types/chai': 4.3.18

  '@types/chai@4.3.18': {}

  '@types/ci-info@2.0.0': {}

  '@types/concat-stream@1.6.1':
    dependencies:
      '@types/node': 20.16.1

  '@types/debug@4.1.12':
    dependencies:
      '@types/ms': 0.7.34

  '@types/events@3.0.3': {}

  '@types/find-up@2.1.1': {}

  '@types/form-data@0.0.33':
    dependencies:
      '@types/node': 20.16.1

  '@types/fs-extra@5.1.0':
    dependencies:
      '@types/node': 18.19.46

  '@types/glob@7.2.0':
    dependencies:
      '@types/minimatch': 5.1.2
      '@types/node': 18.19.46

  '@types/json-schema@7.0.15': {}

  '@types/json5@0.0.29': {}

  '@types/keccak@3.0.4':
    dependencies:
      '@types/node': 18.19.46

  '@types/lodash.clonedeep@4.5.9':
    dependencies:
      '@types/lodash': 4.17.7

  '@types/lodash.isequal@4.5.8':
    dependencies:
      '@types/lodash': 4.17.7

  '@types/lodash.memoize@4.1.9':
    dependencies:
      '@types/lodash': 4.17.7

  '@types/lodash@4.17.7': {}

  '@types/lru-cache@5.1.1': {}

  '@types/minimatch@5.1.2': {}

  '@types/mocha@10.0.7': {}

  '@types/ms@0.7.34': {}

  '@types/node@10.17.60': {}

  '@types/node@12.20.55': {}

  '@types/node@18.15.13': {}

  '@types/node@18.19.46':
    dependencies:
      undici-types: 5.26.5

  '@types/node@20.16.1':
    dependencies:
      undici-types: 6.19.8

  '@types/node@8.10.66': {}

  '@types/pbkdf2@3.1.2':
    dependencies:
      '@types/node': 20.16.1

  '@types/prettier@2.7.3': {}

  '@types/qs@6.9.15': {}

  '@types/readable-stream@2.3.15':
    dependencies:
      '@types/node': 20.16.1
      safe-buffer: 5.1.2

  '@types/resolve@1.20.6': {}

  '@types/secp256k1@4.0.6':
    dependencies:
      '@types/node': 20.16.1

  '@types/semver@6.2.7': {}

  '@types/semver@7.5.8': {}

  '@types/sinon-chai@3.2.12':
    dependencies:
      '@types/chai': 4.3.18
      '@types/sinon': 9.0.11

  '@types/sinon@9.0.11':
    dependencies:
      '@types/sinonjs__fake-timers': 8.1.5

  '@types/sinonjs__fake-timers@8.1.5': {}

  '@types/uuid@8.3.4': {}

  '@types/w3c-web-usb@1.0.10': {}

  '@types/ws@7.4.7':
    dependencies:
      '@types/node': 18.19.46

  '@types/ws@8.5.3':
    dependencies:
      '@types/node': 20.16.1

  '@typescript-eslint/eslint-plugin@5.61.0(@typescript-eslint/parser@5.61.0(eslint@8.57.0)(typescript@5.0.4))(eslint@8.57.0)(typescript@5.0.4)':
    dependencies:
      '@eslint-community/regexpp': 4.11.0
      '@typescript-eslint/parser': 5.61.0(eslint@8.57.0)(typescript@5.0.4)
      '@typescript-eslint/scope-manager': 5.61.0
      '@typescript-eslint/type-utils': 5.61.0(eslint@8.57.0)(typescript@5.0.4)
      '@typescript-eslint/utils': 5.61.0(eslint@8.57.0)(typescript@5.0.4)
      debug: 4.3.6(supports-color@8.1.1)
      eslint: 8.57.0
      graphemer: 1.4.0
      ignore: 5.3.2
      natural-compare-lite: 1.4.0
      semver: 7.6.3
      tsutils: 3.21.0(typescript@5.0.4)
    optionalDependencies:
      typescript: 5.0.4
    transitivePeerDependencies:
      - supports-color

  '@typescript-eslint/eslint-plugin@7.18.0(@typescript-eslint/parser@7.18.0(eslint@8.57.0)(typescript@5.5.4))(eslint@8.57.0)(typescript@5.5.4)':
    dependencies:
      '@eslint-community/regexpp': 4.11.0
      '@typescript-eslint/parser': 7.18.0(eslint@8.57.0)(typescript@5.5.4)
      '@typescript-eslint/scope-manager': 7.18.0
      '@typescript-eslint/type-utils': 7.18.0(eslint@8.57.0)(typescript@5.5.4)
      '@typescript-eslint/utils': 7.18.0(eslint@8.57.0)(typescript@5.5.4)
      '@typescript-eslint/visitor-keys': 7.18.0
      eslint: 8.57.0
      graphemer: 1.4.0
      ignore: 5.3.2
      natural-compare: 1.4.0
      ts-api-utils: 1.3.0(typescript@5.5.4)
    optionalDependencies:
      typescript: 5.5.4
    transitivePeerDependencies:
      - supports-color

  '@typescript-eslint/eslint-plugin@7.7.1(@typescript-eslint/parser@7.7.1(eslint@8.57.0)(typescript@5.5.4))(eslint@8.57.0)(typescript@5.5.4)':
    dependencies:
      '@eslint-community/regexpp': 4.11.0
      '@typescript-eslint/parser': 7.7.1(eslint@8.57.0)(typescript@5.5.4)
      '@typescript-eslint/scope-manager': 7.7.1
      '@typescript-eslint/type-utils': 7.7.1(eslint@8.57.0)(typescript@5.5.4)
      '@typescript-eslint/utils': 7.7.1(eslint@8.57.0)(typescript@5.5.4)
      '@typescript-eslint/visitor-keys': 7.7.1
      debug: 4.3.6(supports-color@8.1.1)
      eslint: 8.57.0
      graphemer: 1.4.0
      ignore: 5.3.2
      natural-compare: 1.4.0
      semver: 7.6.3
      ts-api-utils: 1.3.0(typescript@5.5.4)
    optionalDependencies:
      typescript: 5.5.4
    transitivePeerDependencies:
      - supports-color

  '@typescript-eslint/parser@5.61.0(eslint@8.57.0)(typescript@5.0.4)':
    dependencies:
      '@typescript-eslint/scope-manager': 5.61.0
      '@typescript-eslint/types': 5.61.0
      '@typescript-eslint/typescript-estree': 5.61.0(typescript@5.0.4)
      debug: 4.3.6(supports-color@8.1.1)
      eslint: 8.57.0
    optionalDependencies:
      typescript: 5.0.4
    transitivePeerDependencies:
      - supports-color

  '@typescript-eslint/parser@7.18.0(eslint@8.57.0)(typescript@5.5.4)':
    dependencies:
      '@typescript-eslint/scope-manager': 7.18.0
      '@typescript-eslint/types': 7.18.0
      '@typescript-eslint/typescript-estree': 7.18.0(typescript@5.5.4)
      '@typescript-eslint/visitor-keys': 7.18.0
      debug: 4.3.6(supports-color@8.1.1)
      eslint: 8.57.0
    optionalDependencies:
      typescript: 5.5.4
    transitivePeerDependencies:
      - supports-color

  '@typescript-eslint/parser@7.7.1(eslint@8.57.0)(typescript@5.5.4)':
    dependencies:
      '@typescript-eslint/scope-manager': 7.7.1
      '@typescript-eslint/types': 7.7.1
      '@typescript-eslint/typescript-estree': 7.7.1(typescript@5.5.4)
      '@typescript-eslint/visitor-keys': 7.7.1
      debug: 4.3.6(supports-color@8.1.1)
      eslint: 8.57.0
    optionalDependencies:
      typescript: 5.5.4
    transitivePeerDependencies:
      - supports-color

  '@typescript-eslint/scope-manager@5.61.0':
    dependencies:
      '@typescript-eslint/types': 5.61.0
      '@typescript-eslint/visitor-keys': 5.61.0

  '@typescript-eslint/scope-manager@5.62.0':
    dependencies:
      '@typescript-eslint/types': 5.62.0
      '@typescript-eslint/visitor-keys': 5.62.0

  '@typescript-eslint/scope-manager@7.18.0':
    dependencies:
      '@typescript-eslint/types': 7.18.0
      '@typescript-eslint/visitor-keys': 7.18.0

  '@typescript-eslint/scope-manager@7.7.1':
    dependencies:
      '@typescript-eslint/types': 7.7.1
      '@typescript-eslint/visitor-keys': 7.7.1

  '@typescript-eslint/type-utils@5.61.0(eslint@8.57.0)(typescript@5.0.4)':
    dependencies:
      '@typescript-eslint/typescript-estree': 5.61.0(typescript@5.0.4)
      '@typescript-eslint/utils': 5.61.0(eslint@8.57.0)(typescript@5.0.4)
      debug: 4.3.6(supports-color@8.1.1)
      eslint: 8.57.0
      tsutils: 3.21.0(typescript@5.0.4)
    optionalDependencies:
      typescript: 5.0.4
    transitivePeerDependencies:
      - supports-color

  '@typescript-eslint/type-utils@7.18.0(eslint@8.57.0)(typescript@5.5.4)':
    dependencies:
      '@typescript-eslint/typescript-estree': 7.18.0(typescript@5.5.4)
      '@typescript-eslint/utils': 7.18.0(eslint@8.57.0)(typescript@5.5.4)
      debug: 4.3.6(supports-color@8.1.1)
      eslint: 8.57.0
      ts-api-utils: 1.3.0(typescript@5.5.4)
    optionalDependencies:
      typescript: 5.5.4
    transitivePeerDependencies:
      - supports-color

  '@typescript-eslint/type-utils@7.7.1(eslint@8.57.0)(typescript@5.5.4)':
    dependencies:
      '@typescript-eslint/typescript-estree': 7.7.1(typescript@5.5.4)
      '@typescript-eslint/utils': 7.7.1(eslint@8.57.0)(typescript@5.5.4)
      debug: 4.3.6(supports-color@8.1.1)
      eslint: 8.57.0
      ts-api-utils: 1.3.0(typescript@5.5.4)
    optionalDependencies:
      typescript: 5.5.4
    transitivePeerDependencies:
      - supports-color

  '@typescript-eslint/types@5.61.0': {}

  '@typescript-eslint/types@5.62.0': {}

  '@typescript-eslint/types@7.18.0': {}

  '@typescript-eslint/types@7.7.1': {}

  '@typescript-eslint/typescript-estree@5.61.0(typescript@5.0.4)':
    dependencies:
      '@typescript-eslint/types': 5.61.0
      '@typescript-eslint/visitor-keys': 5.61.0
      debug: 4.3.6(supports-color@8.1.1)
      globby: 11.1.0
      is-glob: 4.0.3
      semver: 7.6.3
      tsutils: 3.21.0(typescript@5.0.4)
    optionalDependencies:
      typescript: 5.0.4
    transitivePeerDependencies:
      - supports-color

  '@typescript-eslint/typescript-estree@5.62.0(typescript@5.5.4)':
    dependencies:
      '@typescript-eslint/types': 5.62.0
      '@typescript-eslint/visitor-keys': 5.62.0
      debug: 4.3.6(supports-color@8.1.1)
      globby: 11.1.0
      is-glob: 4.0.3
      semver: 7.6.3
      tsutils: 3.21.0(typescript@5.5.4)
    optionalDependencies:
      typescript: 5.5.4
    transitivePeerDependencies:
      - supports-color

  '@typescript-eslint/typescript-estree@7.18.0(typescript@5.5.4)':
    dependencies:
      '@typescript-eslint/types': 7.18.0
      '@typescript-eslint/visitor-keys': 7.18.0
      debug: 4.3.6(supports-color@8.1.1)
      globby: 11.1.0
      is-glob: 4.0.3
      minimatch: 9.0.5
      semver: 7.6.3
      ts-api-utils: 1.3.0(typescript@5.5.4)
    optionalDependencies:
      typescript: 5.5.4
    transitivePeerDependencies:
      - supports-color

  '@typescript-eslint/typescript-estree@7.7.1(typescript@5.5.4)':
    dependencies:
      '@typescript-eslint/types': 7.7.1
      '@typescript-eslint/visitor-keys': 7.7.1
      debug: 4.3.6(supports-color@8.1.1)
      globby: 11.1.0
      is-glob: 4.0.3
      minimatch: 9.0.5
      semver: 7.6.3
      ts-api-utils: 1.3.0(typescript@5.5.4)
    optionalDependencies:
      typescript: 5.5.4
    transitivePeerDependencies:
      - supports-color

  '@typescript-eslint/utils@5.61.0(eslint@8.57.0)(typescript@5.0.4)':
    dependencies:
      '@eslint-community/eslint-utils': 4.4.0(eslint@8.57.0)
      '@types/json-schema': 7.0.15
      '@types/semver': 7.5.8
      '@typescript-eslint/scope-manager': 5.61.0
      '@typescript-eslint/types': 5.61.0
      '@typescript-eslint/typescript-estree': 5.61.0(typescript@5.0.4)
      eslint: 8.57.0
      eslint-scope: 5.1.1
      semver: 7.6.3
    transitivePeerDependencies:
      - supports-color
      - typescript

  '@typescript-eslint/utils@5.62.0(eslint@8.57.0)(typescript@5.5.4)':
    dependencies:
      '@eslint-community/eslint-utils': 4.4.0(eslint@8.57.0)
      '@types/json-schema': 7.0.15
      '@types/semver': 7.5.8
      '@typescript-eslint/scope-manager': 5.62.0
      '@typescript-eslint/types': 5.62.0
      '@typescript-eslint/typescript-estree': 5.62.0(typescript@5.5.4)
      eslint: 8.57.0
      eslint-scope: 5.1.1
      semver: 7.6.3
    transitivePeerDependencies:
      - supports-color
      - typescript

  '@typescript-eslint/utils@7.18.0(eslint@8.57.0)(typescript@5.5.4)':
    dependencies:
      '@eslint-community/eslint-utils': 4.4.0(eslint@8.57.0)
      '@typescript-eslint/scope-manager': 7.18.0
      '@typescript-eslint/types': 7.18.0
      '@typescript-eslint/typescript-estree': 7.18.0(typescript@5.5.4)
      eslint: 8.57.0
    transitivePeerDependencies:
      - supports-color
      - typescript

  '@typescript-eslint/utils@7.7.1(eslint@8.57.0)(typescript@5.5.4)':
    dependencies:
      '@eslint-community/eslint-utils': 4.4.0(eslint@8.57.0)
      '@types/json-schema': 7.0.15
      '@types/semver': 7.5.8
      '@typescript-eslint/scope-manager': 7.7.1
      '@typescript-eslint/types': 7.7.1
      '@typescript-eslint/typescript-estree': 7.7.1(typescript@5.5.4)
      eslint: 8.57.0
      semver: 7.6.3
    transitivePeerDependencies:
      - supports-color
      - typescript

  '@typescript-eslint/visitor-keys@5.61.0':
    dependencies:
      '@typescript-eslint/types': 5.61.0
      eslint-visitor-keys: 3.4.3

  '@typescript-eslint/visitor-keys@5.62.0':
    dependencies:
      '@typescript-eslint/types': 5.62.0
      eslint-visitor-keys: 3.4.3

  '@typescript-eslint/visitor-keys@7.18.0':
    dependencies:
      '@typescript-eslint/types': 7.18.0
      eslint-visitor-keys: 3.4.3

  '@typescript-eslint/visitor-keys@7.7.1':
    dependencies:
      '@typescript-eslint/types': 7.7.1
      eslint-visitor-keys: 3.4.3

  '@ungap/structured-clone@1.2.0': {}

  abbrev@1.0.9: {}

  abitype@0.7.1(typescript@5.0.4)(zod@3.23.8):
    dependencies:
      typescript: 5.0.4
    optionalDependencies:
      zod: 3.23.8

  abitype@0.9.10(typescript@5.0.4)(zod@3.23.8):
    optionalDependencies:
      typescript: 5.0.4
      zod: 3.23.8

  abitype@1.0.5(typescript@5.0.4)(zod@3.23.8):
    optionalDependencies:
      typescript: 5.0.4
      zod: 3.23.8

  acorn-jsx@5.3.2(acorn@8.12.1):
    dependencies:
      acorn: 8.12.1

  acorn-walk@8.3.3:
    dependencies:
      acorn: 8.12.1

  acorn@8.12.1: {}

  address@1.2.2: {}

  adm-zip@0.4.16: {}

  aes-js@3.0.0: {}

  aes-js@4.0.0-beta.5: {}

  agent-base@6.0.2:
    dependencies:
      debug: 4.3.6(supports-color@8.1.1)
    transitivePeerDependencies:
      - supports-color

  aggregate-error@3.1.0:
    dependencies:
      clean-stack: 2.2.0
      indent-string: 4.0.0

  ajv@6.12.6:
    dependencies:
      fast-deep-equal: 3.1.3
      fast-json-stable-stringify: 2.1.0
      json-schema-traverse: 0.4.1
      uri-js: 4.4.1

  ajv@8.17.1:
    dependencies:
      fast-deep-equal: 3.1.3
      fast-uri: 3.0.1
      json-schema-traverse: 1.0.0
      require-from-string: 2.0.2

  amdefine@1.0.1:
    optional: true

  ansi-align@3.0.1:
    dependencies:
      string-width: 4.2.3

  ansi-colors@4.1.3: {}

  ansi-escapes@4.3.2:
    dependencies:
      type-fest: 0.21.3

  ansi-regex@3.0.1: {}

  ansi-regex@5.0.1: {}

  ansi-regex@6.0.1: {}

  ansi-styles@1.0.0: {}

  ansi-styles@3.2.1:
    dependencies:
      color-convert: 1.9.3

  ansi-styles@4.3.0:
    dependencies:
      color-convert: 2.0.1

  ansi-styles@5.2.0: {}

  ansi-styles@6.2.1: {}

  antlr4ts@0.5.0-alpha.4: {}

  anymatch@3.1.3:
    dependencies:
      normalize-path: 3.0.0
      picomatch: 2.3.1

  append-transform@2.0.0:
    dependencies:
      default-require-extensions: 3.0.1

  archy@1.0.0: {}

  arg@4.1.3: {}

  argparse@1.0.10:
    dependencies:
      sprintf-js: 1.0.3

  argparse@2.0.1: {}

  array-back@3.1.0: {}

  array-back@4.0.2: {}

  array-buffer-byte-length@1.0.1:
    dependencies:
      call-bind: 1.0.7
      is-array-buffer: 3.0.4

  array-includes@3.1.8:
    dependencies:
      call-bind: 1.0.7
      define-properties: 1.2.1
      es-abstract: 1.23.3
      es-object-atoms: 1.0.0
      get-intrinsic: 1.2.4
      is-string: 1.0.7

  array-union@2.1.0: {}

  array-uniq@1.0.3: {}

  array.prototype.findlastindex@1.2.5:
    dependencies:
      call-bind: 1.0.7
      define-properties: 1.2.1
      es-abstract: 1.23.3
      es-errors: 1.3.0
      es-object-atoms: 1.0.0
      es-shim-unscopables: 1.0.2

  array.prototype.flat@1.3.2:
    dependencies:
      call-bind: 1.0.7
      define-properties: 1.2.1
      es-abstract: 1.23.3
      es-shim-unscopables: 1.0.2

  array.prototype.flatmap@1.3.2:
    dependencies:
      call-bind: 1.0.7
      define-properties: 1.2.1
      es-abstract: 1.23.3
      es-shim-unscopables: 1.0.2

  arraybuffer.prototype.slice@1.0.3:
    dependencies:
      array-buffer-byte-length: 1.0.1
      call-bind: 1.0.7
      define-properties: 1.2.1
      es-abstract: 1.23.3
      es-errors: 1.3.0
      get-intrinsic: 1.2.4
      is-array-buffer: 3.0.4
      is-shared-array-buffer: 1.0.3

  asap@2.0.6: {}

  assertion-error@1.1.0: {}

  astral-regex@2.0.0: {}

  async@1.5.2: {}

  asynckit@0.4.0: {}

  at-least-node@1.0.0: {}

  available-typed-arrays@1.0.7:
    dependencies:
      possible-typed-array-names: 1.0.0

  axios@1.7.5(debug@4.3.6):
    dependencies:
      follow-redirects: 1.15.6(debug@4.3.6)
      form-data: 4.0.0
      proxy-from-env: 1.1.0
    transitivePeerDependencies:
      - debug

  balanced-match@1.0.2: {}

  base-x@3.0.10:
    dependencies:
      safe-buffer: 5.2.1

  base64-js@1.5.1: {}

  bech32@1.1.4: {}

  better-path-resolve@1.0.0:
    dependencies:
      is-windows: 1.0.2

  bignumber.js@9.1.2: {}

  binary-extensions@2.3.0: {}

  bindings@1.5.0:
    dependencies:
      file-uri-to-path: 1.0.0

  bl@4.1.0:
    dependencies:
      buffer: 5.7.1
      inherits: 2.0.4
      readable-stream: 3.6.2

  blakejs@1.2.1: {}

  bn.js@4.11.6: {}

  bn.js@4.12.0: {}

  bn.js@5.2.1: {}

  boolean@3.2.0: {}

  boxen@5.1.2:
    dependencies:
      ansi-align: 3.0.1
      camelcase: 6.3.0
      chalk: 4.1.2
      cli-boxes: 2.2.1
      string-width: 4.2.3
      type-fest: 0.20.2
      widest-line: 3.1.0
      wrap-ansi: 7.0.0

  brace-expansion@1.1.11:
    dependencies:
      balanced-match: 1.0.2
      concat-map: 0.0.1

  brace-expansion@2.0.1:
    dependencies:
      balanced-match: 1.0.2

  braces@3.0.3:
    dependencies:
      fill-range: 7.1.1

  brorand@1.1.0: {}

  browser-stdout@1.3.1: {}

  browserify-aes@1.2.0:
    dependencies:
      buffer-xor: 1.0.3
      cipher-base: 1.0.4
      create-hash: 1.2.0
      evp_bytestokey: 1.0.3
      inherits: 2.0.4
      safe-buffer: 5.2.1

  browserslist@4.23.3:
    dependencies:
      caniuse-lite: 1.0.30001653
      electron-to-chromium: 1.5.13
      node-releases: 2.0.18
      update-browserslist-db: 1.1.0(browserslist@4.23.3)

  bs58@4.0.1:
    dependencies:
      base-x: 3.0.10

  bs58check@2.1.2:
    dependencies:
      bs58: 4.0.1
      create-hash: 1.2.0
      safe-buffer: 5.2.1

  buffer-from@1.1.2: {}

  buffer-xor@1.0.3: {}

  buffer@5.7.1:
    dependencies:
      base64-js: 1.5.1
      ieee754: 1.2.1

  builtin-modules@3.3.0: {}

  builtins@5.1.0:
    dependencies:
      semver: 7.6.3

  bytes@3.1.2: {}

<<<<<<< HEAD
  c8@9.1.0:
    dependencies:
      '@bcoe/v8-coverage': 0.2.3
      '@istanbuljs/schema': 0.1.3
      find-up: 5.0.0
      foreground-child: 3.3.0
      istanbul-lib-coverage: 3.2.2
      istanbul-lib-report: 3.0.1
      istanbul-reports: 3.1.7
      test-exclude: 6.0.0
      v8-to-istanbul: 9.3.0
      yargs: 17.7.2
      yargs-parser: 21.1.1

=======
>>>>>>> e5d4f640
  caching-transform@4.0.0:
    dependencies:
      hasha: 5.2.2
      make-dir: 3.1.0
      package-hash: 4.0.0
      write-file-atomic: 3.0.3

  call-bind@1.0.7:
    dependencies:
      es-define-property: 1.0.0
      es-errors: 1.3.0
      function-bind: 1.1.2
      get-intrinsic: 1.2.4
      set-function-length: 1.2.2

  callsites@3.1.0: {}

  camelcase@5.3.1: {}

  camelcase@6.3.0: {}

  caniuse-lite@1.0.30001653: {}

  caseless@0.12.0: {}

  cbor@8.1.0:
    dependencies:
      nofilter: 3.1.0

  cbor@9.0.2:
    dependencies:
      nofilter: 3.1.0

  chai-as-promised@7.1.2(chai@4.5.0):
    dependencies:
      chai: 4.5.0
      check-error: 1.0.3

  chai@4.5.0:
    dependencies:
      assertion-error: 1.1.0
      check-error: 1.0.3
      deep-eql: 4.1.4
      get-func-name: 2.0.2
      loupe: 2.3.7
      pathval: 1.1.1
      type-detect: 4.1.0

  chalk@0.4.0:
    dependencies:
      ansi-styles: 1.0.0
      has-color: 0.1.7
      strip-ansi: 0.1.1

  chalk@2.4.2:
    dependencies:
      ansi-styles: 3.2.1
      escape-string-regexp: 1.0.5
      supports-color: 5.5.0

  chalk@4.1.2:
    dependencies:
      ansi-styles: 4.3.0
      supports-color: 7.2.0

  chalk@5.3.0: {}

  chardet@0.7.0: {}

  charenc@0.0.2: {}

  check-error@1.0.3:
    dependencies:
      get-func-name: 2.0.2

  chokidar@3.6.0:
    dependencies:
      anymatch: 3.1.3
      braces: 3.0.3
      glob-parent: 5.1.2
      is-binary-path: 2.1.0
      is-glob: 4.0.3
      normalize-path: 3.0.0
      readdirp: 3.6.0
    optionalDependencies:
      fsevents: 2.3.3

  chownr@1.1.4: {}

  ci-info@2.0.0: {}

  ci-info@3.9.0: {}

  cipher-base@1.0.4:
    dependencies:
      inherits: 2.0.4
      safe-buffer: 5.2.1

  clean-stack@2.2.0: {}

  cli-boxes@2.2.1: {}

  cli-cursor@3.1.0:
    dependencies:
      restore-cursor: 3.1.0

  cli-spinners@2.9.2: {}

  cli-table3@0.5.1:
    dependencies:
      object-assign: 4.1.1
      string-width: 2.1.1
    optionalDependencies:
      colors: 1.4.0

  cliui@6.0.0:
    dependencies:
      string-width: 4.2.3
      strip-ansi: 6.0.1
      wrap-ansi: 6.2.0

  cliui@7.0.4:
    dependencies:
      string-width: 4.2.3
      strip-ansi: 6.0.1
      wrap-ansi: 7.0.0

  clone@1.0.4: {}

  color-convert@1.9.3:
    dependencies:
      color-name: 1.1.3

  color-convert@2.0.1:
    dependencies:
      color-name: 1.1.4

  color-name@1.1.3: {}

  color-name@1.1.4: {}

  colors@1.4.0: {}

  combined-stream@1.0.8:
    dependencies:
      delayed-stream: 1.0.0

  command-exists@1.2.9: {}

  command-line-args@5.2.1:
    dependencies:
      array-back: 3.1.0
      find-replace: 3.0.0
      lodash.camelcase: 4.3.0
      typical: 4.0.0

  command-line-usage@6.1.3:
    dependencies:
      array-back: 4.0.2
      chalk: 2.4.2
      table-layout: 1.0.2
      typical: 5.2.0

  commander@10.0.1: {}

  commander@3.0.2: {}

  commander@8.3.0: {}

  commondir@1.0.1: {}

  concat-map@0.0.1: {}

  concat-stream@1.6.2:
    dependencies:
      buffer-from: 1.1.2
      inherits: 2.0.4
      readable-stream: 2.3.8
      typedarray: 0.0.6

  convert-source-map@1.9.0: {}

  convert-source-map@2.0.0: {}

  cookie@0.4.2: {}

  core-util-is@1.0.3: {}

  cosmiconfig@8.3.6(typescript@5.5.4):
    dependencies:
      import-fresh: 3.3.0
      js-yaml: 4.1.0
      parse-json: 5.2.0
      path-type: 4.0.0
    optionalDependencies:
      typescript: 5.5.4

  crc-32@1.2.2: {}

  create-hash@1.2.0:
    dependencies:
      cipher-base: 1.0.4
      inherits: 2.0.4
      md5.js: 1.3.5
      ripemd160: 2.0.2
      sha.js: 2.4.11

  create-hmac@1.1.7:
    dependencies:
      cipher-base: 1.0.4
      create-hash: 1.2.0
      inherits: 2.0.4
      ripemd160: 2.0.2
      safe-buffer: 5.2.1
      sha.js: 2.4.11

  create-require@1.1.1: {}

  cross-fetch@4.0.0:
    dependencies:
      node-fetch: 2.7.0
    transitivePeerDependencies:
      - encoding

  cross-spawn@5.1.0:
    dependencies:
      lru-cache: 4.1.5
      shebang-command: 1.2.0
      which: 1.3.1

  cross-spawn@7.0.3:
    dependencies:
      path-key: 3.1.1
      shebang-command: 2.0.0
      which: 2.0.2

  crypt@0.0.2: {}

  crypto-js@4.2.0: {}

  data-view-buffer@1.0.1:
    dependencies:
      call-bind: 1.0.7
      es-errors: 1.3.0
      is-data-view: 1.0.1

  data-view-byte-length@1.0.1:
    dependencies:
      call-bind: 1.0.7
      es-errors: 1.3.0
      is-data-view: 1.0.1

  data-view-byte-offset@1.0.0:
    dependencies:
      call-bind: 1.0.7
      es-errors: 1.3.0
      is-data-view: 1.0.1

  date-time@0.1.1: {}

  death@1.1.0: {}

  debug@3.2.7:
    dependencies:
      ms: 2.1.3

  debug@4.3.6(supports-color@8.1.1):
    dependencies:
      ms: 2.1.2
    optionalDependencies:
      supports-color: 8.1.1

  decamelize@1.2.0: {}

  decamelize@4.0.0: {}

  decompress-response@6.0.0:
    dependencies:
      mimic-response: 3.1.0

  deep-eql@4.1.4:
    dependencies:
      type-detect: 4.1.0

  deep-extend@0.6.0: {}

  deep-is@0.1.4: {}

  deepmerge@4.3.1: {}

  default-require-extensions@3.0.1:
    dependencies:
      strip-bom: 4.0.0

  defaults@1.0.4:
    dependencies:
      clone: 1.0.4

  define-data-property@1.1.4:
    dependencies:
      es-define-property: 1.0.0
      es-errors: 1.3.0
      gopd: 1.0.1

  define-properties@1.2.1:
    dependencies:
      define-data-property: 1.1.4
      has-property-descriptors: 1.0.2
      object-keys: 1.1.1

  delayed-stream@1.0.0: {}

  depd@2.0.0: {}

  detect-indent@6.1.0: {}

  detect-libc@2.0.3: {}

  detect-port@1.6.1:
    dependencies:
      address: 1.2.2
      debug: 4.3.6(supports-color@8.1.1)
    transitivePeerDependencies:
      - supports-color

<<<<<<< HEAD
  detective-amd@5.0.2:
    dependencies:
      ast-module-types: 5.0.0
      escodegen: 2.1.0
      get-amd-module-type: 5.0.1
      node-source-walk: 6.0.2

  detective-cjs@5.0.1:
    dependencies:
      ast-module-types: 5.0.0
      node-source-walk: 6.0.2

  detective-es6@4.0.1:
    dependencies:
      node-source-walk: 6.0.2

  detective-postcss@6.1.3:
    dependencies:
      is-url: 1.2.4
      postcss: 8.4.41
      postcss-values-parser: 6.0.2(postcss@8.4.41)

  detective-sass@5.0.3:
    dependencies:
      gonzales-pe: 4.3.0
      node-source-walk: 6.0.2

  detective-scss@4.0.3:
    dependencies:
      gonzales-pe: 4.3.0
      node-source-walk: 6.0.2

  detective-stylus@4.0.0: {}

  detective-typescript@11.2.0:
    dependencies:
      '@typescript-eslint/typescript-estree': 5.62.0(typescript@5.5.4)
      ast-module-types: 5.0.0
      node-source-walk: 6.0.2
      typescript: 5.5.4
    transitivePeerDependencies:
      - supports-color

=======
>>>>>>> e5d4f640
  diff-sequences@29.6.3: {}

  diff@4.0.2: {}

  diff@5.2.0: {}

  difflib@0.2.4:
    dependencies:
      heap: 0.2.7

  dir-glob@3.0.1:
    dependencies:
      path-type: 4.0.0

  doctrine@2.1.0:
    dependencies:
      esutils: 2.0.3

  doctrine@3.0.0:
    dependencies:
      esutils: 2.0.3

  dot-prop@7.2.0:
    dependencies:
      type-fest: 2.19.0

  eastasianwidth@0.2.0: {}

  eip55@2.1.1:
    dependencies:
      keccak: 3.0.4

  electron-to-chromium@1.5.13: {}

  elliptic@6.5.4:
    dependencies:
      bn.js: 4.12.0
      brorand: 1.1.0
      hash.js: 1.1.7
      hmac-drbg: 1.0.1
      inherits: 2.0.4
      minimalistic-assert: 1.0.1
      minimalistic-crypto-utils: 1.0.1

  elliptic@6.5.7:
    dependencies:
      bn.js: 4.12.0
      brorand: 1.1.0
      hash.js: 1.1.7
      hmac-drbg: 1.0.1
      inherits: 2.0.4
      minimalistic-assert: 1.0.1
      minimalistic-crypto-utils: 1.0.1

  emoji-regex@8.0.0: {}

  emoji-regex@9.2.2: {}

  end-of-stream@1.4.4:
    dependencies:
      once: 1.4.0

  enhanced-resolve@5.17.1:
    dependencies:
      graceful-fs: 4.2.11
      tapable: 2.2.1

  enquirer@2.4.1:
    dependencies:
      ansi-colors: 4.1.3
      strip-ansi: 6.0.1

  env-paths@2.2.1: {}

  error-ex@1.3.2:
    dependencies:
      is-arrayish: 0.2.1

  es-abstract@1.23.3:
    dependencies:
      array-buffer-byte-length: 1.0.1
      arraybuffer.prototype.slice: 1.0.3
      available-typed-arrays: 1.0.7
      call-bind: 1.0.7
      data-view-buffer: 1.0.1
      data-view-byte-length: 1.0.1
      data-view-byte-offset: 1.0.0
      es-define-property: 1.0.0
      es-errors: 1.3.0
      es-object-atoms: 1.0.0
      es-set-tostringtag: 2.0.3
      es-to-primitive: 1.2.1
      function.prototype.name: 1.1.6
      get-intrinsic: 1.2.4
      get-symbol-description: 1.0.2
      globalthis: 1.0.4
      gopd: 1.0.1
      has-property-descriptors: 1.0.2
      has-proto: 1.0.3
      has-symbols: 1.0.3
      hasown: 2.0.2
      internal-slot: 1.0.7
      is-array-buffer: 3.0.4
      is-callable: 1.2.7
      is-data-view: 1.0.1
      is-negative-zero: 2.0.3
      is-regex: 1.1.4
      is-shared-array-buffer: 1.0.3
      is-string: 1.0.7
      is-typed-array: 1.1.13
      is-weakref: 1.0.2
      object-inspect: 1.13.2
      object-keys: 1.1.1
      object.assign: 4.1.5
      regexp.prototype.flags: 1.5.2
      safe-array-concat: 1.1.2
      safe-regex-test: 1.0.3
      string.prototype.trim: 1.2.9
      string.prototype.trimend: 1.0.8
      string.prototype.trimstart: 1.0.8
      typed-array-buffer: 1.0.2
      typed-array-byte-length: 1.0.1
      typed-array-byte-offset: 1.0.2
      typed-array-length: 1.0.6
      unbox-primitive: 1.0.2
      which-typed-array: 1.1.15

  es-define-property@1.0.0:
    dependencies:
      get-intrinsic: 1.2.4

  es-errors@1.3.0: {}

  es-object-atoms@1.0.0:
    dependencies:
      es-errors: 1.3.0

  es-set-tostringtag@2.0.3:
    dependencies:
      get-intrinsic: 1.2.4
      has-tostringtag: 1.0.2
      hasown: 2.0.2

  es-shim-unscopables@1.0.2:
    dependencies:
      hasown: 2.0.2

  es-to-primitive@1.2.1:
    dependencies:
      is-callable: 1.2.7
      is-date-object: 1.0.5
      is-symbol: 1.0.4

  es6-error@4.1.1: {}

  esbuild@0.23.1:
    optionalDependencies:
      '@esbuild/aix-ppc64': 0.23.1
      '@esbuild/android-arm': 0.23.1
      '@esbuild/android-arm64': 0.23.1
      '@esbuild/android-x64': 0.23.1
      '@esbuild/darwin-arm64': 0.23.1
      '@esbuild/darwin-x64': 0.23.1
      '@esbuild/freebsd-arm64': 0.23.1
      '@esbuild/freebsd-x64': 0.23.1
      '@esbuild/linux-arm': 0.23.1
      '@esbuild/linux-arm64': 0.23.1
      '@esbuild/linux-ia32': 0.23.1
      '@esbuild/linux-loong64': 0.23.1
      '@esbuild/linux-mips64el': 0.23.1
      '@esbuild/linux-ppc64': 0.23.1
      '@esbuild/linux-riscv64': 0.23.1
      '@esbuild/linux-s390x': 0.23.1
      '@esbuild/linux-x64': 0.23.1
      '@esbuild/netbsd-x64': 0.23.1
      '@esbuild/openbsd-arm64': 0.23.1
      '@esbuild/openbsd-x64': 0.23.1
      '@esbuild/sunos-x64': 0.23.1
      '@esbuild/win32-arm64': 0.23.1
      '@esbuild/win32-ia32': 0.23.1
      '@esbuild/win32-x64': 0.23.1

  escalade@3.1.2: {}

  escape-string-regexp@1.0.5: {}

  escape-string-regexp@4.0.0: {}

  escodegen@1.8.1:
    dependencies:
      esprima: 2.7.3
      estraverse: 1.9.3
      esutils: 2.0.3
      optionator: 0.8.3
    optionalDependencies:
      source-map: 0.2.0

  eslint-compat-utils@0.5.1(eslint@8.57.0):
    dependencies:
      eslint: 8.57.0
      semver: 7.6.3

  eslint-config-prettier@8.3.0(eslint@8.57.0):
    dependencies:
      eslint: 8.57.0

  eslint-config-prettier@9.1.0(eslint@8.57.0):
    dependencies:
      eslint: 8.57.0

  eslint-doc-generator@1.7.1(eslint@8.57.0)(typescript@5.5.4):
    dependencies:
      '@typescript-eslint/utils': 5.62.0(eslint@8.57.0)(typescript@5.5.4)
      ajv: 8.17.1
      boolean: 3.2.0
      commander: 10.0.1
      cosmiconfig: 8.3.6(typescript@5.5.4)
      deepmerge: 4.3.1
      dot-prop: 7.2.0
      eslint: 8.57.0
      jest-diff: 29.7.0
      json-schema-traverse: 1.0.0
      markdown-table: 3.0.3
      no-case: 3.0.4
      type-fest: 3.13.1
    transitivePeerDependencies:
      - supports-color
      - typescript

  eslint-import-resolver-node@0.3.9:
    dependencies:
      debug: 3.2.7
      is-core-module: 2.15.1
      resolve: 1.22.8
    transitivePeerDependencies:
      - supports-color

  eslint-import-resolver-typescript@3.6.3(@typescript-eslint/parser@7.18.0(eslint@8.57.0)(typescript@5.5.4))(eslint-plugin-import@2.29.1)(eslint@8.57.0):
    dependencies:
      '@nolyfill/is-core-module': 1.0.39
      debug: 4.3.6(supports-color@8.1.1)
      enhanced-resolve: 5.17.1
      eslint: 8.57.0
      eslint-module-utils: 2.8.2(@typescript-eslint/parser@7.18.0(eslint@8.57.0)(typescript@5.5.4))(eslint-import-resolver-node@0.3.9)(eslint-import-resolver-typescript@3.6.3(@typescript-eslint/parser@7.18.0(eslint@8.57.0)(typescript@5.5.4))(eslint-plugin-import@2.29.1)(eslint@8.57.0))(eslint@8.57.0)
      fast-glob: 3.3.2
      get-tsconfig: 4.7.6
      is-bun-module: 1.1.0
      is-glob: 4.0.3
    optionalDependencies:
      eslint-plugin-import: 2.29.1(@typescript-eslint/parser@7.18.0(eslint@8.57.0)(typescript@5.5.4))(eslint-import-resolver-typescript@3.6.3)(eslint@8.57.0)
    transitivePeerDependencies:
      - '@typescript-eslint/parser'
      - eslint-import-resolver-node
      - eslint-import-resolver-webpack
      - supports-color

  eslint-module-utils@2.8.2(@typescript-eslint/parser@5.61.0(eslint@8.57.0)(typescript@5.0.4))(eslint-import-resolver-node@0.3.9)(eslint@8.57.0):
    dependencies:
      debug: 3.2.7
    optionalDependencies:
      '@typescript-eslint/parser': 5.61.0(eslint@8.57.0)(typescript@5.0.4)
      eslint: 8.57.0
      eslint-import-resolver-node: 0.3.9
    transitivePeerDependencies:
      - supports-color

  eslint-module-utils@2.8.2(@typescript-eslint/parser@7.18.0(eslint@8.57.0)(typescript@5.5.4))(eslint-import-resolver-node@0.3.9)(eslint-import-resolver-typescript@3.6.3(@typescript-eslint/parser@7.18.0(eslint@8.57.0)(typescript@5.5.4))(eslint-plugin-import@2.29.1)(eslint@8.57.0))(eslint@8.57.0):
    dependencies:
      debug: 3.2.7
    optionalDependencies:
      '@typescript-eslint/parser': 7.18.0(eslint@8.57.0)(typescript@5.5.4)
      eslint: 8.57.0
      eslint-import-resolver-node: 0.3.9
      eslint-import-resolver-typescript: 3.6.3(@typescript-eslint/parser@7.18.0(eslint@8.57.0)(typescript@5.5.4))(eslint-plugin-import@2.29.1)(eslint@8.57.0)
    transitivePeerDependencies:
      - supports-color

  eslint-plugin-es-x@7.8.0(eslint@8.57.0):
    dependencies:
      '@eslint-community/eslint-utils': 4.4.0(eslint@8.57.0)
      '@eslint-community/regexpp': 4.11.0
      eslint: 8.57.0
      eslint-compat-utils: 0.5.1(eslint@8.57.0)

  eslint-plugin-eslint-plugin@5.5.1(eslint@8.57.0):
    dependencies:
      eslint: 8.57.0
      eslint-utils: 3.0.0(eslint@8.57.0)
      estraverse: 5.3.0

  eslint-plugin-import@2.27.5(@typescript-eslint/parser@5.61.0(eslint@8.57.0)(typescript@5.0.4))(eslint@8.57.0):
    dependencies:
      array-includes: 3.1.8
      array.prototype.flat: 1.3.2
      array.prototype.flatmap: 1.3.2
      debug: 3.2.7
      doctrine: 2.1.0
      eslint: 8.57.0
      eslint-import-resolver-node: 0.3.9
      eslint-module-utils: 2.8.2(@typescript-eslint/parser@5.61.0(eslint@8.57.0)(typescript@5.0.4))(eslint-import-resolver-node@0.3.9)(eslint@8.57.0)
      has: 1.0.4
      is-core-module: 2.15.1
      is-glob: 4.0.3
      minimatch: 3.1.2
      object.values: 1.2.0
      resolve: 1.22.8
      semver: 6.3.1
      tsconfig-paths: 3.15.0
    optionalDependencies:
      '@typescript-eslint/parser': 5.61.0(eslint@8.57.0)(typescript@5.0.4)
    transitivePeerDependencies:
      - eslint-import-resolver-typescript
      - eslint-import-resolver-webpack
      - supports-color

  eslint-plugin-import@2.29.1(@typescript-eslint/parser@7.18.0(eslint@8.57.0)(typescript@5.5.4))(eslint-import-resolver-typescript@3.6.3)(eslint@8.57.0):
    dependencies:
      array-includes: 3.1.8
      array.prototype.findlastindex: 1.2.5
      array.prototype.flat: 1.3.2
      array.prototype.flatmap: 1.3.2
      debug: 3.2.7
      doctrine: 2.1.0
      eslint: 8.57.0
      eslint-import-resolver-node: 0.3.9
      eslint-module-utils: 2.8.2(@typescript-eslint/parser@7.18.0(eslint@8.57.0)(typescript@5.5.4))(eslint-import-resolver-node@0.3.9)(eslint-import-resolver-typescript@3.6.3(@typescript-eslint/parser@7.18.0(eslint@8.57.0)(typescript@5.5.4))(eslint-plugin-import@2.29.1)(eslint@8.57.0))(eslint@8.57.0)
      hasown: 2.0.2
      is-core-module: 2.15.1
      is-glob: 4.0.3
      minimatch: 3.1.2
      object.fromentries: 2.0.8
      object.groupby: 1.0.3
      object.values: 1.2.0
      semver: 6.3.1
      tsconfig-paths: 3.15.0
    optionalDependencies:
      '@typescript-eslint/parser': 7.18.0(eslint@8.57.0)(typescript@5.5.4)
    transitivePeerDependencies:
      - eslint-import-resolver-typescript
      - eslint-import-resolver-webpack
      - supports-color

  eslint-plugin-mocha@10.4.1(eslint@8.57.0):
    dependencies:
      eslint: 8.57.0
      eslint-utils: 3.0.0(eslint@8.57.0)
      globals: 13.24.0
      rambda: 7.5.0

  eslint-plugin-n@16.6.2(eslint@8.57.0):
    dependencies:
      '@eslint-community/eslint-utils': 4.4.0(eslint@8.57.0)
      builtins: 5.1.0
      eslint: 8.57.0
      eslint-plugin-es-x: 7.8.0(eslint@8.57.0)
      get-tsconfig: 4.7.6
      globals: 13.24.0
      ignore: 5.3.2
      is-builtin-module: 3.2.1
      is-core-module: 2.15.1
      minimatch: 3.1.2
      resolve: 1.22.8
      semver: 7.6.3

  eslint-plugin-no-only-tests@3.1.0: {}

  eslint-plugin-prettier@3.4.0(eslint-config-prettier@8.3.0(eslint@8.57.0))(eslint@8.57.0)(prettier@2.4.1):
    dependencies:
      eslint: 8.57.0
      prettier: 2.4.1
      prettier-linter-helpers: 1.0.0
    optionalDependencies:
      eslint-config-prettier: 8.3.0(eslint@8.57.0)

  eslint-scope@5.1.1:
    dependencies:
      esrecurse: 4.3.0
      estraverse: 4.3.0

  eslint-scope@7.2.2:
    dependencies:
      esrecurse: 4.3.0
      estraverse: 5.3.0

  eslint-utils@3.0.0(eslint@8.57.0):
    dependencies:
      eslint: 8.57.0
      eslint-visitor-keys: 2.1.0

  eslint-visitor-keys@2.1.0: {}

  eslint-visitor-keys@3.4.3: {}

  eslint@8.57.0:
    dependencies:
      '@eslint-community/eslint-utils': 4.4.0(eslint@8.57.0)
      '@eslint-community/regexpp': 4.11.0
      '@eslint/eslintrc': 2.1.4
      '@eslint/js': 8.57.0
      '@humanwhocodes/config-array': 0.11.14
      '@humanwhocodes/module-importer': 1.0.1
      '@nodelib/fs.walk': 1.2.8
      '@ungap/structured-clone': 1.2.0
      ajv: 6.12.6
      chalk: 4.1.2
      cross-spawn: 7.0.3
      debug: 4.3.6(supports-color@8.1.1)
      doctrine: 3.0.0
      escape-string-regexp: 4.0.0
      eslint-scope: 7.2.2
      eslint-visitor-keys: 3.4.3
      espree: 9.6.1
      esquery: 1.6.0
      esutils: 2.0.3
      fast-deep-equal: 3.1.3
      file-entry-cache: 6.0.1
      find-up: 5.0.0
      glob-parent: 6.0.2
      globals: 13.24.0
      graphemer: 1.4.0
      ignore: 5.3.2
      imurmurhash: 0.1.4
      is-glob: 4.0.3
      is-path-inside: 3.0.3
      js-yaml: 4.1.0
      json-stable-stringify-without-jsonify: 1.0.1
      levn: 0.4.1
      lodash.merge: 4.6.2
      minimatch: 3.1.2
      natural-compare: 1.4.0
      optionator: 0.9.4
      strip-ansi: 6.0.1
      text-table: 0.2.0
    transitivePeerDependencies:
      - supports-color

  espree@9.6.1:
    dependencies:
      acorn: 8.12.1
      acorn-jsx: 5.3.2(acorn@8.12.1)
      eslint-visitor-keys: 3.4.3

  esprima@2.7.3: {}

  esprima@4.0.1: {}

  esquery@1.6.0:
    dependencies:
      estraverse: 5.3.0

  esrecurse@4.3.0:
    dependencies:
      estraverse: 5.3.0

  estraverse@1.9.3: {}

  estraverse@4.3.0: {}

  estraverse@5.3.0: {}

  esutils@2.0.3: {}

  eth-gas-reporter@0.2.27:
    dependencies:
      '@solidity-parser/parser': 0.14.5
      axios: 1.7.5(debug@4.3.6)
      cli-table3: 0.5.1
      colors: 1.4.0
      ethereum-cryptography: 1.1.1
      ethers: 5.7.2
      fs-readdir-recursive: 1.1.0
      lodash: 4.17.21
      markdown-table: 1.1.3
      mocha: 10.7.3
      req-cwd: 2.0.0
      sha1: 1.1.1
      sync-request: 6.1.0
    transitivePeerDependencies:
      - bufferutil
      - debug
      - utf-8-validate

  ethereum-bloom-filters@1.2.0:
    dependencies:
      '@noble/hashes': 1.4.0

  ethereum-cryptography@0.1.3:
    dependencies:
      '@types/pbkdf2': 3.1.2
      '@types/secp256k1': 4.0.6
      blakejs: 1.2.1
      browserify-aes: 1.2.0
      bs58check: 2.1.2
      create-hash: 1.2.0
      create-hmac: 1.1.7
      hash.js: 1.1.7
      keccak: 3.0.4
      pbkdf2: 3.1.2
      randombytes: 2.1.0
      safe-buffer: 5.2.1
      scrypt-js: 3.0.1
      secp256k1: 4.0.3
      setimmediate: 1.0.5

  ethereum-cryptography@1.1.1:
    dependencies:
      '@noble/hashes': 1.1.2
      '@noble/secp256k1': 1.6.2
      '@scure/bip32': 1.1.0
      '@scure/bip39': 1.1.0

  ethereum-cryptography@2.2.1:
    dependencies:
      '@noble/curves': 1.4.2
      '@noble/hashes': 1.4.0
      '@scure/bip32': 1.4.0
      '@scure/bip39': 1.3.0

  ethereumjs-abi@0.6.8:
    dependencies:
      bn.js: 4.12.0
      ethereumjs-util: 6.2.1

  ethereumjs-util@6.2.1:
    dependencies:
      '@types/bn.js': 4.11.6
      bn.js: 4.12.0
      create-hash: 1.2.0
      elliptic: 6.5.7
      ethereum-cryptography: 0.1.3
      ethjs-util: 0.1.6
      rlp: 2.2.7

  ethereumjs-util@7.1.5:
    dependencies:
      '@types/bn.js': 5.1.5
      bn.js: 5.2.1
      create-hash: 1.2.0
      ethereum-cryptography: 0.1.3
      rlp: 2.2.7

  ethers@5.7.2:
    dependencies:
      '@ethersproject/abi': 5.7.0
      '@ethersproject/abstract-provider': 5.7.0
      '@ethersproject/abstract-signer': 5.7.0
      '@ethersproject/address': 5.7.0
      '@ethersproject/base64': 5.7.0
      '@ethersproject/basex': 5.7.0
      '@ethersproject/bignumber': 5.7.0
      '@ethersproject/bytes': 5.7.0
      '@ethersproject/constants': 5.7.0
      '@ethersproject/contracts': 5.7.0
      '@ethersproject/hash': 5.7.0
      '@ethersproject/hdnode': 5.7.0
      '@ethersproject/json-wallets': 5.7.0
      '@ethersproject/keccak256': 5.7.0
      '@ethersproject/logger': 5.7.0
      '@ethersproject/networks': 5.7.1
      '@ethersproject/pbkdf2': 5.7.0
      '@ethersproject/properties': 5.7.0
      '@ethersproject/providers': 5.7.2
      '@ethersproject/random': 5.7.0
      '@ethersproject/rlp': 5.7.0
      '@ethersproject/sha2': 5.7.0
      '@ethersproject/signing-key': 5.7.0
      '@ethersproject/solidity': 5.7.0
      '@ethersproject/strings': 5.7.0
      '@ethersproject/transactions': 5.7.0
      '@ethersproject/units': 5.7.0
      '@ethersproject/wallet': 5.7.0
      '@ethersproject/web': 5.7.1
      '@ethersproject/wordlists': 5.7.0
    transitivePeerDependencies:
      - bufferutil
      - utf-8-validate

  ethers@6.13.2:
    dependencies:
      '@adraffy/ens-normalize': 1.10.1
      '@noble/curves': 1.2.0
      '@noble/hashes': 1.3.2
      '@types/node': 18.15.13
      aes-js: 4.0.0-beta.5
      tslib: 2.4.0
      ws: 8.17.1
    transitivePeerDependencies:
      - bufferutil
      - utf-8-validate

  ethjs-unit@0.1.6:
    dependencies:
      bn.js: 4.11.6
      number-to-bn: 1.7.0

  ethjs-util@0.1.6:
    dependencies:
      is-hex-prefixed: 1.0.0
      strip-hex-prefix: 1.0.0

  eventemitter3@5.0.1: {}

  events@3.3.0: {}

  evp_bytestokey@1.0.3:
    dependencies:
      md5.js: 1.3.5
      safe-buffer: 5.2.1

  expand-template@2.0.3: {}

  expect-type@0.19.0: {}

  extendable-error@0.1.7: {}

  external-editor@3.1.0:
    dependencies:
      chardet: 0.7.0
      iconv-lite: 0.4.24
      tmp: 0.0.33

  fast-deep-equal@3.1.3: {}

  fast-diff@1.3.0: {}

  fast-equals@5.0.1: {}

  fast-glob@3.3.2:
    dependencies:
      '@nodelib/fs.stat': 2.0.5
      '@nodelib/fs.walk': 1.2.8
      glob-parent: 5.1.2
      merge2: 1.4.1
      micromatch: 4.0.8

  fast-json-stable-stringify@2.1.0: {}

  fast-levenshtein@2.0.6: {}

  fast-uri@3.0.1: {}

  fastq@1.17.1:
    dependencies:
      reusify: 1.0.4

  file-entry-cache@6.0.1:
    dependencies:
      flat-cache: 3.2.0

  file-uri-to-path@1.0.0: {}

  fill-range@7.1.1:
    dependencies:
      to-regex-range: 5.0.1

  find-cache-dir@3.3.2:
    dependencies:
      commondir: 1.0.1
      make-dir: 3.1.0
      pkg-dir: 4.2.0

  find-replace@3.0.0:
    dependencies:
      array-back: 3.1.0

  find-up@2.1.0:
    dependencies:
      locate-path: 2.0.0

  find-up@4.1.0:
    dependencies:
      locate-path: 5.0.0
      path-exists: 4.0.0

  find-up@5.0.0:
    dependencies:
      locate-path: 6.0.0
      path-exists: 4.0.0

  find-yarn-workspace-root2@1.2.16:
    dependencies:
      micromatch: 4.0.8
      pkg-dir: 4.2.0

  flat-cache@3.2.0:
    dependencies:
      flatted: 3.3.1
      keyv: 4.5.4
      rimraf: 3.0.2

  flat@5.0.2: {}

  flatted@3.3.1: {}

  follow-redirects@1.15.6(debug@4.3.6):
    optionalDependencies:
      debug: 4.3.6(supports-color@8.1.1)

  for-each@0.3.3:
    dependencies:
      is-callable: 1.2.7

  foreground-child@2.0.0:
    dependencies:
      cross-spawn: 7.0.3
      signal-exit: 3.0.7

  foreground-child@3.3.0:
    dependencies:
      cross-spawn: 7.0.3
      signal-exit: 4.1.0

  form-data@2.5.1:
    dependencies:
      asynckit: 0.4.0
      combined-stream: 1.0.8
      mime-types: 2.1.35

  form-data@4.0.0:
    dependencies:
      asynckit: 0.4.0
      combined-stream: 1.0.8
      mime-types: 2.1.35

  fp-ts@1.19.3: {}

  fromentries@1.3.2: {}

  fs-constants@1.0.0: {}

  fs-extra@0.30.0:
    dependencies:
      graceful-fs: 4.2.11
      jsonfile: 2.4.0
      klaw: 1.3.1
      path-is-absolute: 1.0.1
      rimraf: 2.7.1

  fs-extra@10.1.0:
    dependencies:
      graceful-fs: 4.2.11
      jsonfile: 6.1.0
      universalify: 2.0.1

  fs-extra@7.0.1:
    dependencies:
      graceful-fs: 4.2.11
      jsonfile: 4.0.0
      universalify: 0.1.2

  fs-extra@8.1.0:
    dependencies:
      graceful-fs: 4.2.11
      jsonfile: 4.0.0
      universalify: 0.1.2

  fs-extra@9.1.0:
    dependencies:
      at-least-node: 1.0.0
      graceful-fs: 4.2.11
      jsonfile: 6.1.0
      universalify: 2.0.1

  fs-readdir-recursive@1.1.0: {}

  fs.realpath@1.0.0: {}

  fsevents@2.3.3:
    optional: true

  function-bind@1.1.2: {}

  function.prototype.name@1.1.6:
    dependencies:
      call-bind: 1.0.7
      define-properties: 1.2.1
      es-abstract: 1.23.3
      functions-have-names: 1.2.3

  functions-have-names@1.2.3: {}

  gensync@1.0.0-beta.2: {}

  get-caller-file@2.0.5: {}

  get-func-name@2.0.2: {}

  get-intrinsic@1.2.4:
    dependencies:
      es-errors: 1.3.0
      function-bind: 1.1.2
      has-proto: 1.0.3
      has-symbols: 1.0.3
      hasown: 2.0.2

  get-package-type@0.1.0: {}

  get-port@3.2.0: {}

  get-port@5.1.1: {}

  get-symbol-description@1.0.2:
    dependencies:
      call-bind: 1.0.7
      es-errors: 1.3.0
      get-intrinsic: 1.2.4

  get-tsconfig@4.7.6:
    dependencies:
      resolve-pkg-maps: 1.0.0

  ghost-testrpc@0.0.2:
    dependencies:
      chalk: 2.4.2
      node-emoji: 1.11.0

  github-from-package@0.0.0: {}

  glob-parent@5.1.2:
    dependencies:
      is-glob: 4.0.3

  glob-parent@6.0.2:
    dependencies:
      is-glob: 4.0.3

  glob@10.4.5:
    dependencies:
      foreground-child: 3.3.0
      jackspeak: 3.4.3
      minimatch: 9.0.5
      minipass: 7.1.2
      package-json-from-dist: 1.0.0
      path-scurry: 1.11.1

  glob@5.0.15:
    dependencies:
      inflight: 1.0.6
      inherits: 2.0.4
      minimatch: 3.1.2
      once: 1.4.0
      path-is-absolute: 1.0.1

  glob@7.1.7:
    dependencies:
      fs.realpath: 1.0.0
      inflight: 1.0.6
      inherits: 2.0.4
      minimatch: 3.1.2
      once: 1.4.0
      path-is-absolute: 1.0.1

  glob@7.2.0:
    dependencies:
      fs.realpath: 1.0.0
      inflight: 1.0.6
      inherits: 2.0.4
      minimatch: 3.1.2
      once: 1.4.0
      path-is-absolute: 1.0.1

  glob@8.1.0:
    dependencies:
      fs.realpath: 1.0.0
      inflight: 1.0.6
      inherits: 2.0.4
      minimatch: 5.1.6
      once: 1.4.0

  global-modules@2.0.0:
    dependencies:
      global-prefix: 3.0.0

  global-prefix@3.0.0:
    dependencies:
      ini: 1.3.8
      kind-of: 6.0.3
      which: 1.3.1

  globals@11.12.0: {}

  globals@13.24.0:
    dependencies:
      type-fest: 0.20.2

  globalthis@1.0.4:
    dependencies:
      define-properties: 1.2.1
      gopd: 1.0.1

  globby@10.0.2:
    dependencies:
      '@types/glob': 7.2.0
      array-union: 2.1.0
      dir-glob: 3.0.1
      fast-glob: 3.3.2
      glob: 7.2.0
      ignore: 5.3.2
      merge2: 1.4.1
      slash: 3.0.0

  globby@11.1.0:
    dependencies:
      array-union: 2.1.0
      dir-glob: 3.0.1
      fast-glob: 3.3.2
      ignore: 5.3.2
      merge2: 1.4.1
      slash: 3.0.0

  gopd@1.0.1:
    dependencies:
      get-intrinsic: 1.2.4

  graceful-fs@4.2.11: {}

  graphemer@1.4.0: {}

  handlebars@4.7.8:
    dependencies:
      minimist: 1.2.8
      neo-async: 2.6.2
      source-map: 0.6.1
      wordwrap: 1.0.0
    optionalDependencies:
      uglify-js: 3.19.2

  hardhat-gas-reporter@1.0.10(hardhat@packages+hardhat-core):
    dependencies:
      array-uniq: 1.0.3
      eth-gas-reporter: 0.2.27
      hardhat: link:packages/hardhat-core
      sha1: 1.1.1
    transitivePeerDependencies:
      - '@codechecks/client'
      - bufferutil
      - debug
      - utf-8-validate

  has-bigints@1.0.2: {}

  has-color@0.1.7: {}

  has-flag@1.0.0: {}

  has-flag@3.0.0: {}

  has-flag@4.0.0: {}

  has-property-descriptors@1.0.2:
    dependencies:
      es-define-property: 1.0.0

  has-proto@1.0.3: {}

  has-symbols@1.0.3: {}

  has-tostringtag@1.0.2:
    dependencies:
      has-symbols: 1.0.3

  has@1.0.4: {}

  hash-base@3.1.0:
    dependencies:
      inherits: 2.0.4
      readable-stream: 3.6.2
      safe-buffer: 5.2.1

  hash.js@1.1.7:
    dependencies:
      inherits: 2.0.4
      minimalistic-assert: 1.0.1

  hasha@5.2.2:
    dependencies:
      is-stream: 2.0.1
      type-fest: 0.8.1

  hasown@2.0.2:
    dependencies:
      function-bind: 1.1.2

  he@1.2.0: {}

  heap@0.2.7: {}

  hmac-drbg@1.0.1:
    dependencies:
      hash.js: 1.1.7
      minimalistic-assert: 1.0.1
      minimalistic-crypto-utils: 1.0.1

  html-escaper@2.0.2: {}

  http-basic@8.1.3:
    dependencies:
      caseless: 0.12.0
      concat-stream: 1.6.2
      http-response-object: 3.0.2
      parse-cache-control: 1.0.1

  http-errors@2.0.0:
    dependencies:
      depd: 2.0.0
      inherits: 2.0.4
      setprototypeof: 1.2.0
      statuses: 2.0.1
      toidentifier: 1.0.1

  http-response-object@3.0.2:
    dependencies:
      '@types/node': 10.17.60

  https-proxy-agent@5.0.1:
    dependencies:
      agent-base: 6.0.2
      debug: 4.3.6(supports-color@8.1.1)
    transitivePeerDependencies:
      - supports-color

  human-id@1.0.2: {}

  iconv-lite@0.4.24:
    dependencies:
      safer-buffer: 2.1.2

  ieee754@1.2.1: {}

  ignore@5.3.2: {}

  immer@10.0.2: {}

  immutable@4.3.7: {}

  import-fresh@3.3.0:
    dependencies:
      parent-module: 1.0.1
      resolve-from: 4.0.0

  imurmurhash@0.1.4: {}

  indent-string@4.0.0: {}

  inflight@1.0.6:
    dependencies:
      once: 1.4.0
      wrappy: 1.0.2

  inherits@2.0.4: {}

  ini@1.3.8: {}

  internal-slot@1.0.7:
    dependencies:
      es-errors: 1.3.0
      hasown: 2.0.2
      side-channel: 1.0.6

  interpret@1.4.0: {}

  invariant@2.2.4:
    dependencies:
      loose-envify: 1.4.0

  io-ts@1.10.4:
    dependencies:
      fp-ts: 1.19.3

  is-arguments@1.1.1:
    dependencies:
      call-bind: 1.0.7
      has-tostringtag: 1.0.2

  is-array-buffer@3.0.4:
    dependencies:
      call-bind: 1.0.7
      get-intrinsic: 1.2.4

  is-arrayish@0.2.1: {}

  is-bigint@1.0.4:
    dependencies:
      has-bigints: 1.0.2

  is-binary-path@2.1.0:
    dependencies:
      binary-extensions: 2.3.0

  is-boolean-object@1.1.2:
    dependencies:
      call-bind: 1.0.7
      has-tostringtag: 1.0.2

  is-builtin-module@3.2.1:
    dependencies:
      builtin-modules: 3.3.0

  is-bun-module@1.1.0:
    dependencies:
      semver: 7.6.3

  is-callable@1.2.7: {}

  is-core-module@2.15.1:
    dependencies:
      hasown: 2.0.2

  is-data-view@1.0.1:
    dependencies:
      is-typed-array: 1.1.13

  is-date-object@1.0.5:
    dependencies:
      has-tostringtag: 1.0.2

  is-extglob@2.1.1: {}

  is-fullwidth-code-point@2.0.0: {}

  is-fullwidth-code-point@3.0.0: {}

  is-generator-function@1.0.10:
    dependencies:
      has-tostringtag: 1.0.2

  is-glob@4.0.3:
    dependencies:
      is-extglob: 2.1.1

  is-hex-prefixed@1.0.0: {}

  is-interactive@1.0.0: {}

  is-negative-zero@2.0.3: {}

  is-number-object@1.0.7:
    dependencies:
      has-tostringtag: 1.0.2

  is-number@7.0.0: {}

  is-path-inside@3.0.3: {}

  is-plain-obj@2.1.0: {}

  is-regex@1.1.4:
    dependencies:
      call-bind: 1.0.7
      has-tostringtag: 1.0.2

  is-shared-array-buffer@1.0.3:
    dependencies:
      call-bind: 1.0.7

  is-stream@2.0.1: {}

  is-string@1.0.7:
    dependencies:
      has-tostringtag: 1.0.2

  is-subdir@1.2.0:
    dependencies:
      better-path-resolve: 1.0.0

  is-symbol@1.0.4:
    dependencies:
      has-symbols: 1.0.3

  is-typed-array@1.1.13:
    dependencies:
      which-typed-array: 1.1.15

  is-typedarray@1.0.0: {}

  is-unicode-supported@0.1.0: {}

  is-weakref@1.0.2:
    dependencies:
      call-bind: 1.0.7

  is-windows@1.0.2: {}

  isarray@0.0.1: {}

  isarray@1.0.0: {}

  isarray@2.0.5: {}

  isexe@2.0.0: {}

  isomorphic-ws@5.0.0(ws@8.18.0):
    dependencies:
      ws: 8.18.0

  isows@1.0.4(ws@8.17.1):
    dependencies:
      ws: 8.17.1

  istanbul-lib-coverage@3.2.2: {}

  istanbul-lib-hook@3.0.0:
    dependencies:
      append-transform: 2.0.0

  istanbul-lib-instrument@4.0.3:
    dependencies:
      '@babel/core': 7.25.2
      '@istanbuljs/schema': 0.1.3
      istanbul-lib-coverage: 3.2.2
      semver: 6.3.1
    transitivePeerDependencies:
      - supports-color

  istanbul-lib-processinfo@2.0.3:
    dependencies:
      archy: 1.0.0
      cross-spawn: 7.0.3
      istanbul-lib-coverage: 3.2.2
      p-map: 3.0.0
      rimraf: 3.0.2
      uuid: 8.3.2

  istanbul-lib-report@3.0.1:
    dependencies:
      istanbul-lib-coverage: 3.2.2
      make-dir: 4.0.0
      supports-color: 7.2.0

  istanbul-lib-source-maps@4.0.1:
    dependencies:
      debug: 4.3.6(supports-color@8.1.1)
      istanbul-lib-coverage: 3.2.2
      source-map: 0.6.1
    transitivePeerDependencies:
      - supports-color

  istanbul-reports@3.1.7:
    dependencies:
      html-escaper: 2.0.2
      istanbul-lib-report: 3.0.1

  jackspeak@3.4.3:
    dependencies:
      '@isaacs/cliui': 8.0.2
    optionalDependencies:
      '@pkgjs/parseargs': 0.11.0

  jest-diff@29.7.0:
    dependencies:
      chalk: 4.1.2
      diff-sequences: 29.6.3
      jest-get-type: 29.6.3
      pretty-format: 29.7.0

  jest-get-type@29.6.3: {}

  js-sha3@0.8.0: {}

  js-tokens@4.0.0: {}

  js-yaml@3.14.1:
    dependencies:
      argparse: 1.0.10
      esprima: 4.0.1

  js-yaml@4.1.0:
    dependencies:
      argparse: 2.0.1

  jsesc@2.5.2: {}

  json-buffer@3.0.1: {}

  json-parse-even-better-errors@2.3.1: {}

  json-schema-traverse@0.4.1: {}

  json-schema-traverse@1.0.0: {}

  json-stable-stringify-without-jsonify@1.0.1: {}

  json-stringify-safe@5.0.1: {}

  json5@1.0.2:
    dependencies:
      minimist: 1.2.8

  json5@2.2.3: {}

  jsonfile@2.4.0:
    optionalDependencies:
      graceful-fs: 4.2.11

  jsonfile@4.0.0:
    optionalDependencies:
      graceful-fs: 4.2.11

  jsonfile@6.1.0:
    dependencies:
      universalify: 2.0.1
    optionalDependencies:
      graceful-fs: 4.2.11

  jsonschema@1.4.1: {}

  just-extend@4.2.1: {}

  keccak@3.0.4:
    dependencies:
      node-addon-api: 2.0.2
      node-gyp-build: 4.8.1
      readable-stream: 3.6.2

  keyv@4.5.4:
    dependencies:
      json-buffer: 3.0.1

  kind-of@6.0.3: {}

  klaw@1.3.1:
    optionalDependencies:
      graceful-fs: 4.2.11

  kleur@3.0.3: {}

  levn@0.3.0:
    dependencies:
      prelude-ls: 1.1.2
      type-check: 0.3.2

  levn@0.4.1:
    dependencies:
      prelude-ls: 1.2.1
      type-check: 0.4.0

  lines-and-columns@1.2.4: {}

  load-yaml-file@0.2.0:
    dependencies:
      graceful-fs: 4.2.11
      js-yaml: 3.14.1
      pify: 4.0.1
      strip-bom: 3.0.0

  locate-path@2.0.0:
    dependencies:
      p-locate: 2.0.0
      path-exists: 3.0.0

  locate-path@5.0.0:
    dependencies:
      p-locate: 4.1.0

  locate-path@6.0.0:
    dependencies:
      p-locate: 5.0.0

  lodash.camelcase@4.3.0: {}

  lodash.clonedeep@4.5.0: {}

  lodash.flattendeep@4.4.0: {}

  lodash.get@4.4.2: {}

  lodash.isequal@4.5.0: {}

  lodash.memoize@4.1.2: {}

  lodash.merge@4.6.2: {}

  lodash.startcase@4.4.0: {}

  lodash.truncate@4.4.2: {}

  lodash@4.17.21: {}

  log-symbols@4.1.0:
    dependencies:
      chalk: 4.1.2
      is-unicode-supported: 0.1.0

  loose-envify@1.4.0:
    dependencies:
      js-tokens: 4.0.0

  loupe@2.3.7:
    dependencies:
      get-func-name: 2.0.2

  lower-case@2.0.2:
    dependencies:
      tslib: 2.7.0

  lru-cache@10.4.3: {}

  lru-cache@4.1.5:
    dependencies:
      pseudomap: 1.0.2
      yallist: 2.1.2

  lru-cache@5.1.1:
    dependencies:
      yallist: 3.1.1

  lru_map@0.3.3: {}

  make-dir@3.1.0:
    dependencies:
      semver: 6.3.1

  make-dir@4.0.0:
    dependencies:
      semver: 7.6.3

  make-error@1.3.6: {}

  markdown-table@1.1.3: {}

  markdown-table@3.0.3: {}

  md5.js@1.3.5:
    dependencies:
      hash-base: 3.1.0
      inherits: 2.0.4
      safe-buffer: 5.2.1

  memorystream@0.3.1: {}

  merge2@1.4.1: {}

  micro-ftch@0.3.1: {}

  micromatch@4.0.8:
    dependencies:
      braces: 3.0.3
      picomatch: 2.3.1

  mime-db@1.52.0: {}

  mime-types@2.1.35:
    dependencies:
      mime-db: 1.52.0

  mimic-fn@2.1.0: {}

  mimic-response@3.1.0: {}

  minimalistic-assert@1.0.1: {}

  minimalistic-crypto-utils@1.0.1: {}

  minimatch@3.1.2:
    dependencies:
      brace-expansion: 1.1.11

  minimatch@5.1.6:
    dependencies:
      brace-expansion: 2.0.1

  minimatch@9.0.5:
    dependencies:
      brace-expansion: 2.0.1

  minimist@1.2.8: {}

  minipass@7.1.2: {}

  mkdirp-classic@0.5.3: {}

  mkdirp@0.5.6:
    dependencies:
      minimist: 1.2.8

  mkdirp@1.0.4: {}

  mnemonist@0.38.5:
    dependencies:
      obliterator: 2.0.4

  mocha@10.7.3:
    dependencies:
      ansi-colors: 4.1.3
      browser-stdout: 1.3.1
      chokidar: 3.6.0
      debug: 4.3.6(supports-color@8.1.1)
      diff: 5.2.0
      escape-string-regexp: 4.0.0
      find-up: 5.0.0
      glob: 8.1.0
      he: 1.2.0
      js-yaml: 4.1.0
      log-symbols: 4.1.0
      minimatch: 5.1.6
      ms: 2.1.3
      serialize-javascript: 6.0.2
      strip-json-comments: 3.1.1
      supports-color: 8.1.1
      workerpool: 6.5.1
      yargs: 16.2.0
      yargs-parser: 20.2.9
      yargs-unparser: 2.0.0

  mri@1.2.0: {}

  ms@2.1.2: {}

  ms@2.1.3: {}

  napi-build-utils@1.0.2: {}

  natural-compare-lite@1.4.0: {}

  natural-compare@1.4.0: {}

  ndjson@2.0.0:
    dependencies:
      json-stringify-safe: 5.0.1
      minimist: 1.2.8
      readable-stream: 3.6.2
      split2: 3.2.2
      through2: 4.0.2

  neo-async@2.6.2: {}

  nise@4.1.0:
    dependencies:
      '@sinonjs/commons': 1.8.6
      '@sinonjs/fake-timers': 6.0.1
      '@sinonjs/text-encoding': 0.7.3
      just-extend: 4.2.1
      path-to-regexp: 1.8.0

  no-case@3.0.4:
    dependencies:
      lower-case: 2.0.2
      tslib: 2.7.0

  node-abi@3.67.0:
    dependencies:
      semver: 7.6.3

  node-addon-api@2.0.2: {}

  node-addon-api@3.2.1: {}

  node-addon-api@6.1.0: {}

  node-emoji@1.11.0:
    dependencies:
      lodash: 4.17.21

  node-fetch@2.7.0:
    dependencies:
      whatwg-url: 5.0.0

  node-gyp-build@4.8.1: {}

  node-hid@2.1.2:
    dependencies:
      bindings: 1.5.0
      node-addon-api: 3.2.1
      prebuild-install: 7.1.2

  node-preload@0.2.1:
    dependencies:
      process-on-spawn: 1.0.0

  node-releases@2.0.18: {}

<<<<<<< HEAD
  node-source-walk@6.0.2:
    dependencies:
      '@babel/parser': 7.25.4

=======
>>>>>>> e5d4f640
  nofilter@3.1.0: {}

  nopt@3.0.6:
    dependencies:
      abbrev: 1.0.9

  normalize-path@3.0.0: {}

  number-to-bn@1.7.0:
    dependencies:
      bn.js: 4.11.6
      strip-hex-prefix: 1.0.0

  nyc@15.1.0:
    dependencies:
      '@istanbuljs/load-nyc-config': 1.1.0
      '@istanbuljs/schema': 0.1.3
      caching-transform: 4.0.0
      convert-source-map: 1.9.0
      decamelize: 1.2.0
      find-cache-dir: 3.3.2
      find-up: 4.1.0
      foreground-child: 2.0.0
      get-package-type: 0.1.0
      glob: 7.2.0
      istanbul-lib-coverage: 3.2.2
      istanbul-lib-hook: 3.0.0
      istanbul-lib-instrument: 4.0.3
      istanbul-lib-processinfo: 2.0.3
      istanbul-lib-report: 3.0.1
      istanbul-lib-source-maps: 4.0.1
      istanbul-reports: 3.1.7
      make-dir: 3.1.0
      node-preload: 0.2.1
      p-map: 3.0.0
      process-on-spawn: 1.0.0
      resolve-from: 5.0.0
      rimraf: 3.0.2
      signal-exit: 3.0.7
      spawn-wrap: 2.0.0
      test-exclude: 6.0.0
      yargs: 15.4.1
    transitivePeerDependencies:
      - supports-color

  object-assign@4.1.1: {}

  object-inspect@1.13.2: {}

  object-keys@1.1.1: {}

  object.assign@4.1.5:
    dependencies:
      call-bind: 1.0.7
      define-properties: 1.2.1
      has-symbols: 1.0.3
      object-keys: 1.1.1

  object.fromentries@2.0.8:
    dependencies:
      call-bind: 1.0.7
      define-properties: 1.2.1
      es-abstract: 1.23.3
      es-object-atoms: 1.0.0

  object.groupby@1.0.3:
    dependencies:
      call-bind: 1.0.7
      define-properties: 1.2.1
      es-abstract: 1.23.3

  object.values@1.2.0:
    dependencies:
      call-bind: 1.0.7
      define-properties: 1.2.1
      es-object-atoms: 1.0.0

  obliterator@2.0.4: {}

  once@1.4.0:
    dependencies:
      wrappy: 1.0.2

  onetime@5.1.2:
    dependencies:
      mimic-fn: 2.1.0

  optionator@0.8.3:
    dependencies:
      deep-is: 0.1.4
      fast-levenshtein: 2.0.6
      levn: 0.3.0
      prelude-ls: 1.1.2
      type-check: 0.3.2
      word-wrap: 1.2.5

  optionator@0.9.4:
    dependencies:
      deep-is: 0.1.4
      fast-levenshtein: 2.0.6
      levn: 0.4.1
      prelude-ls: 1.2.1
      type-check: 0.4.0
      word-wrap: 1.2.5

  ora@5.4.1:
    dependencies:
      bl: 4.1.0
      chalk: 4.1.2
      cli-cursor: 3.1.0
      cli-spinners: 2.9.2
      is-interactive: 1.0.0
      is-unicode-supported: 0.1.0
      log-symbols: 4.1.0
      strip-ansi: 6.0.1
      wcwidth: 1.0.1

  ordinal@1.0.3: {}

  os-tmpdir@1.0.2: {}

  outdent@0.5.0: {}

  p-filter@2.1.0:
    dependencies:
      p-map: 2.1.0

  p-limit@1.3.0:
    dependencies:
      p-try: 1.0.0

  p-limit@2.3.0:
    dependencies:
      p-try: 2.2.0

  p-limit@3.1.0:
    dependencies:
      yocto-queue: 0.1.0

  p-locate@2.0.0:
    dependencies:
      p-limit: 1.3.0

  p-locate@4.1.0:
    dependencies:
      p-limit: 2.3.0

  p-locate@5.0.0:
    dependencies:
      p-limit: 3.1.0

  p-map@2.1.0: {}

  p-map@3.0.0:
    dependencies:
      aggregate-error: 3.1.0

  p-map@4.0.0:
    dependencies:
      aggregate-error: 3.1.0

  p-try@1.0.0: {}

  p-try@2.2.0: {}

  package-hash@4.0.0:
    dependencies:
      graceful-fs: 4.2.11
      hasha: 5.2.2
      lodash.flattendeep: 4.4.0
      release-zalgo: 1.0.0

  package-json-from-dist@1.0.0: {}

  parent-module@1.0.1:
    dependencies:
      callsites: 3.1.0

  parse-cache-control@1.0.1: {}

  parse-json@5.2.0:
    dependencies:
      '@babel/code-frame': 7.24.7
      error-ex: 1.3.2
      json-parse-even-better-errors: 2.3.1
      lines-and-columns: 1.2.4

  parse-ms@0.1.2: {}

  path-exists@3.0.0: {}

  path-exists@4.0.0: {}

  path-is-absolute@1.0.1: {}

  path-key@3.1.1: {}

  path-parse@1.0.7: {}

  path-scurry@1.11.1:
    dependencies:
      lru-cache: 10.4.3
      minipass: 7.1.2

  path-to-regexp@1.8.0:
    dependencies:
      isarray: 0.0.1

  path-type@4.0.0: {}

  pathval@1.1.1: {}

  pbkdf2@3.1.2:
    dependencies:
      create-hash: 1.2.0
      create-hmac: 1.1.7
      ripemd160: 2.0.2
      safe-buffer: 5.2.1
      sha.js: 2.4.11

  picocolors@1.0.1: {}

  picomatch@2.3.1: {}

  pify@4.0.1: {}

  pkg-dir@4.2.0:
    dependencies:
      find-up: 4.1.0

  possible-typed-array-names@1.0.0: {}

<<<<<<< HEAD
  postcss-values-parser@6.0.2(postcss@8.4.41):
    dependencies:
      color-name: 1.1.4
      is-url-superb: 4.0.0
      postcss: 8.4.41
      quote-unquote: 1.0.0

  postcss@8.4.41:
    dependencies:
      nanoid: 3.3.7
      picocolors: 1.0.1
      source-map-js: 1.2.0

=======
>>>>>>> e5d4f640
  prebuild-install@7.1.2:
    dependencies:
      detect-libc: 2.0.3
      expand-template: 2.0.3
      github-from-package: 0.0.0
      minimist: 1.2.8
      mkdirp-classic: 0.5.3
      napi-build-utils: 1.0.2
      node-abi: 3.67.0
      pump: 3.0.0
      rc: 1.2.8
      simple-get: 4.0.1
      tar-fs: 2.1.1
      tunnel-agent: 0.6.0

  preferred-pm@3.1.4:
    dependencies:
      find-up: 5.0.0
      find-yarn-workspace-root2: 1.2.16
      path-exists: 4.0.0
      which-pm: 2.2.0

  prelude-ls@1.1.2: {}

  prelude-ls@1.2.1: {}

  prettier-linter-helpers@1.0.0:
    dependencies:
      fast-diff: 1.3.0

  prettier@2.4.1: {}

  prettier@2.8.8: {}

  prettier@3.2.5: {}

  pretty-format@29.7.0:
    dependencies:
      '@jest/schemas': 29.6.3
      ansi-styles: 5.2.0
      react-is: 18.3.1

  pretty-ms@0.2.2:
    dependencies:
      parse-ms: 0.1.2

  process-nextick-args@2.0.1: {}

  process-on-spawn@1.0.0:
    dependencies:
      fromentries: 1.3.2

  promise@8.3.0:
    dependencies:
      asap: 2.0.6

  prompts@2.4.2:
    dependencies:
      kleur: 3.0.3
      sisteransi: 1.0.5

  proxy-from-env@1.1.0: {}

  pseudomap@1.0.2: {}

  pump@3.0.0:
    dependencies:
      end-of-stream: 1.4.4
      once: 1.4.0

  punycode@2.3.1: {}

  qs@6.13.0:
    dependencies:
      side-channel: 1.0.6

  queue-microtask@1.2.3: {}

  rambda@7.5.0: {}

  randombytes@2.1.0:
    dependencies:
      safe-buffer: 5.2.1

  raw-body@2.5.2:
    dependencies:
      bytes: 3.1.2
      http-errors: 2.0.0
      iconv-lite: 0.4.24
      unpipe: 1.0.0

  rc@1.2.8:
    dependencies:
      deep-extend: 0.6.0
      ini: 1.3.8
      minimist: 1.2.8
      strip-json-comments: 2.0.1

  react-dom@18.3.1(react@18.3.1):
    dependencies:
      loose-envify: 1.4.0
      react: 18.3.1
      scheduler: 0.23.2

  react-is@18.3.1: {}

  react@18.3.1:
    dependencies:
      loose-envify: 1.4.0

  read-yaml-file@1.1.0:
    dependencies:
      graceful-fs: 4.2.11
      js-yaml: 3.14.1
      pify: 4.0.1
      strip-bom: 3.0.0

  readable-stream@2.3.8:
    dependencies:
      core-util-is: 1.0.3
      inherits: 2.0.4
      isarray: 1.0.0
      process-nextick-args: 2.0.1
      safe-buffer: 5.1.2
      string_decoder: 1.1.1
      util-deprecate: 1.0.2

  readable-stream@3.6.2:
    dependencies:
      inherits: 2.0.4
      string_decoder: 1.3.0
      util-deprecate: 1.0.2

  readdirp@3.6.0:
    dependencies:
      picomatch: 2.3.1

  rechoir@0.6.2:
    dependencies:
      resolve: 1.17.0

  recursive-readdir@2.2.3:
    dependencies:
      minimatch: 3.1.2

  reduce-flatten@2.0.0: {}

  regenerator-runtime@0.14.1: {}

  regexp.prototype.flags@1.5.2:
    dependencies:
      call-bind: 1.0.7
      define-properties: 1.2.1
      es-errors: 1.3.0
      set-function-name: 2.0.2

  release-zalgo@1.0.0:
    dependencies:
      es6-error: 4.1.1

  req-cwd@2.0.0:
    dependencies:
      req-from: 2.0.0

  req-from@2.0.0:
    dependencies:
      resolve-from: 3.0.0

  require-directory@2.1.1: {}

  require-from-string@2.0.2: {}

  require-main-filename@2.0.0: {}

  requireindex@1.2.0: {}

  resolve-from@3.0.0: {}

  resolve-from@4.0.0: {}

  resolve-from@5.0.0: {}

  resolve-pkg-maps@1.0.0: {}

  resolve@1.1.7: {}

  resolve@1.17.0:
    dependencies:
      path-parse: 1.0.7

  resolve@1.22.8:
    dependencies:
      is-core-module: 2.15.1
      path-parse: 1.0.7
      supports-preserve-symlinks-flag: 1.0.0

  restore-cursor@3.1.0:
    dependencies:
      onetime: 5.1.2
      signal-exit: 3.0.7

  reusify@1.0.4: {}

  rfdc@1.4.1: {}

  rimraf@2.7.1:
    dependencies:
      glob: 7.2.0

  rimraf@3.0.2:
    dependencies:
      glob: 7.2.0

  rimraf@5.0.10:
    dependencies:
      glob: 10.4.5

  ripemd160@2.0.2:
    dependencies:
      hash-base: 3.1.0
      inherits: 2.0.4

  rlp@2.2.7:
    dependencies:
      bn.js: 5.2.1

  run-parallel@1.2.0:
    dependencies:
      queue-microtask: 1.2.3

  rxjs@7.8.1:
    dependencies:
      tslib: 2.7.0

  safe-array-concat@1.1.2:
    dependencies:
      call-bind: 1.0.7
      get-intrinsic: 1.2.4
      has-symbols: 1.0.3
      isarray: 2.0.5

  safe-buffer@5.1.2: {}

  safe-buffer@5.2.1: {}

  safe-regex-test@1.0.3:
    dependencies:
      call-bind: 1.0.7
      es-errors: 1.3.0
      is-regex: 1.1.4

  safer-buffer@2.1.2: {}

  sc-istanbul@0.4.6:
    dependencies:
      abbrev: 1.0.9
      async: 1.5.2
      escodegen: 1.8.1
      esprima: 2.7.3
      glob: 5.0.15
      handlebars: 4.7.8
      js-yaml: 3.14.1
      mkdirp: 0.5.6
      nopt: 3.0.6
      once: 1.4.0
      resolve: 1.1.7
      supports-color: 3.2.3
      which: 1.3.1
      wordwrap: 1.0.0

  scheduler@0.23.2:
    dependencies:
      loose-envify: 1.4.0

  scrypt-js@3.0.1: {}

  secp256k1@4.0.3:
    dependencies:
      elliptic: 6.5.7
      node-addon-api: 2.0.2
      node-gyp-build: 4.8.1

  semver@5.7.2: {}

  semver@6.3.1: {}

  semver@7.6.3: {}

  serialize-javascript@6.0.2:
    dependencies:
      randombytes: 2.1.0

  set-blocking@2.0.0: {}

  set-function-length@1.2.2:
    dependencies:
      define-data-property: 1.1.4
      es-errors: 1.3.0
      function-bind: 1.1.2
      get-intrinsic: 1.2.4
      gopd: 1.0.1
      has-property-descriptors: 1.0.2

  set-function-name@2.0.2:
    dependencies:
      define-data-property: 1.1.4
      es-errors: 1.3.0
      functions-have-names: 1.2.3
      has-property-descriptors: 1.0.2

  setimmediate@1.0.5: {}

  setprototypeof@1.2.0: {}

  sha.js@2.4.11:
    dependencies:
      inherits: 2.0.4
      safe-buffer: 5.2.1

  sha1@1.1.1:
    dependencies:
      charenc: 0.0.2
      crypt: 0.0.2

  shebang-command@1.2.0:
    dependencies:
      shebang-regex: 1.0.0

  shebang-command@2.0.0:
    dependencies:
      shebang-regex: 3.0.0

  shebang-regex@1.0.0: {}

  shebang-regex@3.0.0: {}

  shelljs@0.8.5:
    dependencies:
      glob: 7.2.0
      interpret: 1.4.0
      rechoir: 0.6.2

  side-channel@1.0.6:
    dependencies:
      call-bind: 1.0.7
      es-errors: 1.3.0
      get-intrinsic: 1.2.4
      object-inspect: 1.13.2

  signal-exit@3.0.7: {}

  signal-exit@4.1.0: {}

  simple-concat@1.0.1: {}

  simple-get@4.0.1:
    dependencies:
      decompress-response: 6.0.0
      once: 1.4.0
      simple-concat: 1.0.1

  sinon-chai@3.7.0(chai@4.5.0)(sinon@9.2.4):
    dependencies:
      chai: 4.5.0
      sinon: 9.2.4

  sinon@9.2.4:
    dependencies:
      '@sinonjs/commons': 1.8.6
      '@sinonjs/fake-timers': 6.0.1
      '@sinonjs/samsam': 5.3.1
      diff: 4.0.2
      nise: 4.1.0
      supports-color: 7.2.0

  sisteransi@1.0.5: {}

  slash@3.0.0: {}

  slice-ansi@4.0.0:
    dependencies:
      ansi-styles: 4.3.0
      astral-regex: 2.0.0
      is-fullwidth-code-point: 3.0.0

  solc@0.7.3(debug@4.3.6):
    dependencies:
      command-exists: 1.2.9
      commander: 3.0.2
      follow-redirects: 1.15.6(debug@4.3.6)
      fs-extra: 0.30.0
      js-sha3: 0.8.0
      memorystream: 0.3.1
      require-from-string: 2.0.2
      semver: 5.7.2
      tmp: 0.0.33
    transitivePeerDependencies:
      - debug

  solc@0.8.26(debug@4.3.6):
    dependencies:
      command-exists: 1.2.9
      commander: 8.3.0
      follow-redirects: 1.15.6(debug@4.3.6)
      js-sha3: 0.8.0
      memorystream: 0.3.1
      semver: 5.7.2
      tmp: 0.0.33
    transitivePeerDependencies:
      - debug

  solidity-coverage@0.8.12(hardhat@packages+hardhat-core):
    dependencies:
      '@ethersproject/abi': 5.7.0
      '@solidity-parser/parser': 0.18.0
      chalk: 2.4.2
      death: 1.1.0
      difflib: 0.2.4
      fs-extra: 8.1.0
      ghost-testrpc: 0.0.2
      global-modules: 2.0.0
      globby: 10.0.2
      hardhat: link:packages/hardhat-core
      jsonschema: 1.4.1
      lodash: 4.17.21
      mocha: 10.7.3
      node-emoji: 1.11.0
      pify: 4.0.1
      recursive-readdir: 2.2.3
      sc-istanbul: 0.4.6
      semver: 7.6.3
      shelljs: 0.8.5
      web3-utils: 1.10.4

  source-map-support@0.5.21:
    dependencies:
      buffer-from: 1.1.2
      source-map: 0.6.1

  source-map@0.2.0:
    dependencies:
      amdefine: 1.0.1
    optional: true

  source-map@0.6.1: {}

  spawn-wrap@2.0.0:
    dependencies:
      foreground-child: 2.0.0
      is-windows: 1.0.2
      make-dir: 3.1.0
      rimraf: 3.0.2
      signal-exit: 3.0.7
      which: 2.0.2

  spawndamnit@2.0.0:
    dependencies:
      cross-spawn: 5.1.0
      signal-exit: 3.0.7

  split2@3.2.2:
    dependencies:
      readable-stream: 3.6.2

  sprintf-js@1.0.3: {}

  stacktrace-parser@0.1.10:
    dependencies:
      type-fest: 0.7.1

  statuses@2.0.1: {}

  string-format@2.0.0: {}

  string-width@2.1.1:
    dependencies:
      is-fullwidth-code-point: 2.0.0
      strip-ansi: 4.0.0

  string-width@4.2.3:
    dependencies:
      emoji-regex: 8.0.0
      is-fullwidth-code-point: 3.0.0
      strip-ansi: 6.0.1

  string-width@5.1.2:
    dependencies:
      eastasianwidth: 0.2.0
      emoji-regex: 9.2.2
      strip-ansi: 7.1.0

  string.prototype.trim@1.2.9:
    dependencies:
      call-bind: 1.0.7
      define-properties: 1.2.1
      es-abstract: 1.23.3
      es-object-atoms: 1.0.0

  string.prototype.trimend@1.0.8:
    dependencies:
      call-bind: 1.0.7
      define-properties: 1.2.1
      es-object-atoms: 1.0.0

  string.prototype.trimstart@1.0.8:
    dependencies:
      call-bind: 1.0.7
      define-properties: 1.2.1
      es-object-atoms: 1.0.0

  string_decoder@1.1.1:
    dependencies:
      safe-buffer: 5.1.2

  string_decoder@1.3.0:
    dependencies:
      safe-buffer: 5.2.1

  strip-ansi@0.1.1: {}

  strip-ansi@4.0.0:
    dependencies:
      ansi-regex: 3.0.1

  strip-ansi@6.0.1:
    dependencies:
      ansi-regex: 5.0.1

  strip-ansi@7.1.0:
    dependencies:
      ansi-regex: 6.0.1

  strip-bom@3.0.0: {}

  strip-bom@4.0.0: {}

  strip-hex-prefix@1.0.0:
    dependencies:
      is-hex-prefixed: 1.0.0

  strip-json-comments@2.0.1: {}

  strip-json-comments@3.1.1: {}

  supports-color@3.2.3:
    dependencies:
      has-flag: 1.0.0

  supports-color@5.5.0:
    dependencies:
      has-flag: 3.0.0

  supports-color@7.2.0:
    dependencies:
      has-flag: 4.0.0

  supports-color@8.1.1:
    dependencies:
      has-flag: 4.0.0

  supports-preserve-symlinks-flag@1.0.0: {}

  sync-request@6.1.0:
    dependencies:
      http-response-object: 3.0.2
      sync-rpc: 1.3.6
      then-request: 6.0.2

  sync-rpc@1.3.6:
    dependencies:
      get-port: 3.2.0

  table-layout@1.0.2:
    dependencies:
      array-back: 4.0.2
      deep-extend: 0.6.0
      typical: 5.2.0
      wordwrapjs: 4.0.1

  table@6.8.2:
    dependencies:
      ajv: 8.17.1
      lodash.truncate: 4.4.2
      slice-ansi: 4.0.0
      string-width: 4.2.3
      strip-ansi: 6.0.1

  tapable@2.2.1: {}

  tar-fs@2.1.1:
    dependencies:
      chownr: 1.1.4
      mkdirp-classic: 0.5.3
      pump: 3.0.0
      tar-stream: 2.2.0

  tar-stream@2.2.0:
    dependencies:
      bl: 4.1.0
      end-of-stream: 1.4.4
      fs-constants: 1.0.0
      inherits: 2.0.4
      readable-stream: 3.6.2

  term-size@2.2.1: {}

  test-exclude@6.0.0:
    dependencies:
      '@istanbuljs/schema': 0.1.3
      glob: 7.2.0
      minimatch: 3.1.2

  text-table@0.2.0: {}

  then-request@6.0.2:
    dependencies:
      '@types/concat-stream': 1.6.1
      '@types/form-data': 0.0.33
      '@types/node': 8.10.66
      '@types/qs': 6.9.15
      caseless: 0.12.0
      concat-stream: 1.6.2
      form-data: 2.5.1
      http-basic: 8.1.3
      http-response-object: 3.0.2
      promise: 8.3.0
      qs: 6.13.0

  through2@4.0.2:
    dependencies:
      readable-stream: 3.6.2

  time-require@0.1.2:
    dependencies:
      chalk: 0.4.0
      date-time: 0.1.1
      pretty-ms: 0.2.2
      text-table: 0.2.0

  tmp@0.0.33:
    dependencies:
      os-tmpdir: 1.0.2

  to-fast-properties@2.0.0: {}

  to-regex-range@5.0.1:
    dependencies:
      is-number: 7.0.0

  toidentifier@1.0.1: {}

  tr46@0.0.3: {}

  ts-api-utils@1.3.0(typescript@5.5.4):
    dependencies:
      typescript: 5.5.4

  ts-command-line-args@2.5.1:
    dependencies:
      chalk: 4.1.2
      command-line-args: 5.2.1
      command-line-usage: 6.1.3
      string-format: 2.0.0

  ts-essentials@7.0.3(typescript@5.0.4):
    dependencies:
      typescript: 5.0.4

<<<<<<< HEAD
  ts-graphviz@1.8.2: {}

  ts-node@10.9.2(@types/node@18.19.46)(typescript@5.0.4):
=======
  ts-node@10.9.2(@types/node@18.19.43)(typescript@5.0.4):
>>>>>>> e5d4f640
    dependencies:
      '@cspotcode/source-map-support': 0.8.1
      '@tsconfig/node10': 1.0.11
      '@tsconfig/node12': 1.0.11
      '@tsconfig/node14': 1.0.3
      '@tsconfig/node16': 1.0.4
      '@types/node': 18.19.46
      acorn: 8.12.1
      acorn-walk: 8.3.3
      arg: 4.1.3
      create-require: 1.1.1
      diff: 4.0.2
      make-error: 1.3.6
      typescript: 5.0.4
      v8-compile-cache-lib: 3.0.1
      yn: 3.1.1

  tsconfig-paths@3.15.0:
    dependencies:
      '@types/json5': 0.0.29
      json5: 1.0.2
      minimist: 1.2.8
      strip-bom: 3.0.0

  tslib@1.14.1: {}

  tslib@2.4.0: {}

  tslib@2.7.0: {}

  tsort@0.0.1: {}

  tsutils@3.21.0(typescript@5.0.4):
    dependencies:
      tslib: 1.14.1
      typescript: 5.0.4

  tsutils@3.21.0(typescript@5.5.4):
    dependencies:
      tslib: 1.14.1
      typescript: 5.5.4

  tsx@4.18.0:
    dependencies:
      esbuild: 0.23.1
      get-tsconfig: 4.7.6
    optionalDependencies:
      fsevents: 2.3.3

  tunnel-agent@0.6.0:
    dependencies:
      safe-buffer: 5.2.1

  tunnel@0.0.6: {}

  tweetnacl-util@0.15.1: {}

  tweetnacl@1.0.3: {}

  type-check@0.3.2:
    dependencies:
      prelude-ls: 1.1.2

  type-check@0.4.0:
    dependencies:
      prelude-ls: 1.2.1

  type-detect@4.0.8: {}

  type-detect@4.1.0: {}

  type-fest@0.20.2: {}

  type-fest@0.21.3: {}

  type-fest@0.7.1: {}

  type-fest@0.8.1: {}

  type-fest@2.19.0: {}

  type-fest@3.13.1: {}

  typechain@8.3.2(typescript@5.0.4):
    dependencies:
      '@types/prettier': 2.7.3
      debug: 4.3.6(supports-color@8.1.1)
      fs-extra: 7.0.1
      glob: 7.1.7
      js-sha3: 0.8.0
      lodash: 4.17.21
      mkdirp: 1.0.4
      prettier: 2.4.1
      ts-command-line-args: 2.5.1
      ts-essentials: 7.0.3(typescript@5.0.4)
      typescript: 5.0.4
    transitivePeerDependencies:
      - supports-color

  typed-array-buffer@1.0.2:
    dependencies:
      call-bind: 1.0.7
      es-errors: 1.3.0
      is-typed-array: 1.1.13

  typed-array-byte-length@1.0.1:
    dependencies:
      call-bind: 1.0.7
      for-each: 0.3.3
      gopd: 1.0.1
      has-proto: 1.0.3
      is-typed-array: 1.1.13

  typed-array-byte-offset@1.0.2:
    dependencies:
      available-typed-arrays: 1.0.7
      call-bind: 1.0.7
      for-each: 0.3.3
      gopd: 1.0.1
      has-proto: 1.0.3
      is-typed-array: 1.1.13

  typed-array-length@1.0.6:
    dependencies:
      call-bind: 1.0.7
      for-each: 0.3.3
      gopd: 1.0.1
      has-proto: 1.0.3
      is-typed-array: 1.1.13
      possible-typed-array-names: 1.0.0

  typedarray-to-buffer@3.1.5:
    dependencies:
      is-typedarray: 1.0.0

  typedarray@0.0.6: {}

  typescript-eslint@7.7.1(eslint@8.57.0)(typescript@5.5.4):
    dependencies:
      '@typescript-eslint/eslint-plugin': 7.7.1(@typescript-eslint/parser@7.7.1(eslint@8.57.0)(typescript@5.5.4))(eslint@8.57.0)(typescript@5.5.4)
      '@typescript-eslint/parser': 7.7.1(eslint@8.57.0)(typescript@5.5.4)
      '@typescript-eslint/utils': 7.7.1(eslint@8.57.0)(typescript@5.5.4)
      eslint: 8.57.0
    optionalDependencies:
      typescript: 5.5.4
    transitivePeerDependencies:
      - supports-color

  typescript@5.0.4: {}

  typescript@5.5.4: {}

  typical@4.0.0: {}

  typical@5.2.0: {}

  uglify-js@3.19.2:
    optional: true

  unbox-primitive@1.0.2:
    dependencies:
      call-bind: 1.0.7
      has-bigints: 1.0.2
      has-symbols: 1.0.3
      which-boxed-primitive: 1.0.2

  undici-types@5.26.5: {}

  undici-types@6.19.8: {}

  undici@5.28.4:
    dependencies:
      '@fastify/busboy': 2.1.1

  undici@6.19.8: {}

  universalify@0.1.2: {}

  universalify@2.0.1: {}

  unpipe@1.0.0: {}

  untildify@4.0.0: {}

  update-browserslist-db@1.1.0(browserslist@4.23.3):
    dependencies:
      browserslist: 4.23.3
      escalade: 3.1.2
      picocolors: 1.0.1

  uri-js@4.4.1:
    dependencies:
      punycode: 2.3.1

  usb@2.9.0:
    dependencies:
      '@types/w3c-web-usb': 1.0.10
      node-addon-api: 6.1.0
      node-gyp-build: 4.8.1

  utf8@3.0.0: {}

  util-deprecate@1.0.2: {}

  util@0.12.5:
    dependencies:
      inherits: 2.0.4
      is-arguments: 1.1.1
      is-generator-function: 1.0.10
      is-typed-array: 1.1.13
      which-typed-array: 1.1.15

  uuid@8.3.2: {}

  v8-compile-cache-lib@3.0.1: {}

<<<<<<< HEAD
  v8-to-istanbul@9.3.0:
    dependencies:
      '@jridgewell/trace-mapping': 0.3.25
      '@types/istanbul-lib-coverage': 2.0.6
      convert-source-map: 2.0.0

  viem@2.20.0(typescript@5.0.4)(zod@3.23.8):
=======
  viem@2.18.8(typescript@5.0.4)(zod@3.23.8):
>>>>>>> e5d4f640
    dependencies:
      '@adraffy/ens-normalize': 1.10.0
      '@noble/curves': 1.4.0
      '@noble/hashes': 1.4.0
      '@scure/bip32': 1.4.0
      '@scure/bip39': 1.3.0
      abitype: 1.0.5(typescript@5.0.4)(zod@3.23.8)
      isows: 1.0.4(ws@8.17.1)
      webauthn-p256: 0.0.5
      ws: 8.17.1
    optionalDependencies:
      typescript: 5.0.4
    transitivePeerDependencies:
      - bufferutil
      - utf-8-validate
      - zod

  wcwidth@1.0.1:
    dependencies:
      defaults: 1.0.4

  web3-core@4.5.1:
    dependencies:
      web3-errors: 1.3.0
      web3-eth-accounts: 4.2.1
      web3-eth-iban: 4.0.7
      web3-providers-http: 4.2.0
      web3-providers-ws: 4.0.8
      web3-types: 1.7.0
      web3-utils: 4.3.1
      web3-validator: 2.0.6
    optionalDependencies:
      web3-providers-ipc: 4.0.7
    transitivePeerDependencies:
      - bufferutil
      - encoding
      - utf-8-validate

  web3-errors@1.3.0:
    dependencies:
      web3-types: 1.7.0

  web3-eth-abi@4.2.3(typescript@5.0.4)(zod@3.23.8):
    dependencies:
      abitype: 0.7.1(typescript@5.0.4)(zod@3.23.8)
      web3-errors: 1.3.0
      web3-types: 1.7.0
      web3-utils: 4.3.1
      web3-validator: 2.0.6
    transitivePeerDependencies:
      - typescript
      - zod

  web3-eth-accounts@4.2.1:
    dependencies:
      '@ethereumjs/rlp': 4.0.1
      crc-32: 1.2.2
      ethereum-cryptography: 2.2.1
      web3-errors: 1.3.0
      web3-types: 1.7.0
      web3-utils: 4.3.1
      web3-validator: 2.0.6

  web3-eth-contract@4.7.0(typescript@5.0.4)(zod@3.23.8):
    dependencies:
      '@ethereumjs/rlp': 5.0.2
      web3-core: 4.5.1
      web3-errors: 1.3.0
      web3-eth: 4.8.2(typescript@5.0.4)(zod@3.23.8)
      web3-eth-abi: 4.2.3(typescript@5.0.4)(zod@3.23.8)
      web3-types: 1.7.0
      web3-utils: 4.3.1
      web3-validator: 2.0.6
    transitivePeerDependencies:
      - bufferutil
      - encoding
      - typescript
      - utf-8-validate
      - zod

  web3-eth-ens@4.4.0(typescript@5.0.4)(zod@3.23.8):
    dependencies:
      '@adraffy/ens-normalize': 1.10.1
      web3-core: 4.5.1
      web3-errors: 1.3.0
      web3-eth: 4.8.2(typescript@5.0.4)(zod@3.23.8)
      web3-eth-contract: 4.7.0(typescript@5.0.4)(zod@3.23.8)
      web3-net: 4.1.0
      web3-types: 1.7.0
      web3-utils: 4.3.1
      web3-validator: 2.0.6
    transitivePeerDependencies:
      - bufferutil
      - encoding
      - typescript
      - utf-8-validate
      - zod

  web3-eth-iban@4.0.7:
    dependencies:
      web3-errors: 1.3.0
      web3-types: 1.7.0
      web3-utils: 4.3.1
      web3-validator: 2.0.6

  web3-eth-personal@4.0.8(typescript@5.0.4)(zod@3.23.8):
    dependencies:
      web3-core: 4.5.1
      web3-eth: 4.8.2(typescript@5.0.4)(zod@3.23.8)
      web3-rpc-methods: 1.3.0
      web3-types: 1.7.0
      web3-utils: 4.3.1
      web3-validator: 2.0.6
    transitivePeerDependencies:
      - bufferutil
      - encoding
      - typescript
      - utf-8-validate
      - zod

  web3-eth@4.8.2(typescript@5.0.4)(zod@3.23.8):
    dependencies:
      setimmediate: 1.0.5
      web3-core: 4.5.1
      web3-errors: 1.3.0
      web3-eth-abi: 4.2.3(typescript@5.0.4)(zod@3.23.8)
      web3-eth-accounts: 4.2.1
      web3-net: 4.1.0
      web3-providers-ws: 4.0.8
      web3-rpc-methods: 1.3.0
      web3-types: 1.7.0
      web3-utils: 4.3.1
      web3-validator: 2.0.6
    transitivePeerDependencies:
      - bufferutil
      - encoding
      - typescript
      - utf-8-validate
      - zod

  web3-net@4.1.0:
    dependencies:
      web3-core: 4.5.1
      web3-rpc-methods: 1.3.0
      web3-types: 1.7.0
      web3-utils: 4.3.1
    transitivePeerDependencies:
      - bufferutil
      - encoding
      - utf-8-validate

  web3-providers-http@4.2.0:
    dependencies:
      cross-fetch: 4.0.0
      web3-errors: 1.3.0
      web3-types: 1.7.0
      web3-utils: 4.3.1
    transitivePeerDependencies:
      - encoding

  web3-providers-ipc@4.0.7:
    dependencies:
      web3-errors: 1.3.0
      web3-types: 1.7.0
      web3-utils: 4.3.1
    optional: true

  web3-providers-ws@4.0.8:
    dependencies:
      '@types/ws': 8.5.3
      isomorphic-ws: 5.0.0(ws@8.18.0)
      web3-errors: 1.3.0
      web3-types: 1.7.0
      web3-utils: 4.3.1
      ws: 8.18.0
    transitivePeerDependencies:
      - bufferutil
      - utf-8-validate

  web3-rpc-methods@1.3.0:
    dependencies:
      web3-core: 4.5.1
      web3-types: 1.7.0
      web3-validator: 2.0.6
    transitivePeerDependencies:
      - bufferutil
      - encoding
      - utf-8-validate

  web3-rpc-providers@1.0.0-rc.2:
    dependencies:
      web3-errors: 1.3.0
      web3-providers-http: 4.2.0
      web3-providers-ws: 4.0.8
      web3-types: 1.7.0
      web3-utils: 4.3.1
      web3-validator: 2.0.6
    transitivePeerDependencies:
      - bufferutil
      - encoding
      - utf-8-validate

  web3-types@1.7.0: {}

  web3-utils@1.10.4:
    dependencies:
      '@ethereumjs/util': 8.1.0
      bn.js: 5.2.1
      ethereum-bloom-filters: 1.2.0
      ethereum-cryptography: 2.2.1
      ethjs-unit: 0.1.6
      number-to-bn: 1.7.0
      randombytes: 2.1.0
      utf8: 3.0.0

  web3-utils@4.3.1:
    dependencies:
      ethereum-cryptography: 2.2.1
      eventemitter3: 5.0.1
      web3-errors: 1.3.0
      web3-types: 1.7.0
      web3-validator: 2.0.6

  web3-validator@2.0.6:
    dependencies:
      ethereum-cryptography: 2.2.1
      util: 0.12.5
      web3-errors: 1.3.0
      web3-types: 1.7.0
      zod: 3.23.8

  web3@4.12.1(typescript@5.0.4)(zod@3.23.8):
    dependencies:
      web3-core: 4.5.1
      web3-errors: 1.3.0
      web3-eth: 4.8.2(typescript@5.0.4)(zod@3.23.8)
      web3-eth-abi: 4.2.3(typescript@5.0.4)(zod@3.23.8)
      web3-eth-accounts: 4.2.1
      web3-eth-contract: 4.7.0(typescript@5.0.4)(zod@3.23.8)
      web3-eth-ens: 4.4.0(typescript@5.0.4)(zod@3.23.8)
      web3-eth-iban: 4.0.7
      web3-eth-personal: 4.0.8(typescript@5.0.4)(zod@3.23.8)
      web3-net: 4.1.0
      web3-providers-http: 4.2.0
      web3-providers-ws: 4.0.8
      web3-rpc-methods: 1.3.0
      web3-rpc-providers: 1.0.0-rc.2
      web3-types: 1.7.0
      web3-utils: 4.3.1
      web3-validator: 2.0.6
    transitivePeerDependencies:
      - bufferutil
      - encoding
      - typescript
      - utf-8-validate
      - zod

  webauthn-p256@0.0.5:
    dependencies:
      '@noble/curves': 1.4.0
      '@noble/hashes': 1.4.0

  webidl-conversions@3.0.1: {}

  whatwg-url@5.0.0:
    dependencies:
      tr46: 0.0.3
      webidl-conversions: 3.0.1

  which-boxed-primitive@1.0.2:
    dependencies:
      is-bigint: 1.0.4
      is-boolean-object: 1.1.2
      is-number-object: 1.0.7
      is-string: 1.0.7
      is-symbol: 1.0.4

  which-module@2.0.1: {}

  which-pm@2.2.0:
    dependencies:
      load-yaml-file: 0.2.0
      path-exists: 4.0.0

  which-typed-array@1.1.15:
    dependencies:
      available-typed-arrays: 1.0.7
      call-bind: 1.0.7
      for-each: 0.3.3
      gopd: 1.0.1
      has-tostringtag: 1.0.2

  which@1.3.1:
    dependencies:
      isexe: 2.0.0

  which@2.0.2:
    dependencies:
      isexe: 2.0.0

  widest-line@3.1.0:
    dependencies:
      string-width: 4.2.3

  word-wrap@1.2.5: {}

  wordwrap@1.0.0: {}

  wordwrapjs@4.0.1:
    dependencies:
      reduce-flatten: 2.0.0
      typical: 5.2.0

  workerpool@6.5.1: {}

  wrap-ansi@6.2.0:
    dependencies:
      ansi-styles: 4.3.0
      string-width: 4.2.3
      strip-ansi: 6.0.1

  wrap-ansi@7.0.0:
    dependencies:
      ansi-styles: 4.3.0
      string-width: 4.2.3
      strip-ansi: 6.0.1

  wrap-ansi@8.1.0:
    dependencies:
      ansi-styles: 6.2.1
      string-width: 5.1.2
      strip-ansi: 7.1.0

  wrappy@1.0.2: {}

  write-file-atomic@3.0.3:
    dependencies:
      imurmurhash: 0.1.4
      is-typedarray: 1.0.0
      signal-exit: 3.0.7
      typedarray-to-buffer: 3.1.5

  ws@7.4.6: {}

  ws@7.5.10: {}

  ws@8.17.1: {}

  ws@8.18.0: {}

  y18n@4.0.3: {}

  y18n@5.0.8: {}

  yallist@2.1.2: {}

  yallist@3.1.1: {}

  yargs-parser@18.1.3:
    dependencies:
      camelcase: 5.3.1
      decamelize: 1.2.0

  yargs-parser@20.2.9: {}

  yargs-unparser@2.0.0:
    dependencies:
      camelcase: 6.3.0
      decamelize: 4.0.0
      flat: 5.0.2
      is-plain-obj: 2.1.0

  yargs@15.4.1:
    dependencies:
      cliui: 6.0.0
      decamelize: 1.2.0
      find-up: 4.1.0
      get-caller-file: 2.0.5
      require-directory: 2.1.1
      require-main-filename: 2.0.0
      set-blocking: 2.0.0
      string-width: 4.2.3
      which-module: 2.0.1
      y18n: 4.0.3
      yargs-parser: 18.1.3

  yargs@16.2.0:
    dependencies:
      cliui: 7.0.4
      escalade: 3.1.2
      get-caller-file: 2.0.5
      require-directory: 2.1.1
      string-width: 4.2.3
      y18n: 5.0.8
      yargs-parser: 20.2.9

  yn@3.1.1: {}

  yocto-queue@0.1.0: {}

  zod@3.23.8: {}<|MERGE_RESOLUTION|>--- conflicted
+++ resolved
@@ -1423,91 +1423,6 @@
         specifier: ^4.0.1
         version: 4.12.1(typescript@5.0.4)(zod@3.23.8)
 
-<<<<<<< HEAD
-  v-next/core:
-    dependencies:
-      '@ignored/hardhat-vnext-errors':
-        specifier: workspace:^3.0.0-next.2
-        version: link:../hardhat-errors
-      '@ignored/hardhat-vnext-utils':
-        specifier: workspace:^3.0.0-next.2
-        version: link:../hardhat-utils
-      chalk:
-        specifier: ^5.3.0
-        version: 5.3.0
-      env-paths:
-        specifier: ^2.2.0
-        version: 2.2.1
-      semver:
-        specifier: ^7.6.2
-        version: 7.6.3
-    devDependencies:
-      '@eslint-community/eslint-plugin-eslint-comments':
-        specifier: ^4.3.0
-        version: 4.4.0(eslint@8.57.0)
-      '@ignored/hardhat-vnext-node-test-reporter':
-        specifier: workspace:^3.0.0-next.2
-        version: link:../hardhat-node-test-reporter
-      '@microsoft/api-extractor':
-        specifier: ^7.43.4
-        version: 7.47.7(@types/node@20.16.1)
-      '@nomicfoundation/hardhat-test-utils':
-        specifier: workspace:^
-        version: link:../hardhat-test-utils
-      '@types/node':
-        specifier: ^20.14.9
-        version: 20.16.1
-      '@types/semver':
-        specifier: ^7.5.8
-        version: 7.5.8
-      '@typescript-eslint/eslint-plugin':
-        specifier: ^7.7.1
-        version: 7.18.0(@typescript-eslint/parser@7.18.0(eslint@8.57.0)(typescript@5.5.4))(eslint@8.57.0)(typescript@5.5.4)
-      '@typescript-eslint/parser':
-        specifier: ^7.7.1
-        version: 7.18.0(eslint@8.57.0)(typescript@5.5.4)
-      c8:
-        specifier: ^9.1.0
-        version: 9.1.0
-      eslint:
-        specifier: 8.57.0
-        version: 8.57.0
-      eslint-config-prettier:
-        specifier: 9.1.0
-        version: 9.1.0(eslint@8.57.0)
-      eslint-import-resolver-typescript:
-        specifier: ^3.6.1
-        version: 3.6.3(@typescript-eslint/parser@7.18.0(eslint@8.57.0)(typescript@5.5.4))(eslint-plugin-import@2.29.1)(eslint@8.57.0)
-      eslint-plugin-import:
-        specifier: 2.29.1
-        version: 2.29.1(@typescript-eslint/parser@7.18.0(eslint@8.57.0)(typescript@5.5.4))(eslint-import-resolver-typescript@3.6.3)(eslint@8.57.0)
-      eslint-plugin-no-only-tests:
-        specifier: 3.1.0
-        version: 3.1.0
-      expect-type:
-        specifier: ^0.19.0
-        version: 0.19.0
-      madge:
-        specifier: ^7.0.0
-        version: 7.0.0(typescript@5.5.4)
-      prettier:
-        specifier: 3.2.5
-        version: 3.2.5
-      rimraf:
-        specifier: ^5.0.5
-        version: 5.0.10
-      tsx:
-        specifier: ^4.11.0
-        version: 4.18.0
-      typescript:
-        specifier: ~5.5.0
-        version: 5.5.4
-      typescript-eslint:
-        specifier: 7.7.1
-        version: 7.7.1(eslint@8.57.0)(typescript@5.5.4)
-
-=======
->>>>>>> e5d4f640
   v-next/example-project:
     devDependencies:
       '@ignored/hardhat-vnext':
@@ -1591,14 +1506,10 @@
         version: 4.1.12
       '@types/node':
         specifier: ^20.14.9
-<<<<<<< HEAD
         version: 20.16.1
-=======
-        version: 20.14.14
       '@types/semver':
         specifier: ^7.5.8
         version: 7.5.8
->>>>>>> e5d4f640
       '@typescript-eslint/eslint-plugin':
         specifier: ^7.7.1
         version: 7.18.0(@typescript-eslint/parser@7.18.0(eslint@8.57.0)(typescript@5.5.4))(eslint@8.57.0)(typescript@5.5.4)
@@ -2245,14 +2156,7 @@
     devDependencies:
       '@eslint-community/eslint-plugin-eslint-comments':
         specifier: ^4.3.0
-<<<<<<< HEAD
         version: 4.4.0(eslint@8.57.0)
-      '@ignored/hardhat-vnext-core':
-        specifier: workspace:^3.0.0-next.2
-        version: link:../core
-=======
-        version: 4.3.0(eslint@8.57.0)
->>>>>>> e5d4f640
       '@ignored/hardhat-vnext-node-test-reporter':
         specifier: workspace:^3.0.0-next.2
         version: link:../hardhat-node-test-reporter
@@ -2452,6 +2356,9 @@
     resolution: {integrity: sha512-zQ1ijeeCXVEh+aNL0RlmkPkG8HUiDcU2pzQQFjtbntgAczRASFzj4H+6+bV+dy1ntKR14I/DypeuRG1uma98iQ==}
     engines: {node: '>=6.9.0'}
 
+  '@bcoe/v8-coverage@0.2.3':
+    resolution: {integrity: sha512-0hYQ8SB4Db5zvZB4axdMHGwEaQjkZzFjQiN9LVYvIFB2nSUHW9tYpxWriPrWDASIxiaXax83REcLxuSdnGPZtw==}
+
   '@changesets/apply-release-plan@7.0.4':
     resolution: {integrity: sha512-HLFwhKWayKinWAul0Vj+76jVx1Pc2v55MGPVjZ924Y/ROeSsBMFutv9heHmCUj48lJyRfOTJG5+ar+29FUky/A==}
 
@@ -2511,19 +2418,9 @@
     resolution: {integrity: sha512-IchNf6dN4tHoMFIn/7OE8LWZ19Y6q/67Bmf6vnGREv8RSbBVb9LPJxEcnwrcwX6ixSvaiGoomAUvu4YSxXrVgw==}
     engines: {node: '>=12'}
 
-<<<<<<< HEAD
-  '@dependents/detective-less@4.1.0':
-    resolution: {integrity: sha512-KrkT6qO5NxqNfy68sBl6CTSoJ4SNDIS5iQArkibhlbGU4LaDukZ3q2HIkh8aUKDio6o4itU4xDR7t82Y2eP1Bg==}
-    engines: {node: '>=14'}
-
   '@esbuild/aix-ppc64@0.23.1':
     resolution: {integrity: sha512-6VhYk1diRqrhBAqpJEdjASR/+WVRtfjpqKuNw11cLiaWpAT/Uu+nokB+UJnevzy/P9C/ty6AOe0dwueMrGh/iQ==}
     engines: {node: '>=18'}
-=======
-  '@esbuild/aix-ppc64@0.21.5':
-    resolution: {integrity: sha512-1SDgH6ZSPTlggy1yI6+Dbkiz8xzpHJEVAlF/AM1tHPLsf5STom9rwtjE4hKAF20FfXXNTFqEYXyJNWh1GiZedQ==}
-    engines: {node: '>=12'}
->>>>>>> e5d4f640
     cpu: [ppc64]
     os: [aix]
 
@@ -2897,22 +2794,6 @@
     resolution: {integrity: sha512-tghyZKLHZjcdlDqCA3gNZmLeR0XvOE9U1qoQO9ohyAZT6Pya+H9vkBPcsyXytmYLNgVoin7CKCmweo/R43V+tQ==}
     engines: {node: '>=12.0.0'}
 
-<<<<<<< HEAD
-  '@microsoft/api-extractor-model@7.29.6':
-    resolution: {integrity: sha512-gC0KGtrZvxzf/Rt9oMYD2dHvtN/1KPEYsrQPyMKhLHnlVuO/f4AFN3E4toqZzD2pt4LhkKoYmL2H9tX3yCOyRw==}
-
-  '@microsoft/api-extractor@7.47.7':
-    resolution: {integrity: sha512-fNiD3G55ZJGhPOBPMKD/enozj8yxJSYyVJWxRWdcUtw842rvthDHJgUWq9gXQTensFlMHv2wGuCjjivPv53j0A==}
-    hasBin: true
-
-  '@microsoft/tsdoc-config@0.17.0':
-    resolution: {integrity: sha512-v/EYRXnCAIHxOHW+Plb6OWuUoMotxTN0GLatnpOb1xq0KuTNw/WI3pamJx/UbsoJP5k9MCw1QxvvhPcF9pH3Zg==}
-
-  '@microsoft/tsdoc@0.15.0':
-    resolution: {integrity: sha512-HZpPoABogPvjeJOdzCOSJsXeL/SMCBgBZMVC3X3d7YYp2gf31MfxhUoYUNwf1ERPJOnQc0wkFn9trqI6ZEdZuA==}
-
-=======
->>>>>>> e5d4f640
   '@noble/curves@1.2.0':
     resolution: {integrity: sha512-oYclrNgRaM9SsBUBVbb8M6DTV7ZHRTKugureoYEncY5c65HOmRzvSiTE3y5CYaPYJA/GVkrhXEoF0M3Ya9PMnw==}
 
@@ -3084,31 +2965,6 @@
     resolution: {integrity: sha512-+1VkjdD0QBLPodGrJUeqarH8VAIvQODIbwh9XpP5Syisf7YoQgsJKPNFoqqLQlu+VQ/tVSshMR6loPMn8U+dPg==}
     engines: {node: '>=14'}
 
-<<<<<<< HEAD
-  '@rushstack/node-core-library@5.7.0':
-    resolution: {integrity: sha512-Ff9Cz/YlWu9ce4dmqNBZpA45AEya04XaBFIjV7xTVeEf+y/kTjEasmozqFELXlNG4ROdevss75JrrZ5WgufDkQ==}
-    peerDependencies:
-      '@types/node': '*'
-    peerDependenciesMeta:
-      '@types/node':
-        optional: true
-
-  '@rushstack/rig-package@0.5.3':
-    resolution: {integrity: sha512-olzSSjYrvCNxUFZowevC3uz8gvKr3WTpHQ7BkpjtRpA3wK+T0ybep/SRUMfr195gBzJm5gaXw0ZMgjIyHqJUow==}
-
-  '@rushstack/terminal@0.14.0':
-    resolution: {integrity: sha512-juTKMAMpTIJKudeFkG5slD8Z/LHwNwGZLtU441l/u82XdTBfsP+LbGKJLCNwP5se+DMCT55GB8x9p6+C4UL7jw==}
-    peerDependencies:
-      '@types/node': '*'
-    peerDependenciesMeta:
-      '@types/node':
-        optional: true
-
-  '@rushstack/ts-command-line@4.22.6':
-    resolution: {integrity: sha512-QSRqHT/IfoC5nk9zn6+fgyqOPXHME0BfchII9EUPR19pocsNp/xSbeBCbD3PIR2Lg+Q5qk7OFqk1VhWPMdKHJg==}
-
-=======
->>>>>>> e5d4f640
   '@scure/base@1.1.7':
     resolution: {integrity: sha512-PPNYBslrLNNUQ/Yad37MHYsNQtK67EhWb6WtSvNLLPo7SdVZgkUjD6Dg+5On7zNwmskf8OX7I7Nx5oN+MIWE0g==}
 
@@ -3238,6 +3094,9 @@
 
   '@types/glob@7.2.0':
     resolution: {integrity: sha512-ZUxbzKl0IfJILTS6t7ip5fQQM/J3TJYubDm3nMbgubNNYS62eXeUpoLUC8/7fJNiFYHTrGPQn7hspDUzIHX3UA==}
+
+  '@types/istanbul-lib-coverage@2.0.6':
+    resolution: {integrity: sha512-2QF/t/auWm0lsy8XtKVPG19v3sSOQlJe/YHZgfjb/KBBHOGSV+J2q/S671rcq9uTBrLAXmZpqJiaQbMT+zNU1w==}
 
   '@types/json-schema@7.0.15':
     resolution: {integrity: sha512-5+fP8P8MFNC+AyZCDxrB2pkZFPGzqQWUzpSeuuVLvm8VMcorNYavBqoFcxK8bQz4Qsbn4oUEEem4wDLfcysGHA==}
@@ -3850,6 +3709,11 @@
     resolution: {integrity: sha512-/Nf7TyzTx6S3yRJObOAV7956r8cr2+Oj8AC5dt8wSP3BQAoeX58NoHyCU8P8zGkNXStjTSi6fzO6F0pBdcYbEg==}
     engines: {node: '>= 0.8'}
 
+  c8@9.1.0:
+    resolution: {integrity: sha512-mBWcT5iqNir1zIkzSPyI3NCR9EZCVI3WUD+AVO17MVWTSFNyUueXE82qTeampNtTr+ilN/5Ua3j24LgbCKjDVg==}
+    engines: {node: '>=14.14.0'}
+    hasBin: true
+
   caching-transform@4.0.0:
     resolution: {integrity: sha512-kpqOvwXnjjN44D89K5ccQC+RUrsy7jB/XLlRrx0D7/2HNcTPqzsb6XgYoErwko6QsV184CA2YgS1fxDiiDZMWA==}
     engines: {node: '>=8'}
@@ -3960,6 +3824,10 @@
 
   cliui@7.0.4:
     resolution: {integrity: sha512-OcRE68cOsVMXp1Yvonl/fzkQOyjLSu/8bhPDfQt0e0/Eb283TKP20Fs2MqoPsr9SwA595rRCA+QMzYc9nBP+JQ==}
+
+  cliui@8.0.1:
+    resolution: {integrity: sha512-BSeNnyus75C4//NQ9gQt1/csTXyo/8Sb+afLAkzAptFuMsod9HFokGNudZpi/oQV73hnVK+sR+5PVRMd+Dr7YQ==}
+    engines: {node: '>=12'}
 
   clone@1.0.4:
     resolution: {integrity: sha512-JQHZ2QMW6l3aH/j6xCqQThY/9OH4D/9ls34cgkUBiEeocRTU04tHfKPBsUK1PqZCUQM7GiA0IIXJSuXHI64Kbg==}
@@ -5683,19 +5551,6 @@
     resolution: {integrity: sha512-d7Uw+eZoloe0EHDIYoe+bQ5WXnGMOpmiZFTuMWCwpjzzkL2nTjcKiAk4hh8TjnGye2TwWOk3UXucZ+3rbmBa8Q==}
     engines: {node: '>= 0.4'}
 
-<<<<<<< HEAD
-  postcss-values-parser@6.0.2:
-    resolution: {integrity: sha512-YLJpK0N1brcNJrs9WatuJFtHaV9q5aAOj+S4DI5S7jgHlRfm0PIbDCAFRYMQD5SHq7Fy6xsDhyutgS0QOAs0qw==}
-    engines: {node: '>=10'}
-    peerDependencies:
-      postcss: ^8.2.9
-
-  postcss@8.4.41:
-    resolution: {integrity: sha512-TesUflQ0WKZqAvg52PWL6kHgLKP6xB6heTOdoYM0Wt2UHyxNa4K25EZZMgKns3BH1RLVbZCREPpLY0rhnNoHVQ==}
-    engines: {node: ^10 || ^12 || >=14}
-
-=======
->>>>>>> e5d4f640
   prebuild-install@7.1.2:
     resolution: {integrity: sha512-UnNke3IQb6sgarcZIDU3gbMeTp/9SSU1DAIkil7PrqG1vZlBtY5msYccSKSHDqa3hNg436IXK+SNImReuA1wEQ==}
     engines: {node: '>=10'}
@@ -6490,17 +6345,12 @@
   v8-compile-cache-lib@3.0.1:
     resolution: {integrity: sha512-wa7YjyUGfNZngI/vtK0UHAN+lgDCxBPCylVXGp0zu59Fz5aiGtNXaq3DhIov063MorB+VfufLh3JlF2KdTK3xg==}
 
-<<<<<<< HEAD
   v8-to-istanbul@9.3.0:
     resolution: {integrity: sha512-kiGUalWN+rgBJ/1OHZsBtU4rXZOfj/7rKQxULKlIzwzQSvMJUUNgPwJEEh7gU6xEVxC0ahoOBvN2YI8GH6FNgA==}
     engines: {node: '>=10.12.0'}
 
   viem@2.20.0:
     resolution: {integrity: sha512-cM4vs81HnSNbfceI1MLkx4pCVzbVjl9xiNSv5SCutYjUyFFOVSPDlEyhpg2iHinxx1NM4Qne3END5eLT8rvUdg==}
-=======
-  viem@2.18.8:
-    resolution: {integrity: sha512-Fi5d9fd/LBiVtJ5eV2c99yrdt4dJH5Vbkf2JajwCqHYuV4ErSk/sm+L6Ru3rzT67rfRHSOQibTZxByEBua/WLw==}
->>>>>>> e5d4f640
     peerDependencies:
       typescript: '>=5.0.4'
     peerDependenciesMeta:
@@ -6727,6 +6577,10 @@
     resolution: {integrity: sha512-y11nGElTIV+CT3Zv9t7VKl+Q3hTQoT9a1Qzezhhl6Rp21gJ/IVTW7Z3y9EWXhuUBC2Shnf+DX0antecpAwSP8w==}
     engines: {node: '>=10'}
 
+  yargs-parser@21.1.1:
+    resolution: {integrity: sha512-tVpsJW7DdjecAiFpbIB1e3qxIQsE6NoPc5/eTdrbbIC4h0LVsWhnoa3g+m2HclBIujHzsxZ4VJVA+GUuc2/LBw==}
+    engines: {node: '>=12'}
+
   yargs-unparser@2.0.0:
     resolution: {integrity: sha512-7pRTIA9Qc1caZ0bZ6RYRGbHJthJWuakf+WmHK0rVeLkNrrGhfoabBNdue6kdINI6r4if7ocq9aD/n7xwKOdzOA==}
     engines: {node: '>=10'}
@@ -6738,6 +6592,10 @@
   yargs@16.2.0:
     resolution: {integrity: sha512-D1mvvtDG0L5ft/jGWkLpG1+m0eQxOfaBvTNELraWj22wSVUMWxZUvYgJYcKh6jGGIkJFhH4IZPQhR4TKpc8mBw==}
     engines: {node: '>=10'}
+
+  yargs@17.7.2:
+    resolution: {integrity: sha512-7dSzzRQ++CKnNI/krKnYRV7JKKPUXMEh61soaHKg9mrWEhzFWhFnxPxGl+69cD1Ou63C13NUPCnmIcrvqCuM6w==}
+    engines: {node: '>=12'}
 
   yn@3.1.1:
     resolution: {integrity: sha512-Ux4ygGWsu2c7isFWe8Yu1YluJmqVhxqK2cLXNQA5AcC3QfbGNpM7fu0Y8b/z16pXLnFxZYvWhd3fhBY9DLmC6Q==}
@@ -6886,6 +6744,8 @@
       '@babel/helper-string-parser': 7.24.8
       '@babel/helper-validator-identifier': 7.24.7
       to-fast-properties: 2.0.0
+
+  '@bcoe/v8-coverage@0.2.3': {}
 
   '@changesets/apply-release-plan@7.0.4':
     dependencies:
@@ -7047,16 +6907,7 @@
     dependencies:
       '@jridgewell/trace-mapping': 0.3.9
 
-<<<<<<< HEAD
-  '@dependents/detective-less@4.1.0':
-    dependencies:
-      gonzales-pe: 4.3.0
-      node-source-walk: 6.0.2
-
   '@esbuild/aix-ppc64@0.23.1':
-=======
-  '@esbuild/aix-ppc64@0.21.5':
->>>>>>> e5d4f640
     optional: true
 
   '@esbuild/android-arm64@0.23.1':
@@ -7603,44 +7454,6 @@
       tweetnacl: 1.0.3
       tweetnacl-util: 0.15.1
 
-<<<<<<< HEAD
-  '@microsoft/api-extractor-model@7.29.6(@types/node@20.16.1)':
-    dependencies:
-      '@microsoft/tsdoc': 0.15.0
-      '@microsoft/tsdoc-config': 0.17.0
-      '@rushstack/node-core-library': 5.7.0(@types/node@20.16.1)
-    transitivePeerDependencies:
-      - '@types/node'
-
-  '@microsoft/api-extractor@7.47.7(@types/node@20.16.1)':
-    dependencies:
-      '@microsoft/api-extractor-model': 7.29.6(@types/node@20.16.1)
-      '@microsoft/tsdoc': 0.15.0
-      '@microsoft/tsdoc-config': 0.17.0
-      '@rushstack/node-core-library': 5.7.0(@types/node@20.16.1)
-      '@rushstack/rig-package': 0.5.3
-      '@rushstack/terminal': 0.14.0(@types/node@20.16.1)
-      '@rushstack/ts-command-line': 4.22.6(@types/node@20.16.1)
-      lodash: 4.17.21
-      minimatch: 3.0.8
-      resolve: 1.22.8
-      semver: 7.5.4
-      source-map: 0.6.1
-      typescript: 5.4.2
-    transitivePeerDependencies:
-      - '@types/node'
-
-  '@microsoft/tsdoc-config@0.17.0':
-    dependencies:
-      '@microsoft/tsdoc': 0.15.0
-      ajv: 8.12.0
-      jju: 1.4.0
-      resolve: 1.22.8
-
-  '@microsoft/tsdoc@0.15.0': {}
-
-=======
->>>>>>> e5d4f640
   '@noble/curves@1.2.0':
     dependencies:
       '@noble/hashes': 1.3.2
@@ -7824,43 +7637,6 @@
   '@pkgjs/parseargs@0.11.0':
     optional: true
 
-<<<<<<< HEAD
-  '@rushstack/node-core-library@5.7.0(@types/node@20.16.1)':
-    dependencies:
-      ajv: 8.13.0
-      ajv-draft-04: 1.0.0(ajv@8.13.0)
-      ajv-formats: 3.0.1(ajv@8.13.0)
-      fs-extra: 7.0.1
-      import-lazy: 4.0.0
-      jju: 1.4.0
-      resolve: 1.22.8
-      semver: 7.5.4
-    optionalDependencies:
-      '@types/node': 20.16.1
-
-  '@rushstack/rig-package@0.5.3':
-    dependencies:
-      resolve: 1.22.8
-      strip-json-comments: 3.1.1
-
-  '@rushstack/terminal@0.14.0(@types/node@20.16.1)':
-    dependencies:
-      '@rushstack/node-core-library': 5.7.0(@types/node@20.16.1)
-      supports-color: 8.1.1
-    optionalDependencies:
-      '@types/node': 20.16.1
-
-  '@rushstack/ts-command-line@4.22.6(@types/node@20.16.1)':
-    dependencies:
-      '@rushstack/terminal': 0.14.0(@types/node@20.16.1)
-      '@types/argparse': 1.0.38
-      argparse: 1.0.10
-      string-argv: 0.3.2
-    transitivePeerDependencies:
-      - '@types/node'
-
-=======
->>>>>>> e5d4f640
   '@scure/base@1.1.7': {}
 
   '@scure/bip32@1.1.0':
@@ -8026,6 +7802,8 @@
     dependencies:
       '@types/minimatch': 5.1.2
       '@types/node': 18.19.46
+
+  '@types/istanbul-lib-coverage@2.0.6': {}
 
   '@types/json-schema@7.0.15': {}
 
@@ -8717,7 +8495,6 @@
 
   bytes@3.1.2: {}
 
-<<<<<<< HEAD
   c8@9.1.0:
     dependencies:
       '@bcoe/v8-coverage': 0.2.3
@@ -8732,8 +8509,6 @@
       yargs: 17.7.2
       yargs-parser: 21.1.1
 
-=======
->>>>>>> e5d4f640
   caching-transform@4.0.0:
     dependencies:
       hasha: 5.2.2
@@ -8861,6 +8636,12 @@
       strip-ansi: 6.0.1
       wrap-ansi: 7.0.0
 
+  cliui@8.0.1:
+    dependencies:
+      string-width: 4.2.3
+      strip-ansi: 6.0.1
+      wrap-ansi: 7.0.0
+
   clone@1.0.4: {}
 
   color-convert@1.9.3:
@@ -9059,52 +8840,6 @@
     transitivePeerDependencies:
       - supports-color
 
-<<<<<<< HEAD
-  detective-amd@5.0.2:
-    dependencies:
-      ast-module-types: 5.0.0
-      escodegen: 2.1.0
-      get-amd-module-type: 5.0.1
-      node-source-walk: 6.0.2
-
-  detective-cjs@5.0.1:
-    dependencies:
-      ast-module-types: 5.0.0
-      node-source-walk: 6.0.2
-
-  detective-es6@4.0.1:
-    dependencies:
-      node-source-walk: 6.0.2
-
-  detective-postcss@6.1.3:
-    dependencies:
-      is-url: 1.2.4
-      postcss: 8.4.41
-      postcss-values-parser: 6.0.2(postcss@8.4.41)
-
-  detective-sass@5.0.3:
-    dependencies:
-      gonzales-pe: 4.3.0
-      node-source-walk: 6.0.2
-
-  detective-scss@4.0.3:
-    dependencies:
-      gonzales-pe: 4.3.0
-      node-source-walk: 6.0.2
-
-  detective-stylus@4.0.0: {}
-
-  detective-typescript@11.2.0:
-    dependencies:
-      '@typescript-eslint/typescript-estree': 5.62.0(typescript@5.5.4)
-      ast-module-types: 5.0.0
-      node-source-walk: 6.0.2
-      typescript: 5.5.4
-    transitivePeerDependencies:
-      - supports-color
-
-=======
->>>>>>> e5d4f640
   diff-sequences@29.6.3: {}
 
   diff@4.0.2: {}
@@ -10676,13 +10411,6 @@
 
   node-releases@2.0.18: {}
 
-<<<<<<< HEAD
-  node-source-walk@6.0.2:
-    dependencies:
-      '@babel/parser': 7.25.4
-
-=======
->>>>>>> e5d4f640
   nofilter@3.1.0: {}
 
   nopt@3.0.6:
@@ -10915,22 +10643,6 @@
 
   possible-typed-array-names@1.0.0: {}
 
-<<<<<<< HEAD
-  postcss-values-parser@6.0.2(postcss@8.4.41):
-    dependencies:
-      color-name: 1.1.4
-      is-url-superb: 4.0.0
-      postcss: 8.4.41
-      quote-unquote: 1.0.0
-
-  postcss@8.4.41:
-    dependencies:
-      nanoid: 3.3.7
-      picocolors: 1.0.1
-      source-map-js: 1.2.0
-
-=======
->>>>>>> e5d4f640
   prebuild-install@7.1.2:
     dependencies:
       detect-libc: 2.0.3
@@ -11599,13 +11311,7 @@
     dependencies:
       typescript: 5.0.4
 
-<<<<<<< HEAD
-  ts-graphviz@1.8.2: {}
-
   ts-node@10.9.2(@types/node@18.19.46)(typescript@5.0.4):
-=======
-  ts-node@10.9.2(@types/node@18.19.43)(typescript@5.0.4):
->>>>>>> e5d4f640
     dependencies:
       '@cspotcode/source-map-support': 0.8.1
       '@tsconfig/node10': 1.0.11
@@ -11822,7 +11528,6 @@
 
   v8-compile-cache-lib@3.0.1: {}
 
-<<<<<<< HEAD
   v8-to-istanbul@9.3.0:
     dependencies:
       '@jridgewell/trace-mapping': 0.3.25
@@ -11830,9 +11535,6 @@
       convert-source-map: 2.0.0
 
   viem@2.20.0(typescript@5.0.4)(zod@3.23.8):
-=======
-  viem@2.18.8(typescript@5.0.4)(zod@3.23.8):
->>>>>>> e5d4f640
     dependencies:
       '@adraffy/ens-normalize': 1.10.0
       '@noble/curves': 1.4.0
@@ -12198,6 +11900,8 @@
 
   yargs-parser@20.2.9: {}
 
+  yargs-parser@21.1.1: {}
+
   yargs-unparser@2.0.0:
     dependencies:
       camelcase: 6.3.0
@@ -12229,6 +11933,16 @@
       y18n: 5.0.8
       yargs-parser: 20.2.9
 
+  yargs@17.7.2:
+    dependencies:
+      cliui: 8.0.1
+      escalade: 3.1.2
+      get-caller-file: 2.0.5
+      require-directory: 2.1.1
+      string-width: 4.2.3
+      y18n: 5.0.8
+      yargs-parser: 21.1.1
+
   yn@3.1.1: {}
 
   yocto-queue@0.1.0: {}
