--- conflicted
+++ resolved
@@ -5,116 +5,5 @@
 heroImage: ./mascots.svg
 actionText: Get Started
 search: false
-footer: Copyright © 2018-2019 Nomic Labs LLC
-<<<<<<< HEAD
+footer: Copyright © 2018-2020 Nomic Labs LLC
 ---
-<div>
-
-  <div class="example-1">
-  <h3>1. Write your contract</h3>
-
-  ```solidity
-
-  import "@openzeppelin/contracts/token/ERC721/ERC721.sol";
-
-  pragma solidity ^0.6.0;
-      
-  contract DeathStar is ERC721 {
-
-    address private owner;
-
-    constructor (address owner) public {
-      owner = owner;
-    }
-
-    function shoot(string memory planet) public {
-      require(msg.sender == owner);
-      // TODO: BAM
-    }
-  }
-
-  ```
-
-  </div>
-
-
-  <div class="example-2">
-  <h3>2. Choose your plugins & setup</h3>
-
-  ```js
-  // For unit tests
-  require("@nomiclabs/hardhat-truffle5");
-  require("@nomiclabs/hardhat-ganache");
-  require("hardhat-gas-reporter");
-
-  // Linting
-  require("@nomiclabs/hardhat-solhint");
-
-  // For scripts
-  require("@nomiclabs/hardhat-ethers");
-  
-  // Faster compilation
-  require("@nomiclabs/hardhat-docker-solc");
-
-  module.exports = {
-    hardhat: {
-      throwOnTransactionFailures: true
-    }
-  };
-  ```
-
-  </div>
-
-  <div class="clear"></div>
-
-  <div class="example-3">
-  <h3>3. Write your tests</h3>
-
-```js
-contract('ERC721', function () {
-  describe('safeTransferFrom to a contract that does not implement the required function', function () {
-    it('reverts', async function () {
-
-      const invalidReceiver = this.token;
-
-      await this.token.safeTransferFrom(
-        owner,
-        invalidReceiver.address,
-        tokenId,
-        { from: owner }
-      )        
-    });
-  });
-});
-```
-
-  </div>
-
-
-  <div class="example-4">
-  <h3>4. Debug your code with Hardhat Network</h3>
-
-  ```
-$ npx hardhat test
-
-Contract: DeathStar
-    safeTransferFrom to a contract that does not implement the required function:
-
-Error: Transaction reverted: function selector was not recognized and there's no fallback function
-    at DeathStar.<unrecognized-selector> (contracts/DeathStar.sol:9)
-    at DeathStar._checkOnERC721Received (contracts/token/ERC721/ERC721.sol:334)
-    at DeathStar._safeTransferFrom (contracts/token/ERC721/ERC721.sol:196)
-    at DeathStar.safeTransferFrom (contracts/token/ERC721/ERC721.sol:179)
-    at DeathStar.safeTransferFrom (contracts/token/ERC721/ERC721.sol:162)
-    at TruffleContract.safeTransferFrom (node_modules/@nomiclabs/truffle-contract/lib/execute.js:157:24)
-    at Context.<anonymous> (test/DeathStar-test.js:321:26)
-
-
-  ```
-
-  </div>
-  <div class="clear"></div>
-</div>
-=======
----
->>>>>>> 66cba6b6
