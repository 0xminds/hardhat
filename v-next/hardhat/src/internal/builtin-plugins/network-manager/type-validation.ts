--- conflicted
+++ resolved
@@ -31,25 +31,9 @@
   chainId: z.optional(z.number().int()),
   chainType: z.optional(chainTypeSchema),
   from: z.optional(z.string()),
-<<<<<<< HEAD
-  gas: z.optional(
-    unionType(
-      [z.literal("auto"), z.number().int().safe(), z.bigint()],
-      "Expected 'auto', a safe int, or bigint",
-    ),
-  ),
-  gasMultiplier: z.optional(z.number()),
-  gasPrice: z.optional(
-    unionType(
-      [z.literal("auto"), z.number().int().safe(), z.bigint()],
-      "Expected 'auto', a safe int, or bigint",
-    ),
-  ),
-=======
   gas: z.optional(userGasSchema),
   gasMultiplier: z.optional(z.number()),
   gasPrice: z.optional(userGasSchema),
->>>>>>> ce77ee93
 
   // HTTP network specific
   url: sensitiveUrlSchema,
@@ -62,21 +46,9 @@
   chainId: z.number().int(),
   chainType: z.optional(chainTypeSchema),
   from: z.optional(z.string()),
-<<<<<<< HEAD
-  gas: unionType(
-    [z.literal("auto"), z.number().int().safe(), z.bigint()],
-    "Expected 'auto', a safe int, or bigint",
-  ),
-  gasMultiplier: z.number(),
-  gasPrice: unionType(
-    [z.literal("auto"), z.number().int().safe(), z.bigint()],
-    "Expected 'auto', a safe int, or bigint",
-  ),
-=======
   gas: userGasSchema,
   gasMultiplier: z.number(),
   gasPrice: userGasSchema,
->>>>>>> ce77ee93
 });
 
 const networkUserConfigSchema = z.discriminatedUnion("type", [
