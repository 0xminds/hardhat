import type { HardhatPlugin } from "../../../types/plugins.js";

import { task } from "../../core/config.js";

const hardhatPlugin: HardhatPlugin = {
  id: "builtin:solidity-tests",
  tasks: [
    task(["test", "solidity"], "Run the Solidity tests")
      .setAction(import.meta.resolve("./task-action.js"))
<<<<<<< HEAD
=======
      .addOption({
        name: "timeout",
        description:
          "The maximum time in milliseconds to wait for all the test suites to finish",
        type: ArgumentType.INT,
        defaultValue: 60 * 60 * 1000,
      })
      .addFlag({
        name: "noCompile",
        description: "Don't compile the project before running the tests",
      })
>>>>>>> 7e2e8cb6
      .build(),
  ],
  dependencies: [
    async () => {
      const { default: solidityBuiltinPlugin } = await import(
        "../solidity/index.js"
      );
      return solidityBuiltinPlugin;
    },
    async () => {
      const { default: testBuiltinPlugin } = await import("../test/index.js");
      return testBuiltinPlugin;
    },
  ],
};

export default hardhatPlugin;<|MERGE_RESOLUTION|>--- conflicted
+++ resolved
@@ -7,20 +7,10 @@
   tasks: [
     task(["test", "solidity"], "Run the Solidity tests")
       .setAction(import.meta.resolve("./task-action.js"))
-<<<<<<< HEAD
-=======
-      .addOption({
-        name: "timeout",
-        description:
-          "The maximum time in milliseconds to wait for all the test suites to finish",
-        type: ArgumentType.INT,
-        defaultValue: 60 * 60 * 1000,
-      })
       .addFlag({
         name: "noCompile",
         description: "Don't compile the project before running the tests",
       })
->>>>>>> 7e2e8cb6
       .build(),
   ],
   dependencies: [
