--- conflicted
+++ resolved
@@ -73,17 +73,15 @@
     max: 999,
     websiteTitle: "Network-helpers errors",
   },
-<<<<<<< HEAD
-  ETHERS: {
-    min: 1000,
-    max: 1099,
-    websiteTitle: "Ethers errors",
-=======
   SOLIDITY_TESTS: {
     min: 1000,
     max: 1099,
     websiteTitle: "Solidity tests errors",
->>>>>>> 32b867ef
+  },
+  ETHERS: {
+    min: 1100,
+    max: 1199,
+    websiteTitle: "Ethers errors",
   },
 };
 
@@ -697,101 +695,100 @@
       websiteDescription: "Error while reverting snapshot",
     },
   },
-<<<<<<< HEAD
-  ETHERS: {
-    METHOD_NOT_IMPLEMENTED: {
-      number: 1000,
-      messageTemplate: `Method "{method}" is not implemented`,
-      websiteTitle: "Method not implemented",
-      websiteDescription: "Method not implemented",
-    },
-    EVENT_NOT_SUPPORTED: {
-      number: 1001,
-      messageTemplate: `Event "{event}" is not supported`,
-      websiteTitle: "Event not supported",
-      websiteDescription: "Event not supported",
-    },
-    ACCOUNT_INDEX_OUT_OF_RANGE: {
-      number: 1002,
-      messageTemplate: `Tried to get account with index {accountIndex} but there are only {accountsLength} accounts`,
-      websiteTitle: "Account index out of range",
-      websiteDescription: "Account index out of range",
-    },
-    BROADCASTED_TX_DIFFERENT_HASH: {
-      number: 1003,
-      messageTemplate: `Expected broadcasted transaction to have hash "{txHash}", but got "{broadcastedTxHash}"`,
-      websiteTitle: "Broadcasted transaction hash mismatch",
-      websiteDescription: "Broadcasted transaction hash mismatch",
-    },
-    CANNOT_GET_ACCOUNT: {
-      number: 1004,
-      messageTemplate: `Cannot get account with address "{address}"`,
-      websiteTitle: "Cannot get account",
-      websiteDescription: "Cannot get account",
-    },
-    INVALID_BLOCK_TAG: {
-      number: 1005,
-      messageTemplate: `Invalid block tag "{blockTag}"`,
-      websiteTitle: "Invalid block tag",
-      websiteDescription: "Invalid block tag",
-    },
-    INVALID_ARTIFACT_FOR_FACTORY: {
-      number: 1006,
-      messageTemplate:
-        "You are trying to create a contract factory from an artifact, but you have not passed a valid artifact parameter.",
-      websiteTitle: "Invalid artifact for contract factory creation",
-      websiteDescription: "Invalid artifact for contract factory creation",
-    },
-    INVALID_ABSTRACT_CONTRACT_FOR_FACTORY: {
-      number: 1007,
-      messageTemplate: `You are trying to create a contract factory for the contract "{contractName}", which is abstract and can't be deployed. If you want to call a contract using "{contractName}" as its interface use the "getContractAt" function instead.`,
-      websiteTitle: "Invalid abstract contract for contract factory creation",
-      websiteDescription:
-        "Invalid abstract contract for contract factory creation",
-    },
-    INVALID_ADDRESS_TO_LINK_CONTRACT_TO_LIBRARY: {
-      number: 1008,
-      messageTemplate: `You tried to link the contract "{contractName}" with the library "{linkedLibraryName}", but you provided this invalid address: {resolvedAddress}`,
-      websiteTitle: "Invalid address to link contract",
-      websiteDescription: "Invalid address to link contract",
-    },
-    LIBRARY_NOT_AMONG_CONTRACT_LIBRARIES: {
-      number: 1009,
-      messageTemplate: `You tried to link the contract "{contractName}" with the library "{linkedLibraryName}", which is not one of its libraries. Detailed message: {detailedMessage}`,
-      websiteTitle: "Library is not one of the contract libraries",
-      websiteDescription: "Library is not one of the contract libraries",
-    },
-    AMBIGUOUS_LIBRARY_NAME: {
-      number: 1010,
-      messageTemplate: `The library name "{linkedLibraryName}" is ambiguous for the contract "{contractName}". It may resolve to one of the following libraries: "{matchingNeededLibrariesFQNs}". To fix this, choose one of these fully qualified library names and replace where appropriate.`,
-      websiteTitle: "Ambiguous library name",
-      websiteDescription: "Ambiguous library name",
-    },
-    REFERENCE_TO_SAME_LIBRARY: {
-      number: 1011,
-      messageTemplate: `The library names "{linkedLibraryName1}" and "{linkedLibraryName2}" refer to the same library and were given as two separate library links. Remove one of them and review your library links before proceeding.`,
-      websiteTitle: "Reference to same library",
-      websiteDescription: "Reference to same library",
-    },
-    MISSING_LINK_FOR_LIBRARY: {
-      number: 1012,
-      messageTemplate: `The contract "{contractName}" is missing links for the following libraries: "{missingLibraries}". Learn more about linking contracts at (https://hardhat.org/hardhat-runner/plugins/nomicfoundation-hardhat-ethers#library-linking).`,
-      websiteTitle: "Missing links for library",
-      websiteDescription: "Missing links for library",
-    },
-    UNSUPPORTED_TYPE_FOR_DEEP_COPY: {
-      number: 1013,
-      messageTemplate: `The value "{value}" with type "{type}" is not supported by the deepCopy function.`,
-      websiteTitle: "Unsupported type for deep copy",
-      websiteDescription: "Unsupported type for deep copy",
-=======
   SOLIDITY_TESTS: {
     BUILD_INFO_NOT_FOUND_FOR_CONTRACT: {
       number: 1000,
       messageTemplate: `Build info not found for contract {fqn}`,
       websiteTitle: `Build info not found for contract`,
       websiteDescription: `Build info not found for contract while compiling Solidity test contracts.`,
->>>>>>> 32b867ef
+    },
+  },
+  ETHERS: {
+    METHOD_NOT_IMPLEMENTED: {
+      number: 1100,
+      messageTemplate: `Method "{method}" is not implemented`,
+      websiteTitle: "Method not implemented",
+      websiteDescription: "Method not implemented",
+    },
+    EVENT_NOT_SUPPORTED: {
+      number: 1101,
+      messageTemplate: `Event "{event}" is not supported`,
+      websiteTitle: "Event not supported",
+      websiteDescription: "Event not supported",
+    },
+    ACCOUNT_INDEX_OUT_OF_RANGE: {
+      number: 1102,
+      messageTemplate: `Tried to get account with index {accountIndex} but there are only {accountsLength} accounts`,
+      websiteTitle: "Account index out of range",
+      websiteDescription: "Account index out of range",
+    },
+    BROADCASTED_TX_DIFFERENT_HASH: {
+      number: 1103,
+      messageTemplate: `Expected broadcasted transaction to have hash "{txHash}", but got "{broadcastedTxHash}"`,
+      websiteTitle: "Broadcasted transaction hash mismatch",
+      websiteDescription: "Broadcasted transaction hash mismatch",
+    },
+    CANNOT_GET_ACCOUNT: {
+      number: 1104,
+      messageTemplate: `Cannot get account with address "{address}"`,
+      websiteTitle: "Cannot get account",
+      websiteDescription: "Cannot get account",
+    },
+    INVALID_BLOCK_TAG: {
+      number: 1105,
+      messageTemplate: `Invalid block tag "{blockTag}"`,
+      websiteTitle: "Invalid block tag",
+      websiteDescription: "Invalid block tag",
+    },
+    INVALID_ARTIFACT_FOR_FACTORY: {
+      number: 1106,
+      messageTemplate:
+        "You are trying to create a contract factory from an artifact, but you have not passed a valid artifact parameter.",
+      websiteTitle: "Invalid artifact for contract factory creation",
+      websiteDescription: "Invalid artifact for contract factory creation",
+    },
+    INVALID_ABSTRACT_CONTRACT_FOR_FACTORY: {
+      number: 1107,
+      messageTemplate: `You are trying to create a contract factory for the contract "{contractName}", which is abstract and can't be deployed. If you want to call a contract using "{contractName}" as its interface use the "getContractAt" function instead.`,
+      websiteTitle: "Invalid abstract contract for contract factory creation",
+      websiteDescription:
+        "Invalid abstract contract for contract factory creation",
+    },
+    INVALID_ADDRESS_TO_LINK_CONTRACT_TO_LIBRARY: {
+      number: 1108,
+      messageTemplate: `You tried to link the contract "{contractName}" with the library "{linkedLibraryName}", but you provided this invalid address: {resolvedAddress}`,
+      websiteTitle: "Invalid address to link contract",
+      websiteDescription: "Invalid address to link contract",
+    },
+    LIBRARY_NOT_AMONG_CONTRACT_LIBRARIES: {
+      number: 1109,
+      messageTemplate: `You tried to link the contract "{contractName}" with the library "{linkedLibraryName}", which is not one of its libraries. Detailed message: {detailedMessage}`,
+      websiteTitle: "Library is not one of the contract libraries",
+      websiteDescription: "Library is not one of the contract libraries",
+    },
+    AMBIGUOUS_LIBRARY_NAME: {
+      number: 1110,
+      messageTemplate: `The library name "{linkedLibraryName}" is ambiguous for the contract "{contractName}". It may resolve to one of the following libraries: "{matchingNeededLibrariesFQNs}". To fix this, choose one of these fully qualified library names and replace where appropriate.`,
+      websiteTitle: "Ambiguous library name",
+      websiteDescription: "Ambiguous library name",
+    },
+    REFERENCE_TO_SAME_LIBRARY: {
+      number: 1111,
+      messageTemplate: `The library names "{linkedLibraryName1}" and "{linkedLibraryName2}" refer to the same library and were given as two separate library links. Remove one of them and review your library links before proceeding.`,
+      websiteTitle: "Reference to same library",
+      websiteDescription: "Reference to same library",
+    },
+    MISSING_LINK_FOR_LIBRARY: {
+      number: 1112,
+      messageTemplate: `The contract "{contractName}" is missing links for the following libraries: "{missingLibraries}". Learn more about linking contracts at (https://hardhat.org/hardhat-runner/plugins/nomicfoundation-hardhat-ethers#library-linking).`,
+      websiteTitle: "Missing links for library",
+      websiteDescription: "Missing links for library",
+    },
+    UNSUPPORTED_TYPE_FOR_DEEP_COPY: {
+      number: 1113,
+      messageTemplate: `The value "{value}" with type "{type}" is not supported by the deepCopy function.`,
+      websiteTitle: "Unsupported type for deep copy",
+      websiteDescription: "Unsupported type for deep copy",
     },
   },
 } as const;