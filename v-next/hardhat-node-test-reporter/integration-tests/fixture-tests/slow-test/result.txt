
  [90m[32m✔[39m[90m slow test[39m [31m[3m(102ms)[23m[39m

  [31m1) assertion error in slow test[39m [31m[3m(104ms)[23m[39m


<<<<<<< HEAD
[32m1 passing[39m[90m (344ms)[39m[31m[39m
=======
[32m1 passing[39m[90m (342ms)[39m[31m[39m
>>>>>>> be2e1f94
[31m1 failing[39m

  1) assertion error in slow test:

   [31mAssertionError: Expected values to be strictly equal:[39m
   [31m[39m
   [31m1 !== 2[39m
   [31m[39m
   [32m- Expected[39m
   [31m+ Received[39m
   
   [32m- 2[39m
   [31m+ 1[39m
   
   [90m    at TestContext.<anonymous> (integration-tests/fixture-tests/slow-test/test.ts:11:10)[39m
<|MERGE_RESOLUTION|>--- conflicted
+++ resolved
@@ -1,14 +1,10 @@
 
   [90m[32m✔[39m[90m slow test[39m [31m[3m(102ms)[23m[39m
 
-  [31m1) assertion error in slow test[39m [31m[3m(104ms)[23m[39m
+  [31m1) assertion error in slow test[39m [31m[3m(107ms)[23m[39m
 
 
-<<<<<<< HEAD
-[32m1 passing[39m[90m (344ms)[39m[31m[39m
-=======
-[32m1 passing[39m[90m (342ms)[39m[31m[39m
->>>>>>> be2e1f94
+[32m1 passing[39m[90m (341ms)[39m[31m[39m
 [31m1 failing[39m
 
   1) assertion error in slow test:
