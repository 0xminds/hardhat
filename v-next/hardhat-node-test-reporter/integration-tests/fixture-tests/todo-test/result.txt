--- conflicted
+++ resolved
@@ -4,11 +4,7 @@
   [34m+ todo without a callback[39m
 
 
-<<<<<<< HEAD
-[32m0 passing[39m[90m (132ms)[39m[34m[39m
-=======
-[32m0 passing[39m[90m (138ms)[39m[34m[39m
->>>>>>> be2e1f94
+[32m0 passing[39m[90m (123ms)[39m[34m[39m
 [34m2 todo[39m
 
   1) todo with a callback:
