{
  "name": "@nomicfoundation/hardhat-ethers",
<<<<<<< HEAD
  "version": "3.0.4",
=======
  "version": "3.0.2",
>>>>>>> e822bd0e
  "description": "Hardhat plugin for ethers",
  "homepage": "https://github.com/nomicfoundation/hardhat/tree/main/packages/hardhat-ethers",
  "repository": "github:nomicfoundation/hardhat",
  "author": "Nomic Foundation",
  "license": "MIT",
  "main": "internal/index.js",
  "types": "internal/index.d.ts",
  "keywords": [
    "ethereum",
    "smart-contracts",
    "hardhat",
    "hardhat-plugin",
    "ethers.js"
  ],
  "scripts": {
    "lint": "yarn prettier --check && yarn eslint",
    "lint:fix": "yarn prettier --write && yarn eslint --fix",
    "eslint": "eslint 'src/**/*.ts' 'test/**/*.ts'",
    "prettier": "prettier \"**/*.{js,md,json}\"",
<<<<<<< HEAD
    "pretest": "cd ../.. && yarn build",
    "test": "mocha --recursive \"test/**/*.ts\"",
=======
    "test": "mocha --recursive \"test/**/*.ts\" --exit",
    "prebuild": "cd ../../crates/rethnet_evm_napi && yarn build",
>>>>>>> e822bd0e
    "build": "tsc --build .",
    "prepublishOnly": "yarn build",
    "clean": "rimraf dist internal types *.{d.ts,js}{,.map} build-test tsconfig.tsbuildinfo"
  },
  "files": [
    "dist/src/",
    "src/",
    "internal/",
    "types/",
    "*.d.ts",
    "*.d.ts.map",
    "*.js",
    "*.js.map",
    "LICENSE",
    "README.md"
  ],
  "dependencies": {
    "debug": "^4.1.1",
    "lodash.isequal": "^4.5.0"
  },
  "devDependencies": {
    "@types/chai": "^4.2.0",
    "@types/chai-as-promised": "^7.1.3",
    "@types/lodash.isequal": "^4.5.6",
    "@types/mocha": ">=9.1.0",
<<<<<<< HEAD
    "@types/node": "^16.0.0",
    "@types/sinon": "^9.0.8",
    "@typescript-eslint/eslint-plugin": "5.61.0",
    "@typescript-eslint/parser": "5.61.0",
    "chai": "^4.2.0",
    "chai-as-promised": "^7.1.1",
    "chalk": "^2.4.2",
    "eslint": "^8.44.0",
=======
    "@types/node": "^14.0.0",
    "@types/sinon": "^9.0.8",
    "@typescript-eslint/eslint-plugin": "5.53.0",
    "@typescript-eslint/parser": "5.53.0",
    "chai": "^4.2.0",
    "chai-as-promised": "^7.1.1",
    "chalk": "^2.4.2",
    "eslint": "^7.29.0",
>>>>>>> e822bd0e
    "eslint-config-prettier": "8.3.0",
    "eslint-plugin-import": "2.27.5",
    "eslint-plugin-no-only-tests": "3.0.0",
    "eslint-plugin-prettier": "3.4.0",
    "ethers": "^6.1.0",
    "hardhat": "^2.0.0",
    "mocha": "^10.0.0",
    "prettier": "2.4.1",
    "rimraf": "^3.0.2",
    "sinon": "^9.0.0",
    "ts-node": "^10.8.0",
    "typescript": "~5.0.0"
  },
  "peerDependencies": {
    "ethers": "^6.1.0",
    "hardhat": "^2.0.0"
  }
}<|MERGE_RESOLUTION|>--- conflicted
+++ resolved
@@ -1,10 +1,6 @@
 {
   "name": "@nomicfoundation/hardhat-ethers",
-<<<<<<< HEAD
   "version": "3.0.4",
-=======
-  "version": "3.0.2",
->>>>>>> e822bd0e
   "description": "Hardhat plugin for ethers",
   "homepage": "https://github.com/nomicfoundation/hardhat/tree/main/packages/hardhat-ethers",
   "repository": "github:nomicfoundation/hardhat",
@@ -24,13 +20,8 @@
     "lint:fix": "yarn prettier --write && yarn eslint --fix",
     "eslint": "eslint 'src/**/*.ts' 'test/**/*.ts'",
     "prettier": "prettier \"**/*.{js,md,json}\"",
-<<<<<<< HEAD
     "pretest": "cd ../.. && yarn build",
-    "test": "mocha --recursive \"test/**/*.ts\"",
-=======
     "test": "mocha --recursive \"test/**/*.ts\" --exit",
-    "prebuild": "cd ../../crates/rethnet_evm_napi && yarn build",
->>>>>>> e822bd0e
     "build": "tsc --build .",
     "prepublishOnly": "yarn build",
     "clean": "rimraf dist internal types *.{d.ts,js}{,.map} build-test tsconfig.tsbuildinfo"
@@ -56,7 +47,6 @@
     "@types/chai-as-promised": "^7.1.3",
     "@types/lodash.isequal": "^4.5.6",
     "@types/mocha": ">=9.1.0",
-<<<<<<< HEAD
     "@types/node": "^16.0.0",
     "@types/sinon": "^9.0.8",
     "@typescript-eslint/eslint-plugin": "5.61.0",
@@ -65,16 +55,6 @@
     "chai-as-promised": "^7.1.1",
     "chalk": "^2.4.2",
     "eslint": "^8.44.0",
-=======
-    "@types/node": "^14.0.0",
-    "@types/sinon": "^9.0.8",
-    "@typescript-eslint/eslint-plugin": "5.53.0",
-    "@typescript-eslint/parser": "5.53.0",
-    "chai": "^4.2.0",
-    "chai-as-promised": "^7.1.1",
-    "chalk": "^2.4.2",
-    "eslint": "^7.29.0",
->>>>>>> e822bd0e
     "eslint-config-prettier": "8.3.0",
     "eslint-plugin-import": "2.27.5",
     "eslint-plugin-no-only-tests": "3.0.0",
