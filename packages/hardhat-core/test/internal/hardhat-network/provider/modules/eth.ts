import { assert } from "chai";
import { BN, bufferToHex, toBuffer, zeroAddress } from "ethereumjs-util";
import { Context } from "mocha";

import { InvalidInputError } from "../../../../../src/internal/hardhat-network/provider/errors";
import { randomAddress } from "../../../../../src/internal/hardhat-network/provider/fork/random";
import { COINBASE_ADDRESS } from "../../../../../src/internal/hardhat-network/provider/node";
import { TransactionParams } from "../../../../../src/internal/hardhat-network/provider/node-types";
import {
  numberToRpcQuantity,
  RpcBlockOutput,
  RpcReceiptOutput,
  RpcTransactionOutput,
} from "../../../../../src/internal/hardhat-network/provider/output";
import { getCurrentTimestamp } from "../../../../../src/internal/hardhat-network/provider/utils/getCurrentTimestamp";
import {
  EthereumProvider,
  EthSubscription,
  ProviderMessage,
} from "../../../../../src/types";
import {
  assertInvalidArgumentsError,
  assertInvalidInputError,
  assertNodeBalances,
  assertNotSupported,
  assertQuantity,
  assertReceiptMatchesGethOne,
  assertTransaction,
  assertTransactionFailure,
} from "../../helpers/assertions";
import { EMPTY_ACCOUNT_ADDRESS } from "../../helpers/constants";
import {
  EXAMPLE_BLOCKHASH_CONTRACT,
  EXAMPLE_CONTRACT,
  EXAMPLE_READ_CONTRACT,
  EXAMPLE_SETTER_CONTRACT,
} from "../../helpers/contracts";
import {
  dataToNumber,
  quantityToBN,
  quantityToNumber,
} from "../../helpers/conversions";
import { setCWD } from "../../helpers/cwd";
import {
  DEFAULT_ACCOUNTS_ADDRESSES,
  DEFAULT_ACCOUNTS_BALANCES,
  DEFAULT_BLOCK_GAS_LIMIT,
  PROVIDERS,
} from "../../helpers/providers";
import { retrieveForkBlockNumber } from "../../helpers/retrieveForkBlockNumber";
import {
  deployContract,
  getSignedTxHash,
  sendTransactionFromTxParams,
  sendTxToZeroAddress,
} from "../../helpers/transactions";

const PRECOMPILES_COUNT = 8;

describe("Eth module", function () {
  PROVIDERS.forEach(({ name, useProvider, isFork, chainId }) => {
    describe(`${name} provider`, function () {
      setCWD();
      useProvider();

      const getFirstBlock = async () =>
        isFork ? retrieveForkBlockNumber(this.ctx.hardhatNetworkProvider) : 0;

      describe("eth_accounts", async function () {
        it("should return the genesis accounts in lower case", async function () {
          const accounts = await this.provider.send("eth_accounts");

          assert.deepEqual(accounts, DEFAULT_ACCOUNTS_ADDRESSES);
        });
      });

      describe("eth_blockNumber", async function () {
        let firstBlock: number;

        beforeEach(async function () {
          firstBlock = await getFirstBlock();
        });

        it("should return the current block number as QUANTITY", async function () {
          let blockNumber = await this.provider.send("eth_blockNumber");
          assertQuantity(blockNumber, firstBlock);

          await sendTxToZeroAddress(this.provider);

          blockNumber = await this.provider.send("eth_blockNumber");
          assertQuantity(blockNumber, firstBlock + 1);

          await sendTxToZeroAddress(this.provider);

          blockNumber = await this.provider.send("eth_blockNumber");
          assertQuantity(blockNumber, firstBlock + 2);

          await sendTxToZeroAddress(this.provider);

          blockNumber = await this.provider.send("eth_blockNumber");
          assertQuantity(blockNumber, firstBlock + 3);
        });

        it("Should increase if a transaction gets to execute and fails", async function () {
          let blockNumber = await this.provider.send("eth_blockNumber");
          assertQuantity(blockNumber, firstBlock);

          try {
            await this.provider.send("eth_sendTransaction", [
              {
                from: DEFAULT_ACCOUNTS_ADDRESSES[0],
                to: "0x0000000000000000000000000000000000000001",
                gas: numberToRpcQuantity(21000), // Address 1 is a precompile, so this will OOG
                gasPrice: numberToRpcQuantity(1),
              },
            ]);

            assert.fail("Tx should have failed");
          } catch (e) {
            assert.notInclude(e.message, "Tx should have failed");
          }

          blockNumber = await this.provider.send("eth_blockNumber");
          assertQuantity(blockNumber, firstBlock + 1);
        });

        it("Shouldn't increase if a call is made", async function () {
          let blockNumber = await this.provider.send("eth_blockNumber");
          assertQuantity(blockNumber, firstBlock);

          await this.provider.send("eth_call", [
            {
              from: DEFAULT_ACCOUNTS_ADDRESSES[0],
              to: "0x0000000000000000000000000000000000000000",
              gas: numberToRpcQuantity(21000),
              gasPrice: numberToRpcQuantity(1),
            },
          ]);

          blockNumber = await this.provider.send("eth_blockNumber");
          assertQuantity(blockNumber, firstBlock);
        });
      });

      describe("eth_call", async function () {
        it("Should return the value returned by the contract", async function () {
          const contractAddress = await deployContract(
            this.provider,
            `0x${EXAMPLE_CONTRACT.bytecode.object}`
          );

          const result = await this.provider.send("eth_call", [
            { to: contractAddress, data: EXAMPLE_CONTRACT.selectors.i },
          ]);

          assert.equal(
            result,
            "0x0000000000000000000000000000000000000000000000000000000000000000"
          );

          await this.provider.send("eth_sendTransaction", [
            {
              to: contractAddress,
              from: DEFAULT_ACCOUNTS_ADDRESSES[0],
              data: `${EXAMPLE_CONTRACT.selectors.modifiesState}000000000000000000000000000000000000000000000000000000000000000a`,
            },
          ]);

          const result2 = await this.provider.send("eth_call", [
            { to: contractAddress, data: EXAMPLE_CONTRACT.selectors.i },
          ]);

          assert.equal(
            result2,
            "0x000000000000000000000000000000000000000000000000000000000000000a"
          );
        });

        it("Should return the value returned by the contract using an unknown account as from", async function () {
          const from = "0x1234567890123456789012345678901234567890";

          const contractAddress = await deployContract(
            this.provider,
            `0x${EXAMPLE_CONTRACT.bytecode.object}`
          );

          const result = await this.provider.send("eth_call", [
            { to: contractAddress, data: EXAMPLE_CONTRACT.selectors.i, from },
          ]);

          assert.equal(
            result,
            "0x0000000000000000000000000000000000000000000000000000000000000000"
          );

          await this.provider.send("eth_sendTransaction", [
            {
              to: contractAddress,
              from: DEFAULT_ACCOUNTS_ADDRESSES[0],
              data: `${EXAMPLE_CONTRACT.selectors.modifiesState}000000000000000000000000000000000000000000000000000000000000000a`,
            },
          ]);

          const result2 = await this.provider.send("eth_call", [
            { to: contractAddress, data: EXAMPLE_CONTRACT.selectors.i, from },
          ]);

          assert.equal(
            result2,
            "0x000000000000000000000000000000000000000000000000000000000000000a"
          );
        });

        it("Should be run in the context of the last block with 'latest' param", async function () {
          const firstBlock = await getFirstBlock();
          const timestamp = getCurrentTimestamp() + 60;
          await this.provider.send("evm_setNextBlockTimestamp", [timestamp]);

          const contractAddress = await deployContract(
            this.provider,
            `0x${EXAMPLE_READ_CONTRACT.bytecode.object}`
          );

          const blockResult = await this.provider.send("eth_call", [
            {
              to: contractAddress,
              data: EXAMPLE_READ_CONTRACT.selectors.blockNumber,
            },
            "latest",
          ]);

          assert.equal(dataToNumber(blockResult), firstBlock + 1);

          const timestampResult = await this.provider.send("eth_call", [
            {
              to: contractAddress,
              data: EXAMPLE_READ_CONTRACT.selectors.blockTimestamp,
            },
            "latest",
          ]);

          assert.equal(timestampResult, timestamp);
        });

        it("Should be run in the context of the last block with without block tag param", async function () {
          const firstBlock = await getFirstBlock();
          const timestamp = getCurrentTimestamp() + 60;
          await this.provider.send("evm_setNextBlockTimestamp", [timestamp]);

          const contractAddress = await deployContract(
            this.provider,
            `0x${EXAMPLE_READ_CONTRACT.bytecode.object}`
          );

          const blockResult = await this.provider.send("eth_call", [
            {
              to: contractAddress,
              data: EXAMPLE_READ_CONTRACT.selectors.blockNumber,
            },
          ]);

          assert.equal(dataToNumber(blockResult), firstBlock + 1);

          const timestampResult = await this.provider.send("eth_call", [
            {
              to: contractAddress,
              data: EXAMPLE_READ_CONTRACT.selectors.blockTimestamp,
            },
          ]);

          assert.equal(timestampResult, timestamp);
        });

        it("Should be run in the context of a new block with 'pending' block tag param", async function () {
          const firstBlock = await getFirstBlock();
          const contractAddress = await deployContract(
            this.provider,
            `0x${EXAMPLE_READ_CONTRACT.bytecode.object}`
          );

          const timestamp = getCurrentTimestamp() + 60;
          await this.provider.send("evm_setNextBlockTimestamp", [timestamp]);

          const blockResult = await this.provider.send("eth_call", [
            {
              to: contractAddress,
              data: EXAMPLE_READ_CONTRACT.selectors.blockNumber,
            },
            "pending",
          ]);

          assert.equal(dataToNumber(blockResult), firstBlock + 2);

          const timestampResult = await this.provider.send("eth_call", [
            {
              to: contractAddress,
              data: EXAMPLE_READ_CONTRACT.selectors.blockTimestamp,
            },
            "pending",
          ]);

          assert.equal(timestampResult, timestamp);
        });

        it("Should return an empty buffer if called an non-contract account", async function () {
          const result = await this.provider.send("eth_call", [
            {
              to: DEFAULT_ACCOUNTS_ADDRESSES[0],
              data: EXAMPLE_CONTRACT.selectors.i,
            },
          ]);

          assert.equal(result, "0x");
        });

        it("Should leverage block tag parameter", async function () {
          const firstBlock = await getFirstBlock();

          const contractAddress = await deployContract(
            this.provider,
            `0x${EXAMPLE_CONTRACT.bytecode.object}`
          );

          const newState =
            "000000000000000000000000000000000000000000000000000000000000000a";

          await this.provider.send("eth_sendTransaction", [
            {
              to: contractAddress,
              from: DEFAULT_ACCOUNTS_ADDRESSES[0],
              data: EXAMPLE_CONTRACT.selectors.modifiesState + newState,
            },
          ]);

          assert.equal(
            await this.provider.send("eth_call", [
              {
                to: contractAddress,
                data: EXAMPLE_CONTRACT.selectors.i,
                from: DEFAULT_ACCOUNTS_ADDRESSES[0],
              },
              numberToRpcQuantity(firstBlock + 1),
            ]),
            "0x0000000000000000000000000000000000000000000000000000000000000000"
          );

          assert.equal(
            await this.provider.send("eth_call", [
              {
                to: contractAddress,
                data: EXAMPLE_CONTRACT.selectors.i,
                from: DEFAULT_ACCOUNTS_ADDRESSES[0],
              },
              "latest",
            ]),
            `0x${newState}`
          );
        });

        it("Should throw invalid input error if called in the context of a nonexistent block", async function () {
          const firstBlock = await getFirstBlock();
          const futureBlock = firstBlock + 1;

          await assertInvalidInputError(
            this.provider,
            "eth_call",
            [
              {
                from: DEFAULT_ACCOUNTS_ADDRESSES[0],
                to: DEFAULT_ACCOUNTS_ADDRESSES[1],
                value: numberToRpcQuantity(123),
              },
              numberToRpcQuantity(futureBlock),
            ],
            `Received invalid block tag ${futureBlock}. Latest block number is ${firstBlock}`
          );
        });

        it("should work with blockhashes calls", async function () {
          const contractAddress = await deployContract(
            this.provider,
            `0x${EXAMPLE_BLOCKHASH_CONTRACT.bytecode.object}`
          );

          const resultBlock0 = await this.provider.send("eth_call", [
            {
              to: contractAddress,
              data: EXAMPLE_BLOCKHASH_CONTRACT.selectors.test0,
            },
          ]);

          assert.lengthOf(resultBlock0, 66);

          const resultBlock1 = await this.provider.send("eth_call", [
            {
              to: contractAddress,
              data: EXAMPLE_BLOCKHASH_CONTRACT.selectors.test1,
            },
          ]);

          assert.lengthOf(resultBlock1, 66);

          const resultBlock1m = await this.provider.send("eth_call", [
            {
              to: contractAddress,
              data: EXAMPLE_BLOCKHASH_CONTRACT.selectors.test1m,
            },
          ]);

          assert.equal(
            resultBlock1m,
            "0x0000000000000000000000000000000000000000000000000000000000000000"
          );
        });
      });

      describe("eth_chainId", async function () {
        it("should return the chain id as QUANTITY", async function () {
          assertQuantity(await this.provider.send("eth_chainId"), chainId);
        });
      });

      describe("eth_coinbase", async function () {
        it("should return the the hardcoded coinbase address", async function () {
          assert.equal(
            await this.provider.send("eth_coinbase"),
            bufferToHex(COINBASE_ADDRESS)
          );
        });
      });

      describe("eth_compileLLL", async function () {
        it("is not supported", async function () {
          await assertNotSupported(this.provider, "eth_compileLLL");
        });
      });

      describe("eth_compileSerpent", async function () {
        it("is not supported", async function () {
          await assertNotSupported(this.provider, "eth_compileSerpent");
        });
      });

      describe("eth_compileSolidity", async function () {
        it("is not supported", async function () {
          await assertNotSupported(this.provider, "eth_compileSolidity");
        });
      });

      describe("eth_estimateGas", async function () {
        it("should estimate the gas for a transfer", async function () {
          const estimation = await this.provider.send("eth_estimateGas", [
            {
              from: zeroAddress(),
              to: zeroAddress(),
            },
          ]);

          assert.isTrue(new BN(toBuffer(estimation)).lten(23000));
        });

        it("should leverage block tag parameter", async function () {
          const firstBlock = await getFirstBlock();
          const contractAddress = await deployContract(
            this.provider,
            `0x${EXAMPLE_CONTRACT.bytecode.object}`
          );

          const newState =
            "000000000000000000000000000000000000000000000000000000000000000a";

          await this.provider.send("eth_sendTransaction", [
            {
              to: contractAddress,
              from: DEFAULT_ACCOUNTS_ADDRESSES[0],
              data: EXAMPLE_CONTRACT.selectors.modifiesState + newState,
            },
          ]);

          const result = await this.provider.send("eth_estimateGas", [
            {
              to: contractAddress,
              from: DEFAULT_ACCOUNTS_ADDRESSES[0],
              data: EXAMPLE_CONTRACT.selectors.modifiesState + newState,
            },
            numberToRpcQuantity(firstBlock + 1),
          ]);

          const result2 = await this.provider.send("eth_estimateGas", [
            {
              to: contractAddress,
              from: DEFAULT_ACCOUNTS_ADDRESSES[0],
              data: EXAMPLE_CONTRACT.selectors.modifiesState + newState,
            },
          ]);

          assert.isTrue(new BN(toBuffer(result)).gt(new BN(toBuffer(result2))));
        });

        it("Should throw invalid input error if called in the context of a nonexistent block", async function () {
          const firstBlock = await getFirstBlock();
          const futureBlock = firstBlock + 1;

          await assertInvalidInputError(
            this.provider,
            "eth_estimateGas",
            [
              {
                from: DEFAULT_ACCOUNTS_ADDRESSES[0],
                to: DEFAULT_ACCOUNTS_ADDRESSES[1],
                value: numberToRpcQuantity(123),
              },
              numberToRpcQuantity(futureBlock),
            ],
            `Received invalid block tag ${futureBlock}. Latest block number is ${firstBlock}`
          );
        });
      });

      describe("eth_gasPrice", async function () {
        it("should return a fixed gas price", async function () {
          assertQuantity(await this.provider.send("eth_gasPrice"), 8e9);
        });
      });

      describe("eth_getBalance", async function () {
        it("Should return 0 for empty accounts", async function () {
          if (!isFork) {
            assertQuantity(
              await this.provider.send("eth_getBalance", [zeroAddress()]),
              0
            );

            assertQuantity(
              await this.provider.send("eth_getBalance", [
                "0x0000000000000000000000000000000000000001",
              ]),
              0
            );
          }

          assertQuantity(
            await this.provider.send("eth_getBalance", [
              bufferToHex(EMPTY_ACCOUNT_ADDRESS),
            ]),
            0
          );
        });

        it("Should return the initial balance for the genesis accounts", async function () {
          await assertNodeBalances(this.provider, DEFAULT_ACCOUNTS_BALANCES);
        });

        it("Should return the updated balance after a transaction is made", async function () {
          await assertNodeBalances(this.provider, DEFAULT_ACCOUNTS_BALANCES);

          await this.provider.send("eth_sendTransaction", [
            {
              from: DEFAULT_ACCOUNTS_ADDRESSES[0],
              to: DEFAULT_ACCOUNTS_ADDRESSES[1],
              value: numberToRpcQuantity(1),
              gas: numberToRpcQuantity(21000),
              gasPrice: numberToRpcQuantity(1),
            },
          ]);

          await assertNodeBalances(this.provider, [
            DEFAULT_ACCOUNTS_BALANCES[0].subn(1 + 21000),
            DEFAULT_ACCOUNTS_BALANCES[1].addn(1),
          ]);

          await this.provider.send("eth_sendTransaction", [
            {
              from: DEFAULT_ACCOUNTS_ADDRESSES[0],
              to: DEFAULT_ACCOUNTS_ADDRESSES[1],
              value: numberToRpcQuantity(2),
              gas: numberToRpcQuantity(21000),
              gasPrice: numberToRpcQuantity(2),
            },
          ]);

          await assertNodeBalances(this.provider, [
            DEFAULT_ACCOUNTS_BALANCES[0].subn(1 + 21000 + 2 + 21000 * 2),
            DEFAULT_ACCOUNTS_BALANCES[1].addn(1 + 2),
          ]);
        });

        it("Should return the original balance after a call is made", async function () {
          await assertNodeBalances(this.provider, DEFAULT_ACCOUNTS_BALANCES);

          await this.provider.send("eth_call", [
            {
              from: DEFAULT_ACCOUNTS_ADDRESSES[0],
              to: DEFAULT_ACCOUNTS_ADDRESSES[1],
              value: numberToRpcQuantity(1),
            },
          ]);

          await assertNodeBalances(this.provider, DEFAULT_ACCOUNTS_BALANCES);

          await this.provider.send("eth_call", [
            {
              from: DEFAULT_ACCOUNTS_ADDRESSES[1],
              to: DEFAULT_ACCOUNTS_ADDRESSES[0],
              value: numberToRpcQuantity(1),
            },
          ]);

          await assertNodeBalances(this.provider, DEFAULT_ACCOUNTS_BALANCES);
        });

        it("should assign the block reward to the coinbase address", async function () {
          const coinbase = await this.provider.send("eth_coinbase");

          assertQuantity(
            await this.provider.send("eth_getBalance", [coinbase]),
            0
          );

          await this.provider.send("eth_sendTransaction", [
            {
              from: DEFAULT_ACCOUNTS_ADDRESSES[0],
              to: DEFAULT_ACCOUNTS_ADDRESSES[0],
            },
          ]);

          const balance = new BN(
            toBuffer(await this.provider.send("eth_getBalance", [coinbase]))
          );

          assert.isTrue(balance.gtn(0));

          await this.provider.send("eth_sendTransaction", [
            {
              from: DEFAULT_ACCOUNTS_ADDRESSES[0],
              to: DEFAULT_ACCOUNTS_ADDRESSES[0],
            },
          ]);

          const balance2 = new BN(
            toBuffer(await this.provider.send("eth_getBalance", [coinbase]))
          );

          assert.isTrue(balance2.gt(balance));
        });

        it("should leverage block tag parameter", async function () {
          const firstBlock = await getFirstBlock();
          await this.provider.send("eth_sendTransaction", [
            {
              from: DEFAULT_ACCOUNTS_ADDRESSES[0],
              to: bufferToHex(EMPTY_ACCOUNT_ADDRESS),
              value: numberToRpcQuantity(1),
            },
          ]);

          if (!isFork) {
            assert.strictEqual(
              await this.provider.send("eth_getBalance", [
                bufferToHex(EMPTY_ACCOUNT_ADDRESS),
                "earliest",
              ]),
              "0x0"
            );
          }

          assert.strictEqual(
            await this.provider.send("eth_getBalance", [
              bufferToHex(EMPTY_ACCOUNT_ADDRESS),
              numberToRpcQuantity(firstBlock),
            ]),
            "0x0"
          );

          assert.strictEqual(
            await this.provider.send("eth_getBalance", [
              bufferToHex(EMPTY_ACCOUNT_ADDRESS),
              numberToRpcQuantity(firstBlock + 1),
            ]),
            "0x1"
          );

          assert.strictEqual(
            await this.provider.send("eth_getBalance", [
              bufferToHex(EMPTY_ACCOUNT_ADDRESS),
            ]),
            "0x1"
          );
        });

        it("Should throw invalid input error if called in the context of a nonexistent block", async function () {
          const firstBlock = await getFirstBlock();
          const futureBlock = firstBlock + 1;

          await assertInvalidInputError(
            this.provider,
            "eth_getBalance",
            [DEFAULT_ACCOUNTS_ADDRESSES[0], numberToRpcQuantity(futureBlock)],
            `Received invalid block tag ${futureBlock}. Latest block number is ${firstBlock}`
          );
        });

        it("Should return the initial balance for the genesis accounts in the previous block after a transaction", async function () {
          const blockNumber = await this.provider.send("eth_blockNumber");
          const account = DEFAULT_ACCOUNTS_ADDRESSES[0];

          const initialBalanceBeforeTx = await this.provider.send(
            "eth_getBalance",
            [account, blockNumber]
          );
          assert.equal(initialBalanceBeforeTx, "0xde0b6b3a7640000");

          await sendTxToZeroAddress(this.provider, account);

          const initialBalanceAfterTx = await this.provider.send(
            "eth_getBalance",
            [account, blockNumber]
          );
          assert.equal(initialBalanceAfterTx, "0xde0b6b3a7640000");
        });
      });

      describe("eth_getBlockByHash", async function () {
        it("should return null for non-existing blocks", async function () {
          assert.isNull(
            await this.provider.send("eth_getBlockByHash", [
              "0x0000000000000000000000000000000000000000000000000000000000000001",
              false,
            ])
          );

          assert.isNull(
            await this.provider.send("eth_getBlockByHash", [
              "0x0000000000000000000000000000000000000000000000000000000000000123",
              true,
            ])
          );
        });

        it("Should return the block with transaction hashes if the second argument is false", async function () {
          const firstBlock = await getFirstBlock();
          const txHash = await sendTxToZeroAddress(this.provider);
          const txOutput: RpcTransactionOutput = await this.provider.send(
            "eth_getTransactionByHash",
            [txHash]
          );

          const block: RpcBlockOutput = await this.provider.send(
            "eth_getBlockByHash",
            [txOutput.blockHash, false]
          );

          assert.equal(block.hash, txOutput.blockHash);
          assertQuantity(block.number, firstBlock + 1);
          assert.equal(block.transactions.length, 1);
          assert.include(block.transactions as string[], txHash);
          assert.equal(block.miner, bufferToHex(COINBASE_ADDRESS));
          assert.isEmpty(block.uncles);
        });

        it("Should return the block with the complete transactions if the second argument is true", async function () {
          const firstBlock = await getFirstBlock();
          const txHash = await sendTxToZeroAddress(this.provider);
          const txOutput: RpcTransactionOutput = await this.provider.send(
            "eth_getTransactionByHash",
            [txHash]
          );

          const block: RpcBlockOutput = await this.provider.send(
            "eth_getBlockByHash",
            [txOutput.blockHash, true]
          );

          assert.equal(block.hash, txOutput.blockHash);
          assertQuantity(block.number, firstBlock + 1);
          assert.equal(block.transactions.length, 1);
          assert.equal(block.miner, bufferToHex(COINBASE_ADDRESS));
          assert.deepEqual(
            block.transactions[0] as RpcTransactionOutput,
            txOutput
          );
          assert.isEmpty(block.uncles);
        });
      });

      describe("eth_getBlockByNumber", async function () {
        it("Should return the genesis block for number 0", async function () {
          const block = await this.provider.send("eth_getBlockByNumber", [
            numberToRpcQuantity(0),
            false,
          ]);

          assert.equal(
            block.parentHash,
            "0x0000000000000000000000000000000000000000000000000000000000000000"
          );

          assertQuantity(block.number, 0);
          assert.isEmpty(block.transactions);
        });

        it("Should return null for unknown blocks", async function () {
          const firstBlock = await getFirstBlock();
          const block = await this.provider.send("eth_getBlockByNumber", [
            numberToRpcQuantity(firstBlock + 2),
            false,
          ]);

          assert.isNull(block);

          const block2 = await this.provider.send("eth_getBlockByNumber", [
            numberToRpcQuantity(firstBlock + 1),
            true,
          ]);

          assert.isNull(block2);
        });

        it("Should return the new blocks", async function () {
          const firstBlockNumber = await getFirstBlock();
          const firstBlock: RpcBlockOutput = await this.provider.send(
            "eth_getBlockByNumber",
            [numberToRpcQuantity(firstBlockNumber), false]
          );

          const txHash = await sendTxToZeroAddress(this.provider);

          const block: RpcBlockOutput = await this.provider.send(
            "eth_getBlockByNumber",
            [numberToRpcQuantity(firstBlockNumber + 1), false]
          );

          assertQuantity(block.number, firstBlockNumber + 1);
          assert.equal(block.transactions.length, 1);
          assert.equal(block.parentHash, firstBlock.hash);
          assert.include(block.transactions as string[], txHash);
          assert.equal(block.miner, bufferToHex(COINBASE_ADDRESS));
          assert.isEmpty(block.uncles);
        });

        it("Should contain mixHash", async function () {
          const firstBlockNumber = await getFirstBlock();
          const firstBlock: RpcBlockOutput = await this.provider.send(
            "eth_getBlockByNumber",
            [numberToRpcQuantity(firstBlockNumber), false]
          );

          assert.isString(firstBlock.mixHash);
          assert.match(firstBlock.mixHash!, /0x[0-9A-Fa-f]{64}/);

          await this.provider.send("evm_mine", []);

          const newBlock: RpcBlockOutput = await this.provider.send(
            "eth_getBlockByNumber",
            [numberToRpcQuantity(firstBlockNumber + 1), false]
          );

          assert.isString(newBlock.mixHash);
          assert.match(newBlock.mixHash!, /0x[0-9A-Fa-f]{64}/);
        });

        it("should return the complete transactions if the second argument is true", async function () {
          const firstBlockNumber = await getFirstBlock();
          const firstBlock: RpcBlockOutput = await this.provider.send(
            "eth_getBlockByNumber",
            [numberToRpcQuantity(firstBlockNumber), false]
          );

          const txHash = await sendTxToZeroAddress(this.provider);

          const block: RpcBlockOutput = await this.provider.send(
            "eth_getBlockByNumber",
            [numberToRpcQuantity(firstBlockNumber + 1), true]
          );

          assertQuantity(block.number, firstBlockNumber + 1);
          assert.equal(block.transactions.length, 1);
          assert.equal(block.parentHash, firstBlock.hash);
          assert.equal(block.miner, bufferToHex(COINBASE_ADDRESS));
          assert.isEmpty(block.uncles);

          const txOutput = block.transactions[0] as RpcTransactionOutput;
          assert.equal(txOutput.hash, txHash);
          assert.equal(block.hash, txOutput.blockHash);
          assert.equal(block.number, txOutput.blockNumber);
          assert.equal(txOutput.transactionIndex, numberToRpcQuantity(0));

          assert.deepEqual(
            txOutput,
            await this.provider.send("eth_getTransactionByHash", [txHash])
          );
        });

        it(
          "should return the right block total difficulty",
          isFork ? testTotalDifficultyFork : testTotalDifficulty
        );

        async function testTotalDifficultyFork(this: Context) {
          const forkBlockNumber = await getFirstBlock();
          const forkBlock: RpcBlockOutput = await this.provider.send(
            "eth_getBlockByNumber",
            [numberToRpcQuantity(forkBlockNumber), false]
          );

          await sendTxToZeroAddress(this.provider);

          const block: RpcBlockOutput = await this.provider.send(
            "eth_getBlockByNumber",
            [numberToRpcQuantity(forkBlockNumber + 1), false]
          );

          assertQuantity(
            block.totalDifficulty,
            quantityToBN(forkBlock.totalDifficulty).add(
              quantityToBN(block.difficulty)
            )
          );
        }

        async function testTotalDifficulty(this: Context) {
          const genesisBlock: RpcBlockOutput = await this.provider.send(
            "eth_getBlockByNumber",
            [numberToRpcQuantity(0), false]
          );

          assertQuantity(genesisBlock.totalDifficulty, 1);
          assertQuantity(genesisBlock.difficulty, 1);

          await sendTxToZeroAddress(this.provider);

          const block: RpcBlockOutput = await this.provider.send(
            "eth_getBlockByNumber",
            [numberToRpcQuantity(1), false]
          );

          assertQuantity(
            block.totalDifficulty,
            quantityToNumber(block.difficulty) + 1
          );
        }
      });

      describe("eth_getBlockTransactionCountByHash", async function () {
        it("should return null for non-existing blocks", async function () {
          assert.isNull(
            await this.provider.send("eth_getBlockTransactionCountByHash", [
              "0x1111111111111111111111111111111111111111111111111111111111111111",
            ])
          );
        });

        it("Should return 0 for the genesis block", async function () {
          const genesisBlock: RpcBlockOutput = await this.provider.send(
            "eth_getBlockByNumber",
            [numberToRpcQuantity(0), false]
          );

          assertQuantity(
            await this.provider.send("eth_getBlockTransactionCountByHash", [
              genesisBlock.hash,
            ]),
            0
          );
        });

        it("Should return 1 for others", async function () {
          const txhash = await sendTxToZeroAddress(this.provider);

          const txOutput: RpcTransactionOutput = await this.provider.send(
            "eth_getTransactionByHash",
            [txhash]
          );

          assertQuantity(
            await this.provider.send("eth_getBlockTransactionCountByHash", [
              txOutput.blockHash,
            ]),
            1
          );
        });
      });

      describe("eth_getBlockTransactionCountByNumber", async function () {
        it("should return null for non-existing blocks", async function () {
          const firstBlock = await getFirstBlock();
          assert.isNull(
            await this.provider.send("eth_getBlockTransactionCountByNumber", [
              numberToRpcQuantity(firstBlock + 1),
            ])
          );
        });

        it("Should return 0 for the genesis block", async function () {
          assertQuantity(
            await this.provider.send("eth_getBlockTransactionCountByNumber", [
              numberToRpcQuantity(0),
            ]),
            0
          );
        });

        it("Should return 1 for others", async function () {
          const firstBlock = await getFirstBlock();
          await sendTxToZeroAddress(this.provider);

          assertQuantity(
            await this.provider.send("eth_getBlockTransactionCountByNumber", [
              numberToRpcQuantity(firstBlock + 1),
            ]),
            1
          );
        });
      });

      describe("eth_getCode", async function () {
        it("Should return an empty buffer for non-contract accounts", async function () {
          assert.equal(
            await this.provider.send("eth_getCode", [zeroAddress()]),
            "0x"
          );
        });

        it("Should return an empty buffer for precompiles", async function () {
          for (let i = 1; i <= PRECOMPILES_COUNT; i++) {
            const precompileNumber = i.toString(16);
            const zero = zeroAddress();

            assert.equal(
              await this.provider.send("eth_getCode", [
                zero.substr(0, zero.length - precompileNumber.length) +
                  precompileNumber,
              ]),
              "0x"
            );
          }
        });

        it("Should return the deployed code", async function () {
          // This a deployment transaction that pushes 0x41 (i.e. ascii A) followed by 31 0s to
          // the stack, stores that in memory, and then returns the first byte from memory.
          // This deploys a contract which a single byte of code, 0x41.
          const contractAddress = await deployContract(
            this.provider,
            "0x7f410000000000000000000000000000000000000000000000000000000000000060005260016000f3"
          );

          assert.equal(
            await this.provider.send("eth_getCode", [contractAddress]),
            "0x41"
          );
        });

        it("Should leverage block tag parameter", async function () {
          const firstBlock = await getFirstBlock();
          const exampleContract = await deployContract(
            this.provider,
            `0x${EXAMPLE_CONTRACT.bytecode.object}`
          );

          assert.strictEqual(
            await this.provider.send("eth_getCode", [
              exampleContract,
              numberToRpcQuantity(firstBlock),
            ]),
            "0x"
          );
        });

        it("Should throw invalid input error if called in the context of a nonexistent block", async function () {
          const firstBlock = await getFirstBlock();
          const futureBlock = firstBlock + 1;

          await assertInvalidInputError(
            this.provider,
            "eth_getCode",
            [randomAddress(), numberToRpcQuantity(futureBlock)],
            `Received invalid block tag ${futureBlock}. Latest block number is ${firstBlock}`
          );
        });
      });

      describe("eth_getCompilers", async function () {
        it("is not supported", async function () {
          await assertNotSupported(this.provider, "eth_getCompilers");
        });
      });

      describe("block filters", function () {
        it("Supports block filters", async function () {
          assert.isString(await this.provider.send("eth_newBlockFilter"));
        });

        it("Supports uninstalling an existing filter", async function () {
          const filterId = await this.provider.send("eth_newBlockFilter", []);
          const uninstalled = await this.provider.send("eth_uninstallFilter", [
            filterId,
          ]);

          assert.isTrue(uninstalled);
        });

        it("Doesn't fail on uninstalling a non-existent filter", async function () {
          const uninstalled = await this.provider.send("eth_uninstallFilter", [
            "0x1",
          ]);

          assert.isFalse(uninstalled);
        });

        it("should start returning at least one block", async function () {
          const filterId = await this.provider.send("eth_newBlockFilter", []);
          const blockHashes = await this.provider.send("eth_getFilterChanges", [
            filterId,
          ]);

          assert.isNotEmpty(blockHashes);
        });

        it("should not return the same block twice", async function () {
          const filterId = await this.provider.send("eth_newBlockFilter", []);

          await this.provider.send("eth_getFilterChanges", [filterId]);

          const blockHashes = await this.provider.send("eth_getFilterChanges", [
            filterId,
          ]);

          assert.isEmpty(blockHashes);
        });

        it("should return new blocks", async function () {
          const filterId = await this.provider.send("eth_newBlockFilter", []);

          const initialHashes = await this.provider.send(
            "eth_getFilterChanges",
            [filterId]
          );

          assert.lengthOf(initialHashes, 1);

          const empty = await this.provider.send("eth_getFilterChanges", [
            filterId,
          ]);

          assert.isEmpty(empty);

          await this.provider.send("evm_mine", []);
          await this.provider.send("evm_mine", []);
          await this.provider.send("evm_mine", []);

          const blockHashes = await this.provider.send("eth_getFilterChanges", [
            filterId,
          ]);

          assert.lengthOf(blockHashes, 3);
        });

        it("should return reorganized block", async function () {
          const filterId = await this.provider.send("eth_newBlockFilter", []);

          assert.lengthOf(
            await this.provider.send("eth_getFilterChanges", [filterId]),
            1
          );

          const snapshotId: string = await this.provider.send(
            "evm_snapshot",
            []
          );

          await this.provider.send("evm_mine", []);
          const block1 = await this.provider.send("eth_getBlockByNumber", [
            await this.provider.send("eth_blockNumber"),
            false,
          ]);

          await this.provider.send("evm_revert", [snapshotId]);

          await this.provider.send("evm_mine", []);
          const block2 = await this.provider.send("eth_getBlockByNumber", [
            await this.provider.send("eth_blockNumber"),
            false,
          ]);

          const blockHashes = await this.provider.send("eth_getFilterChanges", [
            filterId,
          ]);

          assert.deepEqual(blockHashes, [block1.hash, block2.hash]);
        });
      });

      describe("eth_getFilterLogs", async function () {
        let firstBlock: number;

        beforeEach(async function () {
          firstBlock = await getFirstBlock();
        });

        it("Supports get filter logs", async function () {
          const exampleContract = await deployContract(
            this.provider,
            `0x${EXAMPLE_CONTRACT.bytecode.object}`
          );

          const newState =
            "000000000000000000000000000000000000000000000000000000000000003b";

          const filterId = await this.provider.send("eth_newFilter", [{}]);

          await this.provider.send("eth_sendTransaction", [
            {
              to: exampleContract,
              from: DEFAULT_ACCOUNTS_ADDRESSES[0],
              data: EXAMPLE_CONTRACT.selectors.modifiesState + newState,
            },
          ]);

          const logs = await this.provider.send("eth_getFilterLogs", [
            filterId,
          ]);
          assert.lengthOf(logs, 1);

          const log = logs[0];
          assert.equal(log.removed, false);
          assert.equal(log.logIndex, "0x0");
          assert.equal(log.transactionIndex, "0x0");
          assert.equal(quantityToNumber(log.blockNumber), firstBlock + 2);
          assert.equal(log.address, exampleContract);
          assert.equal(log.data, `0x${newState}`);
        });

        it("Supports uninstalling an existing log filter", async function () {
          const filterId = await this.provider.send("eth_newFilter", [{}]);
          const uninstalled = await this.provider.send("eth_uninstallFilter", [
            filterId,
          ]);

          assert.isTrue(uninstalled);
        });

        it("Supports get filter logs with address", async function () {
          const exampleContract = await deployContract(
            this.provider,
            `0x${EXAMPLE_CONTRACT.bytecode.object}`
          );

          const newState =
            "000000000000000000000000000000000000000000000000000000000000003b";

          const filterId = await this.provider.send("eth_newFilter", [
            {
              address: exampleContract,
            },
          ]);

          await this.provider.send("eth_sendTransaction", [
            {
              to: exampleContract,
              from: DEFAULT_ACCOUNTS_ADDRESSES[0],
              data: EXAMPLE_CONTRACT.selectors.modifiesState + newState,
            },
          ]);

          assert.lengthOf(
            await this.provider.send("eth_getFilterLogs", [filterId]),
            1
          );
        });

        it("Supports get filter logs with topics", async function () {
          const exampleContract = await deployContract(
            this.provider,
            `0x${EXAMPLE_CONTRACT.bytecode.object}`
          );

          const newState =
            "000000000000000000000000000000000000000000000000000000000000003b";

          const filterId = await this.provider.send("eth_newFilter", [
            {
              topics: [
                "0x3359f789ea83a10b6e9605d460de1088ff290dd7b3c9a155c896d45cf495ed4d",
                "0x0000000000000000000000000000000000000000000000000000000000000000",
              ],
            },
          ]);

          await this.provider.send("eth_sendTransaction", [
            {
              to: exampleContract,
              from: DEFAULT_ACCOUNTS_ADDRESSES[0],
              data: EXAMPLE_CONTRACT.selectors.modifiesState + newState,
            },
          ]);

          assert.lengthOf(
            await this.provider.send("eth_getFilterLogs", [filterId]),
            1
          );
        });

        it("Supports get filter logs with null topic", async function () {
          const exampleContract = await deployContract(
            this.provider,
            `0x${EXAMPLE_CONTRACT.bytecode.object}`
          );

          const newState =
            "000000000000000000000000000000000000000000000000000000000000003b";

          const filterId = await this.provider.send("eth_newFilter", [
            {
              topics: [
                "0x3359f789ea83a10b6e9605d460de1088ff290dd7b3c9a155c896d45cf495ed4d",
                null,
              ],
            },
          ]);

          await this.provider.send("eth_sendTransaction", [
            {
              to: exampleContract,
              from: DEFAULT_ACCOUNTS_ADDRESSES[0],
              data: EXAMPLE_CONTRACT.selectors.modifiesState + newState,
            },
          ]);

          assert.lengthOf(
            await this.provider.send("eth_getFilterLogs", [filterId]),
            1
          );
        });

        it("Supports get filter logs with multiple topics", async function () {
          const exampleContract = await deployContract(
            this.provider,
            `0x${EXAMPLE_CONTRACT.bytecode.object}`
          );

          const newState =
            "000000000000000000000000000000000000000000000000000000000000003b";

          const filterId = await this.provider.send("eth_newFilter", [
            {
              topics: [
                [
                  "0x3359f789ea83a10b6e9605d460de1088ff290dd7b3c9a155c896d45cf495ed4d",
                  "0x0000000000000000000000000000000000000000000000000000000000000000",
                ],
                [
                  "0x0000000000000000000000000000000000000000000000000000000000000000",
                  "0x0000000000000000000000000000000000000000000000000000000000000000",
                ],
              ],
            },
          ]);

          await this.provider.send("eth_sendTransaction", [
            {
              to: exampleContract,
              from: DEFAULT_ACCOUNTS_ADDRESSES[0],
              data: EXAMPLE_CONTRACT.selectors.modifiesState + newState,
            },
          ]);

          assert.lengthOf(
            await this.provider.send("eth_getFilterLogs", [filterId]),
            1
          );
        });

        it("Supports get filter logs with fromBlock", async function () {
          const exampleContract = await deployContract(
            this.provider,
            `0x${EXAMPLE_CONTRACT.bytecode.object}`
          );

          const newState =
            "000000000000000000000000000000000000000000000000000000000000003b";

          await this.provider.send("eth_sendTransaction", [
            {
              to: exampleContract,
              from: DEFAULT_ACCOUNTS_ADDRESSES[0],
              data: EXAMPLE_CONTRACT.selectors.modifiesState + newState,
            },
          ]);

          const filterId = await this.provider.send("eth_newFilter", [
            {
              fromBlock: numberToRpcQuantity(firstBlock),
              address: exampleContract,
              topics: [
                [
                  "0x3359f789ea83a10b6e9605d460de1088ff290dd7b3c9a155c896d45cf495ed4d",
                ],
                [
                  "0x0000000000000000000000000000000000000000000000000000000000000000",
                  "0x000000000000000000000000000000000000000000000000000000000000003b",
                ],
              ],
            },
          ]);

          await this.provider.send("eth_sendTransaction", [
            {
              to: exampleContract,
              from: DEFAULT_ACCOUNTS_ADDRESSES[0],
              data: EXAMPLE_CONTRACT.selectors.modifiesState + newState,
            },
          ]);

          assert.lengthOf(
            await this.provider.send("eth_getFilterLogs", [filterId]),
            2
          );
        });

        it("Supports get filter logs with toBlock", async function () {
          const exampleContract = await deployContract(
            this.provider,
            `0x${EXAMPLE_CONTRACT.bytecode.object}`
          );

          const newState =
            "000000000000000000000000000000000000000000000000000000000000003b";

          await this.provider.send("eth_sendTransaction", [
            {
              to: exampleContract,
              from: DEFAULT_ACCOUNTS_ADDRESSES[0],
              data: EXAMPLE_CONTRACT.selectors.modifiesState + newState,
            },
          ]);

          const filterId = await this.provider.send("eth_newFilter", [
            {
              fromBlock: numberToRpcQuantity(firstBlock),
              toBlock: numberToRpcQuantity(firstBlock + 2),
              address: exampleContract,
              topics: [
                [
                  "0x3359f789ea83a10b6e9605d460de1088ff290dd7b3c9a155c896d45cf495ed4d",
                ],
                [
                  "0x0000000000000000000000000000000000000000000000000000000000000000",
                  "0x000000000000000000000000000000000000000000000000000000000000003b",
                ],
              ],
            },
          ]);

          await this.provider.send("eth_sendTransaction", [
            {
              to: exampleContract,
              from: DEFAULT_ACCOUNTS_ADDRESSES[0],
              data: EXAMPLE_CONTRACT.selectors.modifiesState + newState,
            },
          ]);

          assert.lengthOf(
            await this.provider.send("eth_getFilterLogs", [filterId]),
            1
          );
        });
      });

      describe("eth_getLogs", async function () {
        let firstBlock: number;

        beforeEach(async function () {
          firstBlock = await getFirstBlock();
        });

        it("Supports get logs", async function () {
          const exampleContract = await deployContract(
            this.provider,
            `0x${EXAMPLE_CONTRACT.bytecode.object}`
          );

          const newState =
            "000000000000000000000000000000000000000000000000000000000000007b";

          await this.provider.send("eth_sendTransaction", [
            {
              to: exampleContract,
              from: DEFAULT_ACCOUNTS_ADDRESSES[0],
              data: EXAMPLE_CONTRACT.selectors.modifiesState + newState,
            },
          ]);

          assert.lengthOf(
            await this.provider.send("eth_getLogs", [
              {
                address: "0x0000000000000000000000000000000000000000",
              },
            ]),
            0
          );

          const logs = await this.provider.send("eth_getLogs", [
            {
              address: exampleContract,
            },
          ]);
          assert.lengthOf(logs, 1);

          const log = logs[0];
          assert.equal(log.removed, false);
          assert.equal(log.logIndex, "0x0");
          assert.equal(log.transactionIndex, "0x0");
          assert.equal(quantityToNumber(log.blockNumber), firstBlock + 2);
          assert.equal(log.address, exampleContract);
          assert.equal(log.data, `0x${newState}`);
        });

        it("Supports get logs with address", async function () {
          const exampleContract = await deployContract(
            this.provider,
            `0x${EXAMPLE_CONTRACT.bytecode.object}`
          );

          const newState =
            "000000000000000000000000000000000000000000000000000000000000003b";

          await this.provider.send("eth_sendTransaction", [
            {
              to: exampleContract,
              from: DEFAULT_ACCOUNTS_ADDRESSES[0],
              data: EXAMPLE_CONTRACT.selectors.modifiesState + newState,
            },
          ]);

          assert.lengthOf(
            await this.provider.send("eth_getLogs", [
              {
                address: exampleContract,
              },
            ]),
            1
          );

          assert.lengthOf(
            await this.provider.send("eth_getLogs", [
              {
                address: "0x0000000000000000000000000000000000000000",
              },
            ]),
            0
          );
        });

        it("Supports get logs with topics", async function () {
          const exampleContract = await deployContract(
            this.provider,
            `0x${EXAMPLE_CONTRACT.bytecode.object}`
          );

          const newState =
            "000000000000000000000000000000000000000000000000000000000000003b";

          await this.provider.send("eth_sendTransaction", [
            {
              to: exampleContract,
              from: DEFAULT_ACCOUNTS_ADDRESSES[0],
              data: EXAMPLE_CONTRACT.selectors.modifiesState + newState,
            },
          ]);

          assert.lengthOf(
            await this.provider.send("eth_getLogs", [
              {
                topics: [
                  "0x3359f789ea83a10b6e9605d460de1088ff290dd7b3c9a155c896d45cf495ed4d",
                ],
              },
            ]),
            1
          );

          assert.lengthOf(
            await this.provider.send("eth_getLogs", [
              {
                topics: [
                  "0x0000000000000000000000000000000000000000000000000000000000000000",
                ],
              },
            ]),
            0
          );
        });

        it("Supports get logs with null topic", async function () {
          const exampleContract = await deployContract(
            this.provider,
            `0x${EXAMPLE_CONTRACT.bytecode.object}`
          );

          const newState =
            "000000000000000000000000000000000000000000000000000000000000003b";

          await this.provider.send("eth_sendTransaction", [
            {
              to: exampleContract,
              from: DEFAULT_ACCOUNTS_ADDRESSES[0],
              data: EXAMPLE_CONTRACT.selectors.modifiesState + newState,
            },
          ]);

          assert.lengthOf(
            await this.provider.send("eth_getLogs", [
              {
                topics: [
                  null,
                  "0x0000000000000000000000000000000000000000000000000000000000000000",
                ],
              },
            ]),
            1
          );
        });

        it("Supports get logs with multiple topic", async function () {
          const exampleContract = await deployContract(
            this.provider,
            `0x${EXAMPLE_CONTRACT.bytecode.object}`
          );

          const newState =
            "000000000000000000000000000000000000000000000000000000000000003b";

          await this.provider.send("eth_sendTransaction", [
            {
              to: exampleContract,
              from: DEFAULT_ACCOUNTS_ADDRESSES[0],
              data: EXAMPLE_CONTRACT.selectors.modifiesState + newState,
            },
          ]);

          await this.provider.send("eth_sendTransaction", [
            {
              to: exampleContract,
              from: DEFAULT_ACCOUNTS_ADDRESSES[0],
              data: EXAMPLE_CONTRACT.selectors.modifiesState + newState,
            },
          ]);

          assert.lengthOf(
            await this.provider.send("eth_getLogs", [
              {
                fromBlock: numberToRpcQuantity(firstBlock + 2),
                topics: [
                  [
                    "0x3359f789ea83a10b6e9605d460de1088ff290dd7b3c9a155c896d45cf495ed4d",
                  ],
                  [
                    "0x0000000000000000000000000000000000000000000000000000000000000000",
                    "0x000000000000000000000000000000000000000000000000000000000000003b",
                  ],
                ],
              },
            ]),
            2
          );
        });

        it("Supports get logs with fromBlock", async function () {
          const exampleContract = await deployContract(
            this.provider,
            `0x${EXAMPLE_CONTRACT.bytecode.object}`
          );

          const newState =
            "000000000000000000000000000000000000000000000000000000000000003b";

          await this.provider.send("eth_sendTransaction", [
            {
              to: exampleContract,
              from: DEFAULT_ACCOUNTS_ADDRESSES[0],
              data: EXAMPLE_CONTRACT.selectors.modifiesState + newState,
            },
          ]);

          await this.provider.send("eth_sendTransaction", [
            {
              to: exampleContract,
              from: DEFAULT_ACCOUNTS_ADDRESSES[0],
              data: EXAMPLE_CONTRACT.selectors.modifiesState + newState,
            },
          ]);

          assert.lengthOf(
            await this.provider.send("eth_getLogs", [
              {
                fromBlock: numberToRpcQuantity(firstBlock + 3),
              },
            ]),
            1
          );
        });

        it("Supports get logs with toBlock", async function () {
          const exampleContract = await deployContract(
            this.provider,
            `0x${EXAMPLE_CONTRACT.bytecode.object}`
          );

          const newState =
            "000000000000000000000000000000000000000000000000000000000000003b";

          await this.provider.send("eth_sendTransaction", [
            {
              to: exampleContract,
              from: DEFAULT_ACCOUNTS_ADDRESSES[0],
              data: EXAMPLE_CONTRACT.selectors.modifiesState + newState,
            },
          ]);

          await this.provider.send("eth_sendTransaction", [
            {
              to: exampleContract,
              from: DEFAULT_ACCOUNTS_ADDRESSES[0],
              data: EXAMPLE_CONTRACT.selectors.modifiesState + newState,
            },
          ]);

          assert.lengthOf(
            await this.provider.send("eth_getLogs", [
              {
                fromBlock: numberToRpcQuantity(firstBlock + 1),
                toBlock: numberToRpcQuantity(firstBlock + 2),
              },
            ]),
            1
          );
        });

        it("should accept out of bound block numbers", async function () {
          const logs = await this.provider.send("eth_getLogs", [
            {
              address: "0x0000000000000000000000000000000000000000",
              fromBlock: numberToRpcQuantity(firstBlock + 10000000),
            },
          ]);
          assert.lengthOf(logs, 0);

          const logs2 = await this.provider.send("eth_getLogs", [
            {
              address: "0x0000000000000000000000000000000000000000",
              fromBlock: numberToRpcQuantity(firstBlock),
              toBlock: numberToRpcQuantity(firstBlock + 1000000),
            },
          ]);
          assert.lengthOf(logs2, 0);
        });

        it("should return a new array every time", async function () {
          const exampleContract = await deployContract(
            this.provider,
            `0x${EXAMPLE_CONTRACT.bytecode.object}`
          );

          const newState =
            "000000000000000000000000000000000000000000000000000000000000003b";

          await this.provider.send("eth_sendTransaction", [
            {
              to: exampleContract,
              from: DEFAULT_ACCOUNTS_ADDRESSES[0],
              data: EXAMPLE_CONTRACT.selectors.modifiesState + newState,
            },
          ]);

          const logs1 = await this.provider.send("eth_getLogs", [
            {
              address: exampleContract,
            },
          ]);

          logs1[0].address = "changed";

          const logs2 = await this.provider.send("eth_getLogs", [
            {
              address: exampleContract,
            },
          ]);

          assert.notEqual(logs1, logs2);
          assert.notEqual(logs1[0], logs2[0]);
          assert.notEqual(logs2[0].address, "changed");
        });

        it("Should accept block hashes as from", async function () {
          const exampleContract = await deployContract(
            this.provider,
            `0x${EXAMPLE_CONTRACT.bytecode.object}`
          );

          const newState =
            "000000000000000000000000000000000000000000000000000000000000003b";

          await this.provider.send("eth_sendTransaction", [
            {
              to: exampleContract,
              from: DEFAULT_ACCOUNTS_ADDRESSES[0],
              data: EXAMPLE_CONTRACT.selectors.modifiesState + newState,
            },
          ]);

          await this.provider.send("evm_mine", []);

          const block0 = await this.provider.send("eth_getBlockByNumber", [
            "0x0",
            false,
          ]);

          const block3 = await this.provider.send("eth_getBlockByNumber", [
            "0x3",
            false,
          ]);

          const logsFromZero = await this.provider.send("eth_getLogs", [
            {
              address: exampleContract,
              fromBlock: {
                blockHash: block0.hash,
              },
            },
          ]);

          assert.lengthOf(logsFromZero, 1);

          const logsFromThree = await this.provider.send("eth_getLogs", [
            {
              address: exampleContract,
              fromBlock: {
                blockHash: block3.hash,
              },
            },
          ]);

          assert.lengthOf(logsFromThree, 0);
        });

        it("Should accept block hashes as toBlock", async function () {
          const exampleContract = await deployContract(
            this.provider,
            `0x${EXAMPLE_CONTRACT.bytecode.object}`
          );

          const newState =
            "000000000000000000000000000000000000000000000000000000000000003b";

          await this.provider.send("eth_sendTransaction", [
            {
              to: exampleContract,
              from: DEFAULT_ACCOUNTS_ADDRESSES[0],
              data: EXAMPLE_CONTRACT.selectors.modifiesState + newState,
            },
          ]);

          await this.provider.send("evm_mine", []);

          const block0 = await this.provider.send("eth_getBlockByNumber", [
            "0x0",
            false,
          ]);

          const logsToZero = await this.provider.send("eth_getLogs", [
            {
              address: exampleContract,
              toBlock: {
                blockHash: block0.hash,
              },
            },
          ]);

          assert.lengthOf(logsToZero, 0);
        });

        it("Should throw if the block tag in toBlock or fromBlock doesn't exist", async function () {
          await assertInvalidInputError(this.provider, "eth_getLogs", [
            {
              address: "0x0000000000000000000000000000000000000000",
              fromBlock: {
                blockHash:
                  "0x1234567890123456789012345678901234567890123456789012345678901234",
              },
            },
          ]);

          await assertInvalidInputError(this.provider, "eth_getLogs", [
            {
              address: "0x0000000000000000000000000000000000000000",
              toBlock: {
                blockHash:
                  "0x1234567890123456789012345678901234567890123456789012345678901234",
              },
            },
          ]);
        });
      });

      describe("eth_getProof", async function () {
        it("is not supported", async function () {
          await assertNotSupported(this.provider, "eth_getProof");
        });
      });

      describe("eth_getStorageAt", async function () {
        describe("Imitating Ganache", function () {
          describe("When a slot has not been written into", function () {
            it("Should return `0x0000000000000000000000000000000000000000000000000000000000000000`", async function () {
              const exampleContract = await deployContract(
                this.provider,
                `0x${EXAMPLE_CONTRACT.bytecode.object}`
              );

              assert.strictEqual(
                await this.provider.send("eth_getStorageAt", [
                  exampleContract,
                  numberToRpcQuantity(3),
                ]),
                "0x0000000000000000000000000000000000000000000000000000000000000000"
              );

              assert.strictEqual(
                await this.provider.send("eth_getStorageAt", [
                  exampleContract,
                  numberToRpcQuantity(4),
                ]),
                "0x0000000000000000000000000000000000000000000000000000000000000000"
              );

              assert.strictEqual(
                await this.provider.send("eth_getStorageAt", [
                  DEFAULT_ACCOUNTS_ADDRESSES[0],
                  numberToRpcQuantity(0),
                ]),
                "0x0000000000000000000000000000000000000000000000000000000000000000"
              );
            });
          });

          describe("When a slot has been written into", function () {
            describe("When 32 bytes where written", function () {
              it("Should return a 32-byte DATA string", async function () {
                const firstBlock = await getFirstBlock();
                const exampleContract = await deployContract(
                  this.provider,
                  `0x${EXAMPLE_CONTRACT.bytecode.object}`
                );

                assert.strictEqual(
                  await this.provider.send("eth_getStorageAt", [
                    exampleContract,
                    numberToRpcQuantity(2),
                    numberToRpcQuantity(firstBlock),
                  ]),
                  "0x0000000000000000000000000000000000000000000000000000000000000000"
                );

                assert.strictEqual(
                  await this.provider.send("eth_getStorageAt", [
                    exampleContract,
                    numberToRpcQuantity(2),
                  ]),
                  "0x1234567890123456789012345678901234567890123456789012345678901234"
                );
              });
            });

            describe("When less than 32 bytes where written", function () {
              it("Should return a DATA string with the same amount bytes that have been written", async function () {
                const firstBlock = await getFirstBlock();
                const exampleContract = await deployContract(
                  this.provider,
                  `0x${EXAMPLE_CONTRACT.bytecode.object}`
                );

                // We return as the EthereumJS VM stores it. This has been checked
                // against remix

                let newState =
                  "000000000000000000000000000000000000000000000000000000000000007b";

                await this.provider.send("eth_sendTransaction", [
                  {
                    to: exampleContract,
                    from: DEFAULT_ACCOUNTS_ADDRESSES[0],
                    data: EXAMPLE_CONTRACT.selectors.modifiesState + newState,
                  },
                ]);

                assert.strictEqual(
                  await this.provider.send("eth_getStorageAt", [
                    exampleContract,
                    numberToRpcQuantity(0),
                    numberToRpcQuantity(firstBlock + 1),
                  ]),
                  "0x0000000000000000000000000000000000000000000000000000000000000000"
                );

                assert.strictEqual(
                  await this.provider.send("eth_getStorageAt", [
                    exampleContract,
                    numberToRpcQuantity(0),
                  ]),
                  "0x000000000000000000000000000000000000000000000000000000000000007b"
                );

                newState =
                  "000000000000000000000000000000000000000000000000000000000000007c";

                await this.provider.send("eth_sendTransaction", [
                  {
                    to: exampleContract,
                    from: DEFAULT_ACCOUNTS_ADDRESSES[0],
                    data: EXAMPLE_CONTRACT.selectors.modifiesState + newState,
                  },
                ]);

                assert.strictEqual(
                  await this.provider.send("eth_getStorageAt", [
                    exampleContract,
                    numberToRpcQuantity(0),
                    numberToRpcQuantity(firstBlock + 2),
                  ]),
                  "0x000000000000000000000000000000000000000000000000000000000000007b"
                );

                assert.strictEqual(
                  await this.provider.send("eth_getStorageAt", [
                    exampleContract,
                    numberToRpcQuantity(0),
                  ]),
                  "0x000000000000000000000000000000000000000000000000000000000000007c"
                );
              });
            });
          });
        });
      });

      describe("eth_getTransactionByBlockHashAndIndex", async function () {
        it("should return null for non-existing blocks", async function () {
          assert.isNull(
            await this.provider.send("eth_getTransactionByBlockHashAndIndex", [
              "0x1231231231231231231231231231231231231231231231231231231231231231",
              numberToRpcQuantity(0),
            ])
          );
        });

        it("should return null for existing blocks but non-existing indexes", async function () {
          const block = await this.provider.send("eth_getBlockByNumber", [
            numberToRpcQuantity(0),
            false,
          ]);

          assert.isNull(
            await this.provider.send("eth_getTransactionByBlockHashAndIndex", [
              block.hash,
              numberToRpcQuantity(0),
            ])
          );

          assert.isNull(
            await this.provider.send("eth_getTransactionByBlockHashAndIndex", [
              block.hash,
              numberToRpcQuantity(0),
            ])
          );
        });

        it("should return the right info for the existing ones", async function () {
          const firstBlock = await getFirstBlock();
          const txParams1: TransactionParams = {
            to: toBuffer(zeroAddress()),
            from: toBuffer(DEFAULT_ACCOUNTS_ADDRESSES[0]),
            data: toBuffer("0xaa"),
            nonce: new BN(0),
            value: new BN(123),
            gasLimit: new BN(25000),
            gasPrice: new BN(23912),
          };

          const txHash = await sendTransactionFromTxParams(
            this.provider,
            txParams1
          );

          const block = await this.provider.send("eth_getBlockByNumber", [
            numberToRpcQuantity(firstBlock + 1),
            false,
          ]);

          const tx: RpcTransactionOutput = await this.provider.send(
            "eth_getTransactionByBlockHashAndIndex",
            [block.hash, numberToRpcQuantity(0)]
          );

          assertTransaction(
            tx,
            txHash,
            txParams1,
            firstBlock + 1,
            block.hash,
            0
          );

          const txParams2: TransactionParams = {
            to: toBuffer(zeroAddress()),
            from: toBuffer(DEFAULT_ACCOUNTS_ADDRESSES[0]),
            data: toBuffer([]),
            nonce: new BN(1),
            value: new BN(123),
            gasLimit: new BN(80000),
            gasPrice: new BN(239),
          };

          const txHash2 = await sendTransactionFromTxParams(
            this.provider,
            txParams2
          );

          const block2 = await this.provider.send("eth_getBlockByNumber", [
            numberToRpcQuantity(firstBlock + 2),
            false,
          ]);

          const tx2: RpcTransactionOutput = await this.provider.send(
            "eth_getTransactionByBlockHashAndIndex",
            [block2.hash, numberToRpcQuantity(0)]
          );

          assertTransaction(
            tx2,
            txHash2,
            txParams2,
            firstBlock + 2,
            block2.hash,
            0
          );
        });
      });

      describe("eth_getTransactionByBlockNumberAndIndex", async function () {
        it("should return null for non-existing blocks", async function () {
          assert.isNull(
            await this.provider.send(
              "eth_getTransactionByBlockNumberAndIndex",
              [numberToRpcQuantity(1), numberToRpcQuantity(0)]
            )
          );
        });

        it("should return null for existing blocks but non-existing indexes", async function () {
          assert.isNull(
            await this.provider.send(
              "eth_getTransactionByBlockNumberAndIndex",
              [numberToRpcQuantity(0), numberToRpcQuantity(0)]
            )
          );

          assert.isNull(
            await this.provider.send(
              "eth_getTransactionByBlockNumberAndIndex",
              [numberToRpcQuantity(1), numberToRpcQuantity(0)]
            )
          );
        });

        it("should return the right info for the existing ones", async function () {
          const firstBlock = await getFirstBlock();
          const txParams1: TransactionParams = {
            to: toBuffer(zeroAddress()),
            from: toBuffer(DEFAULT_ACCOUNTS_ADDRESSES[0]),
            data: toBuffer("0xaa"),
            nonce: new BN(0),
            value: new BN(123),
            gasLimit: new BN(25000),
            gasPrice: new BN(23912),
          };

          const txHash = await sendTransactionFromTxParams(
            this.provider,
            txParams1
          );

          const block = await this.provider.send("eth_getBlockByNumber", [
            numberToRpcQuantity(firstBlock + 1),
            false,
          ]);

          const tx: RpcTransactionOutput = await this.provider.send(
            "eth_getTransactionByBlockNumberAndIndex",
            [numberToRpcQuantity(firstBlock + 1), numberToRpcQuantity(0)]
          );

          assertTransaction(
            tx,
            txHash,
            txParams1,
            firstBlock + 1,
            block.hash,
            0
          );

          const txParams2: TransactionParams = {
            to: toBuffer(zeroAddress()),
            from: toBuffer(DEFAULT_ACCOUNTS_ADDRESSES[0]),
            data: toBuffer([]),
            nonce: new BN(1),
            value: new BN(123),
            gasLimit: new BN(80000),
            gasPrice: new BN(239),
          };

          const txHash2 = await sendTransactionFromTxParams(
            this.provider,
            txParams2
          );

          const block2 = await this.provider.send("eth_getBlockByNumber", [
            numberToRpcQuantity(firstBlock + 2),
            false,
          ]);

          const tx2: RpcTransactionOutput = await this.provider.send(
            "eth_getTransactionByBlockNumberAndIndex",
            [numberToRpcQuantity(firstBlock + 2), numberToRpcQuantity(0)]
          );

          assertTransaction(
            tx2,
            txHash2,
            txParams2,
            firstBlock + 2,
            block2.hash,
            0
          );
        });
      });

      describe("eth_getTransactionByHash", async function () {
        it("should return null for unknown txs", async function () {
          assert.isNull(
            await this.provider.send("eth_getTransactionByHash", [
              "0x1234567890123456789012345678901234567890123456789012345678902134",
            ])
          );

          assert.isNull(
            await this.provider.send("eth_getTransactionByHash", [
              "0xaaaaaaaaaaaaaaaaaaaaaaaaaaaaaaaaaaaaaaaaaaaaaaaaaaaaaaaaaaaaaaaa",
            ])
          );
        });

        it("should return the right info for the existing ones", async function () {
          const firstBlock = await getFirstBlock();
          const txParams1: TransactionParams = {
            to: toBuffer(zeroAddress()),
            from: toBuffer(DEFAULT_ACCOUNTS_ADDRESSES[0]),
            data: toBuffer("0xaa"),
            nonce: new BN(0),
            value: new BN(123),
            gasLimit: new BN(25000),
            gasPrice: new BN(23912),
          };

          const txHash = await sendTransactionFromTxParams(
            this.provider,
            txParams1
          );

          const block = await this.provider.send("eth_getBlockByNumber", [
            numberToRpcQuantity(firstBlock + 1),
            false,
          ]);

          const tx: RpcTransactionOutput = await this.provider.send(
            "eth_getTransactionByHash",
            [txHash]
          );

          assertTransaction(
            tx,
            txHash,
            txParams1,
            firstBlock + 1,
            block.hash,
            0
          );

          const txParams2: TransactionParams = {
            to: toBuffer(zeroAddress()),
            from: toBuffer(DEFAULT_ACCOUNTS_ADDRESSES[0]),
            data: toBuffer([]),
            nonce: new BN(1),
            value: new BN(123),
            gasLimit: new BN(80000),
            gasPrice: new BN(239),
          };

          const txHash2 = await sendTransactionFromTxParams(
            this.provider,
            txParams2
          );

          const block2 = await this.provider.send("eth_getBlockByNumber", [
            numberToRpcQuantity(firstBlock + 2),
            false,
          ]);

          const tx2: RpcTransactionOutput = await this.provider.send(
            "eth_getTransactionByHash",
            [txHash2]
          );

          assertTransaction(
            tx2,
            txHash2,
            txParams2,
            firstBlock + 2,
            block2.hash,
            0
          );
        });

        it("should return the transaction if it gets to execute and failed", async function () {
          const firstBlock = await getFirstBlock();
          const txParams: TransactionParams = {
            to: toBuffer([]),
            from: toBuffer(DEFAULT_ACCOUNTS_ADDRESSES[0]),
            data: toBuffer("0x60006000fd"),
            nonce: new BN(0),
            value: new BN(123),
            gasLimit: new BN(250000),
            gasPrice: new BN(23912),
          };

          const txHash = await getSignedTxHash(
            this.hardhatNetworkProvider,
            txParams,
            0
          );

          // Revert. This is a deployment transaction that immediately reverts without a reason
          await assertTransactionFailure(
            this.provider,
            {
              from: bufferToHex(txParams.from),
              data: bufferToHex(txParams.data),
              nonce: numberToRpcQuantity(txParams.nonce),
              value: numberToRpcQuantity(txParams.value),
              gas: numberToRpcQuantity(txParams.gasLimit),
              gasPrice: numberToRpcQuantity(txParams.gasPrice),
            },
            "Transaction reverted without a reason"
          );

          const tx = await this.provider.send("eth_getTransactionByHash", [
            txHash,
          ]);
          const block = await this.provider.send("eth_getBlockByNumber", [
            numberToRpcQuantity(firstBlock + 1),
            false,
          ]);

          assertTransaction(
            tx,
            txHash,
            txParams,
            firstBlock + 1,
            block.hash,
            0
          );
        });
      });

      describe("eth_getTransactionCount", async function () {
        it("Should return 0 for random accounts", async function () {
          assertQuantity(
            await this.provider.send("eth_getTransactionCount", [
              zeroAddress(),
            ]),
            0
          );

          assertQuantity(
            await this.provider.send("eth_getTransactionCount", [
              "0x0000000000000000000000000000000000000001",
            ]),
            0
          );

          assertQuantity(
            await this.provider.send("eth_getTransactionCount", [
              "0x0001231287316387168230000000000000000001",
            ]),
            0
          );
        });

        it("Should return the updated count after a transaction is made", async function () {
          assertQuantity(
            await this.provider.send("eth_getTransactionCount", [
              DEFAULT_ACCOUNTS_ADDRESSES[0],
            ]),
            0
          );

          await this.provider.send("eth_sendTransaction", [
            {
              from: DEFAULT_ACCOUNTS_ADDRESSES[0],
              to: DEFAULT_ACCOUNTS_ADDRESSES[1],
              value: numberToRpcQuantity(1),
              gas: numberToRpcQuantity(21000),
              gasPrice: numberToRpcQuantity(1),
            },
          ]);

          assertQuantity(
            await this.provider.send("eth_getTransactionCount", [
              DEFAULT_ACCOUNTS_ADDRESSES[0],
            ]),
            1
          );

          assertQuantity(
            await this.provider.send("eth_getTransactionCount", [
              DEFAULT_ACCOUNTS_ADDRESSES[1],
            ]),
            0
          );

          await this.provider.send("eth_sendTransaction", [
            {
              from: DEFAULT_ACCOUNTS_ADDRESSES[1],
              to: DEFAULT_ACCOUNTS_ADDRESSES[1],
              value: numberToRpcQuantity(1),
              gas: numberToRpcQuantity(21000),
              gasPrice: numberToRpcQuantity(1),
            },
          ]);

          assertQuantity(
            await this.provider.send("eth_getTransactionCount", [
              DEFAULT_ACCOUNTS_ADDRESSES[0],
            ]),
            1
          );

          assertQuantity(
            await this.provider.send("eth_getTransactionCount", [
              DEFAULT_ACCOUNTS_ADDRESSES[1],
            ]),
            1
          );
        });

        it("Should not be affected by calls", async function () {
          assertQuantity(
            await this.provider.send("eth_getTransactionCount", [
              DEFAULT_ACCOUNTS_ADDRESSES[0],
            ]),
            0
          );

          await this.provider.send("eth_call", [
            {
              from: DEFAULT_ACCOUNTS_ADDRESSES[0],
              to: DEFAULT_ACCOUNTS_ADDRESSES[1],
              value: numberToRpcQuantity(1),
              gas: numberToRpcQuantity(21000),
              gasPrice: numberToRpcQuantity(1),
            },
          ]);

          assertQuantity(
            await this.provider.send("eth_getTransactionCount", [
              DEFAULT_ACCOUNTS_ADDRESSES[0],
            ]),
            0
          );
        });

        it("Should leverage block tag parameter", async function () {
          const firstBlock = await getFirstBlock();
          await this.provider.send("eth_sendTransaction", [
            {
              from: DEFAULT_ACCOUNTS_ADDRESSES[0],
              to: DEFAULT_ACCOUNTS_ADDRESSES[1],
              value: numberToRpcQuantity(1),
            },
          ]);

          if (!isFork) {
            assertQuantity(
              await this.provider.send("eth_getTransactionCount", [
                DEFAULT_ACCOUNTS_ADDRESSES[0],
                "earliest",
              ]),
              0
            );
          }

          assertQuantity(
            await this.provider.send("eth_getTransactionCount", [
              DEFAULT_ACCOUNTS_ADDRESSES[0],
              numberToRpcQuantity(firstBlock),
            ]),
            0
          );

          assertQuantity(
            await this.provider.send("eth_getTransactionCount", [
              DEFAULT_ACCOUNTS_ADDRESSES[0],
              "latest",
            ]),
            1
          );
        });

        it("Should throw invalid input error if called in the context of a nonexistent block", async function () {
          const firstBlock = await getFirstBlock();
          const futureBlock = firstBlock + 1;

          await assertInvalidInputError(
            this.provider,
            "eth_getTransactionCount",
            [randomAddress(), numberToRpcQuantity(futureBlock)],
            `Received invalid block tag ${futureBlock}. Latest block number is ${firstBlock}`
          );
        });
      });

      describe("eth_getTransactionReceipt", async function () {
        it("should return null for unknown txs", async function () {
          const receipt = await this.provider.send(
            "eth_getTransactionReceipt",
            [
              "0x1234567876543234567876543456765434567aeaeaed67616732632762762373",
            ]
          );

          assert.isNull(receipt);
        });

        it("should return the right values for successful txs", async function () {
          const firstBlock = await getFirstBlock();
          const contractAddress = await deployContract(
            this.provider,
            `0x${EXAMPLE_CONTRACT.bytecode.object}`
          );

          const txHash = await this.provider.send("eth_sendTransaction", [
            {
              to: contractAddress,
              from: DEFAULT_ACCOUNTS_ADDRESSES[0],
              data: `${EXAMPLE_CONTRACT.selectors.modifiesState}000000000000000000000000000000000000000000000000000000000000000a`,
            },
          ]);

          const block: RpcBlockOutput = await this.provider.send(
            "eth_getBlockByNumber",
            [numberToRpcQuantity(firstBlock + 2), false]
          );

          const receipt: RpcReceiptOutput = await this.provider.send(
            "eth_getTransactionReceipt",
            [txHash]
          );

          assert.equal(receipt.blockHash, block.hash);
          assertQuantity(receipt.blockNumber, firstBlock + 2);
          assert.isNull(receipt.contractAddress);
          assert.equal(receipt.cumulativeGasUsed, receipt.gasUsed);
          assert.equal(receipt.from, DEFAULT_ACCOUNTS_ADDRESSES[0]);
          assertQuantity(receipt.status, 1);
          assert.equal(receipt.logs.length, 1);
          assert.equal(receipt.to, contractAddress);
          assert.equal(receipt.transactionHash, txHash);
          assertQuantity(receipt.transactionIndex, 0);

          const log = receipt.logs[0];

          assert.isFalse(log.removed);
          assertQuantity(log.logIndex, 0);
          assertQuantity(log.transactionIndex, 0);
          assert.equal(log.transactionHash, txHash);
          assert.equal(log.blockHash, block.hash);
          assertQuantity(log.blockNumber, firstBlock + 2);
          assert.equal(log.address, contractAddress);

          // The new value of i is not indexed
          assert.equal(
            log.data,
            "0x000000000000000000000000000000000000000000000000000000000000000a"
          );

          assert.deepEqual(log.topics, [
            EXAMPLE_CONTRACT.topics.StateModified[0],
            "0x0000000000000000000000000000000000000000000000000000000000000000",
          ]);
        });

        it("should return the receipt for txs that were executed and failed", async function () {
          const txParams: TransactionParams = {
            to: toBuffer([]),
            from: toBuffer(DEFAULT_ACCOUNTS_ADDRESSES[0]),
            data: toBuffer("0x60006000fd"),
            nonce: new BN(0),
            value: new BN(123),
            gasLimit: new BN(250000),
            gasPrice: new BN(23912),
          };

          const txHash = await getSignedTxHash(
            this.hardhatNetworkProvider,
            txParams,
            0
          );

          // Revert. This is a deployment transaction that immediately reverts without a reason
          await assertTransactionFailure(
            this.provider,
            {
              from: bufferToHex(txParams.from),
              data: bufferToHex(txParams.data),
              nonce: numberToRpcQuantity(txParams.nonce),
              value: numberToRpcQuantity(txParams.value),
              gas: numberToRpcQuantity(txParams.gasLimit),
              gasPrice: numberToRpcQuantity(txParams.gasPrice),
            },
            "Transaction reverted without a reason"
          );

          const receipt = await this.provider.send(
            "eth_getTransactionReceipt",
            [txHash]
          );

          assert.isNotNull(receipt);
        });

        it("should return a new object every time", async function () {
          const txHash = await this.provider.send("eth_sendTransaction", [
            {
              from: DEFAULT_ACCOUNTS_ADDRESSES[0],
              to: DEFAULT_ACCOUNTS_ADDRESSES[1],
              value: numberToRpcQuantity(1),
              gas: numberToRpcQuantity(21000),
              gasPrice: numberToRpcQuantity(1),
            },
          ]);

          const receipt1: RpcReceiptOutput = await this.provider.send(
            "eth_getTransactionReceipt",
            [txHash]
          );

          receipt1.blockHash = "changed";

          const receipt2: RpcReceiptOutput = await this.provider.send(
            "eth_getTransactionReceipt",
            [txHash]
          );

          assert.notEqual(receipt1, receipt2);
          assert.notEqual(receipt2.blockHash, "changed");
        });
      });

      describe("eth_getUncleByBlockHashAndIndex", async function () {
        it("is not supported", async function () {
          await assertNotSupported(
            this.provider,
            "eth_getUncleByBlockHashAndIndex"
          );
        });
      });

      describe("eth_getUncleByBlockNumberAndIndex", async function () {
        it("is not supported", async function () {
          await assertNotSupported(
            this.provider,
            "eth_getUncleByBlockNumberAndIndex"
          );
        });
      });

      describe("eth_getUncleCountByBlockHash", async function () {
        it("is not supported", async function () {
          await assertNotSupported(
            this.provider,
            "eth_getUncleCountByBlockHash"
          );
        });
      });

      describe("eth_getUncleCountByBlockNumber", async function () {
        it("is not supported", async function () {
          await assertNotSupported(
            this.provider,
            "eth_getUncleCountByBlockNumber"
          );
        });
      });

      describe("eth_getWork", async function () {
        it("is not supported", async function () {
          await assertNotSupported(this.provider, "eth_getWork");
        });
      });

      describe("eth_hashrate", async function () {
        it("is not supported", async function () {
          await assertNotSupported(this.provider, "eth_hashrate");
        });
      });

      describe("eth_mining", async function () {
        it("should return false", async function () {
          assert.deepEqual(await this.provider.send("eth_mining"), false);
        });
      });

      describe("eth_newPendingTransactionFilter", async function () {
        it("Supports pending transaction filter", async function () {
          assert.isString(
            await this.provider.send("eth_newPendingTransactionFilter")
          );
        });

        it("Supports uninstalling an existing filter", async function () {
          const filterId = await this.provider.send(
            "eth_newPendingTransactionFilter",
            []
          );
          const uninstalled = await this.provider.send("eth_uninstallFilter", [
            filterId,
          ]);

          assert.isTrue(uninstalled);
        });

        it("Should return new pending transactions", async function () {
          const filterId = await this.provider.send(
            "eth_newPendingTransactionFilter",
            []
          );

          const accounts = await this.provider.send("eth_accounts");
          const burnTxParams = {
            from: accounts[0],
            to: zeroAddress(),
            gas: numberToRpcQuantity(21000),
          };

          await this.provider.send("eth_sendTransaction", [burnTxParams]);
          const txHashes = await this.provider.send("eth_getFilterChanges", [
            filterId,
          ]);

          assert.isNotEmpty(txHashes);
        });

        it("Should not return new pending transactions after uninstall", async function () {
          const filterId = await this.provider.send(
            "eth_newPendingTransactionFilter",
            []
          );

          const uninstalled = await this.provider.send("eth_uninstallFilter", [
            filterId,
          ]);

          assert.isTrue(uninstalled);

          const accounts = await this.provider.send("eth_accounts");
          const burnTxParams = {
            from: accounts[0],
            to: zeroAddress(),
            gas: numberToRpcQuantity(21000),
          };

          await this.provider.send("eth_sendTransaction", [burnTxParams]);
          const txHashes = await this.provider.send("eth_getFilterChanges", [
            filterId,
          ]);

          assert.isNull(txHashes);
        });
      });

      describe("eth_pendingTransactions", async function () {
        it("should return an empty array, as there is no pending transactions support", async function () {
          assert.deepEqual(
            await this.provider.send("eth_pendingTransactions"),
            []
          );
        });
      });

      describe("eth_protocolVersion", async function () {
        it("is not supported", async function () {
          await assertNotSupported(this.provider, "eth_protocolVersion");
        });
      });

      describe("eth_sendRawTransaction", async function () {
        it("Should throw if the data isn't a proper transaction", async function () {
          await assertInvalidInputError(
            this.provider,
            "eth_sendRawTransaction",
            ["0x123456"],
            "Invalid transaction"
          );
        });

        it("Should throw if the signature is invalid", async function () {
          if (isFork) {
            this.skip();
            return;
          }
          await assertInvalidInputError(
            this.provider,
            "eth_sendRawTransaction",
            [
              // This transaction was obtained with eth_sendTransaction, and its r value was wiped
              "0xf3808501dcd6500083015f9080800082011a80a00dbd1a45b7823be518540ca77afb7178a470b8054281530a6cdfd0ad3328cf96",
            ],
            "Invalid transaction signature"
          );
        });

        it("Should throw if the signature is invalid but for another chain (EIP155)", async function () {
          if (isFork) {
            this.skip();
            return;
          }
          await assertInvalidInputError(
            this.provider,
            "eth_sendRawTransaction",
            [
              "0xf86e820a0f843b9aca0083030d40941aad5e821c667e909c16a49363ca48f672b46c5d88169866e539efe0008025a07bc6a357d809c9d27f8f5a826861e7f9b4b7c9cff4f91f894b88e98212069b3da05dbadbdfa67bab1d76d2d81e33d90162d508431362331f266dd6aa0cb4b525aa",
            ],
            "Incompatible EIP155-based"
          );
        });

        it("Should send the raw transaction", async function () {
          if (isFork) {
            this.skip();
            return;
          }
          // This test is a copy of: Should work with just from and data

          const hash = await this.provider.send("eth_sendRawTransaction", [
            "0xf853808501dcd6500083015f9080800082011aa09c8def73818f79b6493b7a3f7ce47b557694ca195d1b54bb74e3d98990041b44a00dbd1a45b7823be518540ca77afb7178a470b8054281530a6cdfd0ad3328cf96",
          ]);

          const receipt = await this.provider.send(
            "eth_getTransactionReceipt",
            [hash]
          );

          const receiptFromGeth = {
            blockHash:
              "0x01490da2af913e9a868430b7b4c5060fc29cbdb1692bb91d3c72c734acd73bc8",
            blockNumber: "0x6",
            contractAddress: "0x6ea84fcbef576d66896dc2c32e139b60e641170c",
            cumulativeGasUsed: "0xcf0c",
            from: "0xda4585f6e68ed1cdfdad44a08dbe3979ec74ad8f",
            gasUsed: "0xcf0c",
            logs: [],
            logsBloom:
              "0x00000000000000000000000000000000000000000000000000000000000000000000000000000000000000000000000000000000000000000000000000000000000000000000000000000000000000000000000000000000000000000000000000000000000000000000000000000000000000000000000000000000000000000000000000000000000000000000000000000000000000000000000000000000000000000000000000000000000000000000000000000000000000000000000000000000000000000000000000000000000000000000000000000000000000000000000000000000000000000000000000000000000000000000000000000000",
            status: "0x1",
            to: null,
            transactionHash:
              "0xbd24cbe9c1633b98e61d93619230341141d2cff49470ed6afa739cee057fd0aa",
            transactionIndex: "0x0",
          };

          assertReceiptMatchesGethOne(receipt, receiptFromGeth, 1);
        });
      });

      describe("eth_sendTransaction", async function () {
        // Because of the way we are testing this (i.e. integration testing) it's almost impossible to
        // fully test this method in a reasonable amount of time. This is because it executes the core
        // of Ethereum: its state transition function.
        //
        // We have mostly test about logic added on top of that, and will add new ones whenever
        // suitable. This is approximately the same as assuming that ethereumjs-vm is correct, which
        // seems reasonable, and if it weren't we should address the issues there.

        describe("Params validation", function () {
          it("Should fail for tx sent from account that is neither local nor marked as impersonated", async function () {
            await assertTransactionFailure(
              this.provider,
              {
                from: zeroAddress(),
                to: DEFAULT_ACCOUNTS_ADDRESSES[0],
                gas: numberToRpcQuantity(21000),
                gasPrice: numberToRpcQuantity(1),
              },
              "unknown account",
              InvalidInputError.CODE
            );
          });

          it("Should fail if sending to the null address without data", async function () {
            await assertTransactionFailure(
              this.provider,
              {
                from: DEFAULT_ACCOUNTS_ADDRESSES[0],
              },
              "contract creation without any data provided",
              InvalidInputError.CODE
            );

            await assertTransactionFailure(
              this.provider,
              {
                from: DEFAULT_ACCOUNTS_ADDRESSES[0],
                gas: numberToRpcQuantity(21000),
                gasPrice: numberToRpcQuantity(1),
              },
              "contract creation without any data provided",
              InvalidInputError.CODE
            );

            await assertTransactionFailure(
              this.provider,
              {
                from: DEFAULT_ACCOUNTS_ADDRESSES[0],
                data: "0x",
                gas: numberToRpcQuantity(21000),
                gasPrice: numberToRpcQuantity(1),
              },
              "contract creation without any data provided",
              InvalidInputError.CODE
            );
          });
        });

        it("Should return a valid transaction hash", async function () {
          const hash = await this.provider.send("eth_sendTransaction", [
            {
              from: DEFAULT_ACCOUNTS_ADDRESSES[0],
              to: DEFAULT_ACCOUNTS_ADDRESSES[1],
              value: numberToRpcQuantity(1),
              gas: numberToRpcQuantity(21000),
              gasPrice: numberToRpcQuantity(1),
            },
          ]);

          assert.match(hash, /^0x[a-f\d]{64}$/);
        });

        it("Should work with just from and data", async function () {
          const firstBlock = await getFirstBlock();
          const hash = await this.provider.send("eth_sendTransaction", [
            {
              from: DEFAULT_ACCOUNTS_ADDRESSES[0],
              data: "0x00",
            },
          ]);

          const receipt = await this.provider.send(
            "eth_getTransactionReceipt",
            [hash]
          );

          const receiptFromGeth = {
            blockHash:
              "0x01490da2af913e9a868430b7b4c5060fc29cbdb1692bb91d3c72c734acd73bc8",
            blockNumber: "0x6",
            contractAddress: "0x6ea84fcbef576d66896dc2c32e139b60e641170c",
            cumulativeGasUsed: "0xcf0c",
            from: "0xda4585f6e68ed1cdfdad44a08dbe3979ec74ad8f",
            gasUsed: "0xcf0c",
            logs: [],
            logsBloom:
              "0x00000000000000000000000000000000000000000000000000000000000000000000000000000000000000000000000000000000000000000000000000000000000000000000000000000000000000000000000000000000000000000000000000000000000000000000000000000000000000000000000000000000000000000000000000000000000000000000000000000000000000000000000000000000000000000000000000000000000000000000000000000000000000000000000000000000000000000000000000000000000000000000000000000000000000000000000000000000000000000000000000000000000000000000000000000000",
            status: "0x1",
            to: null,
            transactionHash:
              "0xbd24cbe9c1633b98e61d93619230341141d2cff49470ed6afa739cee057fd0aa",
            transactionIndex: "0x0",
          };

          assertReceiptMatchesGethOne(receipt, receiptFromGeth, firstBlock + 1);
        });

        it("Should throw if the transaction fails", async function () {
          // Not enough gas
          await assertTransactionFailure(
            this.provider,
            {
              from: DEFAULT_ACCOUNTS_ADDRESSES[0],
              to: zeroAddress(),
              gas: numberToRpcQuantity(1),
            },
            "Transaction requires at least 21000 gas but got 1"
          );

          // Not enough balance
          await assertTransactionFailure(
            this.provider,
            {
              from: DEFAULT_ACCOUNTS_ADDRESSES[0],
              to: zeroAddress(),
              gas: numberToRpcQuantity(21000),
              gasPrice: numberToRpcQuantity(DEFAULT_ACCOUNTS_BALANCES[0]),
            },
            "sender doesn't have enough funds to send tx"
          );

          // Gas is larger than block gas limit
          await assertTransactionFailure(
            this.provider,
            {
              from: DEFAULT_ACCOUNTS_ADDRESSES[0],
              to: zeroAddress(),
              gas: numberToRpcQuantity(DEFAULT_BLOCK_GAS_LIMIT + 1),
            },
            `Transaction gas limit is ${
              DEFAULT_BLOCK_GAS_LIMIT + 1
            } and exceeds block gas limit of ${DEFAULT_BLOCK_GAS_LIMIT}`
          );

          // Invalid opcode. We try to deploy a contract with an invalid opcode in the deployment code
          // The transaction gets executed anyway, so the account is updated
          await assertTransactionFailure(
            this.provider,
            {
              from: DEFAULT_ACCOUNTS_ADDRESSES[0],
              data: "0xAA",
            },
            "Transaction reverted without a reason"
          );

          // Out of gas. This a deployment transaction that pushes 0x00 multiple times
          // The transaction gets executed anyway, so the account is updated.
          //
          // Note: this test is pretty fragile, as the tx needs to have enough gas
          // to pay for the calldata, but not enough to execute. This costs changed
          // with istanbul, and may change again in the future.
          await assertTransactionFailure(
            this.provider,
            {
              from: DEFAULT_ACCOUNTS_ADDRESSES[0],
              data:
                "0x6000600060006000600060006000600060006000600060006000600060006000600060006000600060006000600060006000",
              gas: numberToRpcQuantity(53500),
            },
            "out of gas"
          );

          // Invalid nonce
          await assertTransactionFailure(
            this.provider,
            {
              from: DEFAULT_ACCOUNTS_ADDRESSES[0],
              to: DEFAULT_ACCOUNTS_ADDRESSES[0],
              nonce: numberToRpcQuantity(1),
            },
            "Invalid nonce. Expected 2 but got 1"
          );

          // Revert. This is a deployment transaction that immediately reverts without a reason
          // The transaction gets executed anyway, so the account is updated
          await assertTransactionFailure(
            this.provider,
            {
              from: DEFAULT_ACCOUNTS_ADDRESSES[0],
              data: "0x60006000fd",
            },
            "Transaction reverted without a reason"
          );

          // This is a contract that reverts with A in its constructor
          await assertTransactionFailure(
            this.provider,
            {
              from: DEFAULT_ACCOUNTS_ADDRESSES[0],
              data:
                "0x6080604052348015600f57600080fd5b506040517f08c379a00000000000000000000000000000000000000000000000000000000081526004018080602001828103825260018152602001807f410000000000000000000000000000000000000000000000000000000000000081525060200191505060405180910390fdfe",
            },
            "revert A"
          );
        });

        it("Should fail if a successful tx is sent more than once", async function () {
          const txParams = {
            from: DEFAULT_ACCOUNTS_ADDRESSES[0],
            to: DEFAULT_ACCOUNTS_ADDRESSES[0],
            nonce: numberToRpcQuantity(0),
          };

          const hash = await this.provider.send("eth_sendTransaction", [
            txParams,
          ]);

          await assertTransactionFailure(
            this.provider,
            txParams,
            `known transaction: ${bufferToHex(hash)}`
          );
        });

        it("should accept a failed transaction if it eventually becomes valid", async function () {
          const txParams = {
            from: DEFAULT_ACCOUNTS_ADDRESSES[0],
            to: DEFAULT_ACCOUNTS_ADDRESSES[0],
            nonce: numberToRpcQuantity(1),
          };

          // This transaction is invalid now, because of its nonce
          await assertTransactionFailure(this.provider, txParams);

          await this.provider.send("eth_sendTransaction", [
            {
              from: DEFAULT_ACCOUNTS_ADDRESSES[0],
              to: DEFAULT_ACCOUNTS_ADDRESSES[0],
              nonce: numberToRpcQuantity(0),
            },
          ]);

          // The transaction is now valid
          const hash = await this.provider.send("eth_sendTransaction", [
            txParams,
          ]);

          // It should throw now
          await assertTransactionFailure(
            this.provider,
            txParams,
            `known transaction: ${bufferToHex(hash)}`
          );
        });
      });

      describe("eth_sign", async function () {
        // TODO: Test this. Note that it's implementation is tested in one of
        // our provider wrappers, but re-test it here anyway.
      });

      describe("eth_signTransaction", async function () {
        it("is not supported", async function () {
          await assertNotSupported(this.provider, "eth_signTransaction");
        });
      });

      describe("eth_signTypedData", async function () {
        // TODO: Test this. Note that it just forwards to/from eth-sign-util
      });

      describe("eth_submitHashrate", async function () {
        it("is not supported", async function () {
          await assertNotSupported(this.provider, "eth_submitHashrate");
        });
      });

      describe("eth_submitWork", async function () {
        it("is not supported", async function () {
          await assertNotSupported(this.provider, "eth_submitWork");
        });
      });

      describe("eth_subscribe", async function () {
        if (name === "JSON-RPC") {
          return;
        }

        function createFilterResultsGetter(
          ethereumProvider: EthereumProvider,
          filter: string
        ) {
          const notificationsResults: any[] = [];
          const notificationsListener = (payload: {
            subscription: string;
            result: any;
          }) => {
            if (filter === payload.subscription) {
              notificationsResults.push(payload.result);
            }
          };

          ethereumProvider.addListener("notifications", notificationsListener);

          const messageResults: any[] = [];
          const messageListener = (event: ProviderMessage) => {
            if (event.type === "eth_subscription") {
              const subscriptionMessage = event as EthSubscription;
              if (filter === subscriptionMessage.data.subscription) {
                messageResults.push(subscriptionMessage.data.result);
              }
            }
          };

          ethereumProvider.addListener("message", messageListener);

          let shouldUnsubscribe = true;

          return () => {
            if (shouldUnsubscribe) {
              ethereumProvider.removeListener(
                "notifications",
                notificationsListener
              );

              ethereumProvider.removeListener("message", messageListener);
              shouldUnsubscribe = false;
            }

            return {
              notificationsResults,
              messageResults,
            };
          };
        }

        it("Supports newHeads subscribe", async function () {
          const filterId = await this.provider.send("eth_subscribe", [
            "newHeads",
          ]);

          const getResults = createFilterResultsGetter(this.provider, filterId);

          await this.provider.send("evm_mine", []);
          await this.provider.send("evm_mine", []);
          await this.provider.send("evm_mine", []);

          assert.isTrue(
            await this.provider.send("eth_unsubscribe", [filterId])
          );

          assert.lengthOf(getResults().notificationsResults, 3);
          assert.lengthOf(getResults().messageResults, 3);
        });

        it("Supports newPendingTransactions subscribe", async function () {
          const filterId = await this.provider.send("eth_subscribe", [
            "newPendingTransactions",
          ]);

          const getResults = createFilterResultsGetter(this.provider, filterId);

          const accounts = await this.provider.send("eth_accounts");
          const burnTxParams = {
            from: accounts[0],
            to: zeroAddress(),
            gas: numberToRpcQuantity(21000),
          };

          await this.provider.send("eth_sendTransaction", [burnTxParams]);

          assert.isTrue(
            await this.provider.send("eth_unsubscribe", [filterId])
          );

          await this.provider.send("eth_sendTransaction", [burnTxParams]);

          assert.lengthOf(getResults().notificationsResults, 1);
          assert.lengthOf(getResults().messageResults, 1);
        });

        it("Supports logs subscribe", async function () {
          const exampleContract = await deployContract(
            this.provider,
            `0x${EXAMPLE_CONTRACT.bytecode.object}`
          );

          const filterId = await this.provider.send("eth_subscribe", [
            "logs",
            {
              address: exampleContract,
            },
          ]);

          const getResults = createFilterResultsGetter(this.provider, filterId);

          const newState =
            "000000000000000000000000000000000000000000000000000000000000007b";

          await this.provider.send("eth_sendTransaction", [
            {
              to: exampleContract,
              from: DEFAULT_ACCOUNTS_ADDRESSES[0],
              data: EXAMPLE_CONTRACT.selectors.modifiesState + newState,
            },
          ]);

          assert.lengthOf(getResults().notificationsResults, 1);
          assert.lengthOf(getResults().messageResults, 1);
        });
      });

      describe("eth_syncing", async function () {
        it("Should return false", async function () {
          assert.deepEqual(await this.provider.send("eth_syncing"), false);
        });
      });

      describe("eth_unsubscribe", async function () {
        it("Supports unsubscribe", async function () {
          const filterId = await this.provider.send("eth_subscribe", [
            "newHeads",
          ]);

          assert.isTrue(
            await this.provider.send("eth_unsubscribe", [filterId])
          );
        });

        it("Doesn't fail when unsubscribe is called for a non-existent filter", async function () {
          assert.isFalse(await this.provider.send("eth_unsubscribe", ["0x1"]));
        });
      });

<<<<<<< HEAD
      describe("block tags", function () {
        it("should allow EIP-1898 block tags", async function () {
          const firstBlock = await getFirstBlock();

          const contractAddress = await deployContract(
            this.provider,
            `0x${EXAMPLE_CONTRACT.bytecode.object}`
          );

          const newState =
            "000000000000000000000000000000000000000000000000000000000000000a";

          await this.provider.send("eth_sendTransaction", [
            {
              to: contractAddress,
              from: DEFAULT_ACCOUNTS_ADDRESSES[0],
              data: EXAMPLE_CONTRACT.selectors.modifiesState + newState,
            },
          ]);

          const previousBlockNumber = `0x${(firstBlock + 1).toString(16)}`;
          const previousBlock: RpcBlockOutput = await this.provider.send(
            "eth_getBlockByNumber",
            [previousBlockNumber, false]
          );

          assert.equal(
            await this.provider.send("eth_call", [
              {
                to: contractAddress,
                data: EXAMPLE_CONTRACT.selectors.i,
                from: DEFAULT_ACCOUNTS_ADDRESSES[0],
              },
              {
                blockNumber: previousBlock.number,
              },
            ]),
            "0x0000000000000000000000000000000000000000000000000000000000000000"
          );

          assert.equal(
            await this.provider.send("eth_call", [
              {
                to: contractAddress,
                data: EXAMPLE_CONTRACT.selectors.i,
                from: DEFAULT_ACCOUNTS_ADDRESSES[0],
              },
              {
                blockHash: previousBlock.hash,
              },
            ]),
            "0x0000000000000000000000000000000000000000000000000000000000000000"
          );

          const latestBlock: RpcBlockOutput = await this.provider.send(
            "eth_getBlockByNumber",
            ["latest", false]
          );

          assert.equal(
            await this.provider.send("eth_call", [
              {
                to: contractAddress,
                data: EXAMPLE_CONTRACT.selectors.i,
                from: DEFAULT_ACCOUNTS_ADDRESSES[0],
              },
              {
                blockNumber: latestBlock.number,
              },
            ]),
            `0x${newState}`
          );

          assert.equal(
            await this.provider.send("eth_call", [
              {
                to: contractAddress,
                data: EXAMPLE_CONTRACT.selectors.i,
                from: DEFAULT_ACCOUNTS_ADDRESSES[0],
              },
              {
                blockHash: latestBlock.hash,
              },
            ]),
            `0x${newState}`
          );
        });

        it("should not accept an empty block tag", async function () {
          await assertInvalidArgumentsError(this.provider, "eth_getBalance", [
            DEFAULT_ACCOUNTS_ADDRESSES[0],
            {},
          ]);
        });

        it("should not accept both a blockNumber and a blockHash in a block tag", async function () {
          const latestBlock: RpcBlockOutput = await this.provider.send(
            "eth_getBlockByNumber",
            ["latest", false]
          );

          await assertInvalidArgumentsError(this.provider, "eth_getBalance", [
            DEFAULT_ACCOUNTS_ADDRESSES[0],
            {
              blockNumber: 0,
              blockHash: latestBlock.hash,
            },
          ]);

          it("should accept a requireCanonical flag", async function () {
            const block: RpcBlockOutput = await this.provider.send(
              "eth_getBlockByNumber",
              ["latest", false]
            );

            assertQuantity(
              await this.provider.send("eth_getBalance", [
                zeroAddress(),
                {
                  blockNumber: block.number,
                  requireCanonical: true,
                },
              ]),
              0
            );

            assertQuantity(
              await this.provider.send("eth_getBalance", [
                zeroAddress(),
                {
                  blockNumber: block.number,
                  requireCanonical: false,
                },
              ]),
              0
            );

            assertQuantity(
              await this.provider.send("eth_getBalance", [
                zeroAddress(),
                {
                  blockHash: block.hash,
                  requireCanonical: true,
                },
              ]),
              0
            );

            assertQuantity(
              await this.provider.send("eth_getBalance", [
                zeroAddress(),
                {
                  blockHash: block.hash,
                  requireCanonical: false,
                },
              ]),
              0
            );
          });
=======
      describe("gas usage", function () {
        it("should use 15K less gas when writing a non-zero slot", async function () {
          const contractAddress = await deployContract(
            this.provider,
            `0x${EXAMPLE_SETTER_CONTRACT.bytecode.object}`
          );

          const firstTxHash = await this.provider.send("eth_sendTransaction", [
            {
              to: contractAddress,
              from: DEFAULT_ACCOUNTS_ADDRESSES[0],
              data: `${EXAMPLE_SETTER_CONTRACT.selectors.setValue}0000000000000000000000000000000000000000000000000000000000000001`,
            },
          ]);

          const firstReceipt = await this.provider.send(
            "eth_getTransactionReceipt",
            [firstTxHash]
          );

          const gasUsedBefore = new BN(toBuffer(firstReceipt.gasUsed));

          const secondTxHash = await this.provider.send("eth_sendTransaction", [
            {
              to: contractAddress,
              from: DEFAULT_ACCOUNTS_ADDRESSES[0],
              data: `${EXAMPLE_SETTER_CONTRACT.selectors.setValue}0000000000000000000000000000000000000000000000000000000000000002`,
            },
          ]);

          const secondReceipt = await this.provider.send(
            "eth_getTransactionReceipt",
            [secondTxHash]
          );

          const gasUsedAfter = new BN(toBuffer(secondReceipt.gasUsed));

          const gasDifference = gasUsedBefore.sub(gasUsedAfter);

          assert.equal(gasDifference.toString(), "15000");
>>>>>>> d0facc78
        });
      });
    });
  });
});<|MERGE_RESOLUTION|>--- conflicted
+++ resolved
@@ -376,6 +376,25 @@
           );
         });
 
+        it("Should return the initial balance for the genesis accounts in the previous block after a transaction", async function () {
+          const blockNumber = await this.provider.send("eth_blockNumber");
+          const account = DEFAULT_ACCOUNTS_ADDRESSES[0];
+
+          const initialBalanceBeforeTx = await this.provider.send(
+            "eth_getBalance",
+            [account, blockNumber]
+          );
+          assert.equal(initialBalanceBeforeTx, "0xde0b6b3a7640000");
+
+          await sendTxToZeroAddress(this.provider, account);
+
+          const initialBalanceAfterTx = await this.provider.send(
+            "eth_getBalance",
+            [account, blockNumber]
+          );
+          assert.equal(initialBalanceAfterTx, "0xde0b6b3a7640000");
+        });
+
         it("should work with blockhashes calls", async function () {
           const contractAddress = await deployContract(
             this.provider,
@@ -699,25 +718,6 @@
             `Received invalid block tag ${futureBlock}. Latest block number is ${firstBlock}`
           );
         });
-
-        it("Should return the initial balance for the genesis accounts in the previous block after a transaction", async function () {
-          const blockNumber = await this.provider.send("eth_blockNumber");
-          const account = DEFAULT_ACCOUNTS_ADDRESSES[0];
-
-          const initialBalanceBeforeTx = await this.provider.send(
-            "eth_getBalance",
-            [account, blockNumber]
-          );
-          assert.equal(initialBalanceBeforeTx, "0xde0b6b3a7640000");
-
-          await sendTxToZeroAddress(this.provider, account);
-
-          const initialBalanceAfterTx = await this.provider.send(
-            "eth_getBalance",
-            [account, blockNumber]
-          );
-          assert.equal(initialBalanceAfterTx, "0xde0b6b3a7640000");
-        });
       });
 
       describe("eth_getBlockByHash", async function () {
@@ -836,27 +836,6 @@
           assert.include(block.transactions as string[], txHash);
           assert.equal(block.miner, bufferToHex(COINBASE_ADDRESS));
           assert.isEmpty(block.uncles);
-        });
-
-        it("Should contain mixHash", async function () {
-          const firstBlockNumber = await getFirstBlock();
-          const firstBlock: RpcBlockOutput = await this.provider.send(
-            "eth_getBlockByNumber",
-            [numberToRpcQuantity(firstBlockNumber), false]
-          );
-
-          assert.isString(firstBlock.mixHash);
-          assert.match(firstBlock.mixHash!, /0x[0-9A-Fa-f]{64}/);
-
-          await this.provider.send("evm_mine", []);
-
-          const newBlock: RpcBlockOutput = await this.provider.send(
-            "eth_getBlockByNumber",
-            [numberToRpcQuantity(firstBlockNumber + 1), false]
-          );
-
-          assert.isString(newBlock.mixHash);
-          assert.match(newBlock.mixHash!, /0x[0-9A-Fa-f]{64}/);
         });
 
         it("should return the complete transactions if the second argument is true", async function () {
@@ -3327,7 +3306,6 @@
         });
       });
 
-<<<<<<< HEAD
       describe("block tags", function () {
         it("should allow EIP-1898 block tags", async function () {
           const firstBlock = await getFirstBlock();
@@ -3487,7 +3465,9 @@
               0
             );
           });
-=======
+        });
+      });
+
       describe("gas usage", function () {
         it("should use 15K less gas when writing a non-zero slot", async function () {
           const contractAddress = await deployContract(
@@ -3528,7 +3508,6 @@
           const gasDifference = gasUsedBefore.sub(gasUsedAfter);
 
           assert.equal(gasDifference.toString(), "15000");
->>>>>>> d0facc78
         });
       });
     });
